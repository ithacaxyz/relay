--- conflicted
+++ resolved
@@ -353,110 +353,7 @@
 
         let disperse_address = CREATE2_DEPLOYER.create2(B256::ZERO, keccak256(&Disperse::BYTECODE));
 
-<<<<<<< HEAD
         // Deploy contracts if needed and fund accounts on all chains
-        try_join_all(providers.iter().zip(chain_ids).map(|(provider, chain_id)| {
-            let accounts = accounts.clone();
-            let signer = signer.clone();
-            let fee_token_map = fee_token_map.clone();
-            async move {
-                let fee_token_address = fee_token_map.get(&chain_id)
-                    .ok_or_else(|| eyre::eyre!("no fee token mapping for chain {}", chain_id))?;
-                if provider.get_code_at(disperse_address).await?.is_empty() {
-                    info!("Deploying Disperse contract on chain {chain_id}");
-                    let receipt: alloy::rpc::types::TransactionReceipt = provider
-                        .send_transaction(
-                            TransactionRequest::default().to(CREATE2_DEPLOYER).input(
-                                (B256::ZERO, &Disperse::BYTECODE).abi_encode_packed().into(),
-                            ),
-                        )
-                        .await?
-                        .get_receipt()
-                        .await?;
-                    assert!(receipt.status());
-                    info!("Deployed Disperse contract on chain {chain_id}");
-                }
-
-                let disperse = Disperse::new(disperse_address, &provider);
-
-                if !fee_token_address.is_zero() {
-                    let fee_token = IERC20Instance::new(*fee_token_address, &provider);
-                    if fee_token.allowance(signer.address(), disperse_address).call().await? < args.fee_token_amount * U256::from(accounts.len()) {
-                        info!("Approving Disperse contract on chain {chain_id} for token {fee_token_address}");
-                        fee_token
-                            .approve(disperse_address, U256::MAX)
-                            .send()
-                            .await?
-                            .get_receipt()
-                            .await?;
-                            info!("Approved Disperse contract on chain {chain_id} for token {fee_token_address}");
-                    }
-                }
-
-                let mut funded = 0;
-                for batch in accounts.chunks(50) {
-                    info!(
-                        "Funding accounts #{}..{}/{} on chain {chain_id}",
-                        funded,
-                        funded + batch.len(),
-                        accounts.len()
-                    );
-
-                    let recipients = batch.iter().map(|acc| acc.address).collect::<Vec<_>>();
-                    let values = std::iter::repeat_n(args.fee_token_amount, batch.len()).collect::<Vec<_>>();
-
-                    if !fee_token_address.is_zero() {
-                        disperse
-                            .disperseToken(
-                                *fee_token_address,
-                                recipients,
-                                values,
-                            )
-                            .send()
-                            .await?
-                            .get_receipt()
-                            .await?;
-                    } else {
-                        disperse
-                            .disperseEther(
-                                recipients,
-                                values,
-                            )
-                            .value(U256::from(batch.len()) * args.fee_token_amount)
-                            .send()
-                            .await?
-                            .get_receipt()
-                            .await?;
-                    }
-
-                    info!(
-                        "Funded accounts #{}..{}/{} on chain {chain_id}",
-                        funded,
-                        funded + batch.len(),
-                        accounts.len()
-                    );
-                    funded += batch.len();
-                }
-
-                Ok::<_, eyre::Error>(())
-            }
-=======
-        let mut providers = Vec::new();
-        for rpc_url in &args.rpc_urls {
-            let provider = ProviderBuilder::new()
-                .disable_recommended_fillers()
-                .filler(NonceFiller::new(CachedNonceManager::default()))
-                .filler(GasFiller)
-                .filler(ChainIdFiller::new(None))
-                .wallet(EthereumWallet::from(signer.0.clone()))
-                .connect(rpc_url.as_str())
-                .await?
-                .erased();
-
-            providers.push(provider);
-        }
-
-        // Fund accounts
         try_join_all(providers.iter().zip(chain_ids).map(|(provider, chain_id)| {
             fund_accounts(
                 provider,
@@ -469,7 +366,6 @@
             .map(move |result| {
                 result.wrap_err_with(|| format!("failed to fund accounts on chain {}", chain_id))
             })
->>>>>>> 4f3b1f36
         }))
         .await?;
 
