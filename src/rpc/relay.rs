--- conflicted
+++ resolved
@@ -1217,9 +1217,10 @@
             let sourced_funds = funding_chains.iter().map(|source| source.amount).sum();
 
             // Encode the input chain IDs for the settler context
-            let input_chain_ids: Vec<U256> =
-                funding_chains.iter().map(|source| U256::from(source.chain_id)).collect();
-            let settler_context = input_chain_ids.abi_encode().into();
+            let input_chain_ids: Vec<ChainId> = funding_chains.iter().map(|s| s.chain_id).collect();
+            let interop = self.inner.chains.interop().ok_or(QuoteError::MultichainDisabled)?;
+            let settler_context =
+                interop.encode_settler_context(input_chain_ids).map_err(RelayError::from)?;
 
             // Simulate multi-chain
             let (asset_diffs, output_quote) = self
@@ -1235,6 +1236,13 @@
                     },
                 )
                 .await?;
+
+            // Compute EIP-712 digest (settlement_id)
+            let (output_intent_digest, _) = output_quote
+                .intent
+                .compute_eip712_data(output_quote.orchestrator, &self.provider(request.chain_id)?)
+                .await
+                .map_err(RelayError::from)?;
 
             // Figure out what chains to pull funds from, if any. This will pull the funds the user
             // requested from chains, minus the cost of transferring those funds out of the
@@ -1269,7 +1277,6 @@
             if number_of_sources == funding_chains.len() {
                 self.validate_multichain_contracts()?;
 
-                let output_intent_digest = output_quote.intent.digest();
                 let request_key = request.key.as_ref().ok_or(IntentError::MissingKey)?;
                 let funding_intents = try_join_all(funding_chains.iter().enumerate().map(
                     async |(leaf_index, source)| {
@@ -1390,137 +1397,6 @@
         ))
     }
 
-<<<<<<< HEAD
-    /// Build a multi-chain quote with funding from funding chains.
-    ///
-    /// 1) Create funding intents for each chain to bridge assets.
-    /// 2) Create output intent for destination chain
-    /// 3) Creates the multi chain intent merkle tree
-    /// 4) Return overall quote.
-    async fn build_multichain_quote(
-        &self,
-        request: &PrepareCallsParameters,
-        funding_chains: Vec<(u64, U256)>,
-        calls: Vec<Call>,
-        nonce: U256,
-        maybe_stored: Option<&CreatableAccount>,
-    ) -> RpcResult<(AssetDiffs, Quotes)> {
-        // Validate that all required multichain contracts are configured
-        self.validate_multichain_contracts()?;
-
-        let eoa = request.from;
-        let request_key = request.key.as_ref().ok_or(IntentError::MissingKey)?;
-        let requested_asset = request
-            .required_funds
-            .first()
-            .map(|(asset, _)| *asset)
-            .ok_or_else(|| RelayError::Quote(QuoteError::MissingRequiredFunds))?;
-
-        if !self
-            .inner
-            .fee_tokens
-            .find(request.chain_id, &requested_asset)
-            .is_some_and(|t| t.interop)
-        {
-            return Err(RelayError::UnsupportedAsset {
-                chain: request.chain_id,
-                asset: requested_asset,
-            }
-            .into());
-        }
-
-        let asset: Asset = if requested_asset.is_zero() {
-            AddressOrNative::Native
-        } else {
-            AddressOrNative::Address(requested_asset)
-        }
-        .into();
-
-        // Calculate total sourced funds
-        let mut sourced_funds = U256::ZERO;
-        for (_, amount) in funding_chains.iter() {
-            sourced_funds += amount;
-        }
-
-        // Encode the input chain IDs for the settler context
-        let input_chain_ids: Vec<ChainId> =
-            funding_chains.iter().map(|(chain_id, _)| *chain_id).collect();
-        let interop = self.inner.chains.interop().ok_or(QuoteError::MultichainDisabled)?;
-        let settler_context =
-            interop.encode_settler_context(input_chain_ids).map_err(RelayError::from)?;
-
-        // First, build the output intent to get its digest
-        let (asset_diffs, output_quote) = self
-            .build_intent(
-                request,
-                maybe_stored,
-                calls,
-                nonce,
-                IntentKind::MultiOutput {
-                    leaf_index: funding_chains.len(),
-                    fund_transfers: vec![(requested_asset, sourced_funds)],
-                    settler_context,
-                },
-            )
-            .await?;
-
-        // Compute EIP-712 digest for the output intent (settlement_id)
-        let (output_intent_digest, _) = output_quote
-            .intent
-            .compute_eip712_data(output_quote.orchestrator, &self.provider(request.chain_id)?)
-            .await
-            .map_err(RelayError::from)?;
-
-        let funding_intents = try_join_all(funding_chains.iter().enumerate().map(
-            async |(leaf, (chain_id, amount))| {
-                let funding_context = FundingIntentContext {
-                    eoa,
-                    chain_id: *chain_id,
-                    asset,
-                    amount: *amount,
-                    // todo: should get the equivalent coin
-                    fee_token: request.capabilities.meta.fee_token,
-                    output_intent_digest,
-                    output_chain_id: request.chain_id,
-                };
-                self.prepare_calls_inner(
-                    self.build_funding_intent(funding_context, request_key.clone())?,
-                    Some(IntentKind::MultiInput { leaf_index: leaf }),
-                )
-                .await
-            },
-        ))
-        .await?;
-
-        // todo: assetdiffs should change
-        Ok((
-            asset_diffs,
-            Quotes {
-                quotes: funding_intents
-                    .iter()
-                    .flat_map(|resp| {
-                        resp.context.quote().expect("should exist").ty().quotes.clone()
-                    })
-                    .chain(std::iter::once(output_quote))
-                    .collect(),
-                ttl: SystemTime::now()
-                    .checked_add(self.inner.quote_config.ttl)
-                    .expect("should never overflow"),
-                multi_chain_root: None,
-            }
-            .with_merkle_payload(
-                funding_chains
-                    .iter()
-                    .chain(iter::once(&(request.chain_id, U256::ZERO)))
-                    .map(|(chain, _)| self.provider(*chain))
-                    .collect::<Result<Vec<_>, _>>()?,
-            )
-            .await?,
-        ))
-    }
-
-=======
->>>>>>> 2769b408
     /// Handle single-chain send intent
     async fn send_single_chain_intent(
         &self,
