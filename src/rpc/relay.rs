--- conflicted
+++ resolved
@@ -10,13 +10,8 @@
     signers::Eip712PayLoadSigner,
     transactions::interop::InteropBundle,
     types::{
-<<<<<<< HEAD
         AssetDiffResponse, AssetMetadata, AssetType, Call, ChainAssetDiffs, Escrow, FeeTokens,
-        FundSource, FundingIntentContext, Health, IERC20, IEscrow, IntentKind, Intents, Key,
-=======
-        AssetDiffResponse, AssetMetadata, AssetType, Call, ChainAssetDiffs, Escrow, FundSource,
-        FundingIntentContext, GasEstimate, Health, IERC20, IEscrow, IntentKind, Intents, Key,
->>>>>>> 153b08d8
+        FundSource, FundingIntentContext, GasEstimate, Health, IERC20, IEscrow, IntentKind, Intents, Key,
         KeyHash, KeyType, MULTICHAIN_NONCE_PREFIX, MerkleLeafInfo,
         OrchestratorContract::IntentExecuted,
         Quotes, SignedCall, SignedCalls, VersionedContracts,
@@ -216,338 +211,6 @@
         Ok(RelayCapabilities(capabilities))
     }
 
-<<<<<<< HEAD
-=======
-    /// Estimates additional fees to be paid for a intent (e.g the current L1 DA fees).
-    ///
-    /// ## Opstack
-    ///
-    /// The fee is impacted by the L1 Base fee and the blob base fee.
-    ///
-    /// Returns fees in ETH.
-    #[instrument(skip_all)]
-    async fn estimate_extra_fee(
-        &self,
-        chain: &Chain,
-        intent: &Intent,
-        auth: Option<SignedAuthorization>,
-        fees: &Eip1559Estimation,
-        gas_estimate: &GasEstimate,
-    ) -> Result<U256, RelayError> {
-        // Include the L1 DA fees if we're on an OP rollup.
-        let fee = if chain.is_optimism {
-            // we only need the unsigned RLP data here because `estimate_l1_fee` will account for
-            // signature overhead.
-            let mut buf = Vec::new();
-            if let Some(auth) = auth {
-                TxEip7702 {
-                    chain_id: chain.id(),
-                    // we use random nonce as we don't yet know which signer will broadcast the
-                    // intent
-                    nonce: rand::random(),
-                    gas_limit: gas_estimate.tx,
-                    max_fee_per_gas: fees.max_fee_per_gas,
-                    max_priority_fee_per_gas: fees.max_priority_fee_per_gas,
-                    to: self.orchestrator(),
-                    input: intent.encode_execute(),
-                    authorization_list: vec![auth],
-                    ..Default::default()
-                }
-                .encode(&mut buf);
-            } else {
-                TxEip1559 {
-                    chain_id: chain.id(),
-                    nonce: rand::random(),
-                    gas_limit: gas_estimate.tx,
-                    max_fee_per_gas: fees.max_fee_per_gas,
-                    max_priority_fee_per_gas: fees.max_priority_fee_per_gas,
-                    to: self.orchestrator().into(),
-                    input: intent.encode_execute(),
-                    ..Default::default()
-                }
-                .encode(&mut buf);
-            }
-
-            chain.provider.estimate_l1_fee(buf.into()).await?
-        } else {
-            U256::ZERO
-        };
-
-        Ok(fee)
-    }
-
-    #[instrument(skip_all)]
-    async fn estimate_fee(
-        &self,
-        intent: PartialIntent,
-        chain_id: ChainId,
-        prehash: bool,
-        context: FeeEstimationContext,
-    ) -> Result<(ChainAssetDiffs, Quote), RelayError> {
-        let chain =
-            self.inner.chains.get(chain_id).ok_or(RelayError::UnsupportedChain(chain_id))?;
-
-        let provider = chain.provider.clone();
-        let (native_uid, _) =
-            chain.assets().native().ok_or(RelayError::UnsupportedChain(chain_id))?;
-        let (token_uid, token) = self
-            .inner
-            .chains
-            .fee_token(chain_id, context.fee_token)
-            .ok_or(QuoteError::UnsupportedFeeToken(context.fee_token))?;
-
-        // create key
-        let mock_key = KeyWith712Signer::random_admin(context.account_key.keyType)
-            .map_err(RelayError::from)
-            .and_then(|k| k.ok_or_else(|| RelayError::Keys(KeysError::UnsupportedKeyType)))?;
-        // create a mock transaction signer
-        let mock_from = Address::random();
-
-        // Parallelize fetching of assets, fee history, and eth price as they are independent
-        let (assets_response, fee_history, eth_price) = try_join!(
-            // Fetch the user's balance for the fee token
-            async {
-                self.get_assets(GetAssetsParameters {
-                    account: intent.eoa,
-                    asset_filter: [(
-                        chain_id,
-                        vec![AssetFilterItem::fungible(context.fee_token.into())],
-                    )]
-                    .into(),
-                    ..Default::default()
-                })
-                .await
-                .map_err(RelayError::internal)
-            },
-            // Fetch chain fee history
-            async {
-                provider
-                    .get_fee_history(
-                        EIP1559_FEE_ESTIMATION_PAST_BLOCKS,
-                        Default::default(),
-                        &[self.inner.priority_fee_percentile],
-                    )
-                    .await
-                    .map_err(RelayError::from)
-            },
-            // Fetch native asset price
-            async {
-                Ok(self
-                    .inner
-                    .price_oracle
-                    .native_conversion_rate(token_uid.clone(), native_uid.clone())
-                    .await)
-            }
-        )?;
-
-        let fee_token_balance =
-            assets_response.balance_on_chain(chain_id, context.fee_token.into());
-
-        // Build state overrides for simulation
-        let overrides =
-            build_simulation_overrides(&intent, &context, mock_from, fee_token_balance, &provider)
-                .await?
-                .build();
-        let account = Account::new(intent.eoa, &provider).with_overrides(overrides.clone());
-
-        // Fetch orchestrator and delegation in parallel (fee_history and eth_price already fetched
-        // above)
-        let (orchestrator, delegation) = try_join!(
-            // Fetch orchestrator from the account and ensure it is supported
-            async {
-                let orchestrator_addr = account.get_orchestrator().await?;
-                if !self.is_supported_orchestrator(&orchestrator_addr) {
-                    return Err(RelayError::UnsupportedOrchestrator(orchestrator_addr));
-                }
-                Ok(Orchestrator::new(orchestrator_addr, &provider).with_overrides(overrides))
-            },
-            // Fetch delegation from the account and ensure it is supported
-            self.has_supported_delegation(&account).map_err(RelayError::from)
-        )?;
-
-        debug!(
-            %chain_id,
-            fee_token = ?token,
-            ?fee_history,
-            ?eth_price,
-            "Got fee parameters"
-        );
-
-        let native_fee_estimate = Eip1559Estimator::default().estimate(
-            fee_history.latest_block_base_fee().unwrap_or_default(),
-            &fee_history.reward.unwrap_or_default(),
-        );
-
-        let Some(eth_price) = eth_price else {
-            return Err(QuoteError::UnavailablePrice(token.address).into());
-        };
-        let payment_per_gas = (native_fee_estimate.max_fee_per_gas as f64
-            * 10u128.pow(token.decimals as u32) as f64)
-            / f64::from(eth_price);
-
-        // fill intent
-        let mut intent_to_sign = Intent {
-            eoa: intent.eoa,
-            executionData: intent.execution_data.clone(),
-            nonce: intent.nonce,
-            payer: intent.payer.unwrap_or_default(),
-            paymentToken: token.address,
-            paymentRecipient: self.inner.fee_recipient,
-            supportedAccountImplementation: delegation,
-            encodedPreCalls: intent
-                .pre_calls
-                .into_iter()
-                .map(|pre_call| pre_call.abi_encode().into())
-                .collect(),
-            encodedFundTransfers: intent
-                .fund_transfers
-                .into_iter()
-                .map(|(token, amount)| Transfer { token, amount }.abi_encode().into())
-                .collect(),
-            isMultichain: !context.intent_kind.is_single(),
-            ..Default::default()
-        };
-
-        // For MultiOutput intents, set the settler address and context
-        if let IntentKind::MultiOutput { settler_context, .. } = &context.intent_kind {
-            let interop = self.inner.chains.interop().ok_or(QuoteError::MultichainDisabled)?;
-            intent_to_sign.settler = interop.settler_address();
-            intent_to_sign.settlerContext = settler_context.clone();
-        }
-
-        if intent_to_sign.isMultichain {
-            // For multichain intents, add a mocked merkle signature
-            intent_to_sign = intent_to_sign
-                .with_mock_merkle_signature(
-                    &context.intent_kind,
-                    *orchestrator.address(),
-                    &provider,
-                    &mock_key,
-                    context.account_key.key_hash(),
-                    prehash,
-                )
-                .await
-                .map_err(RelayError::from)?;
-        } else {
-            // For single chain intents, sign the intent directly
-            let signature = mock_key
-                .sign_typed_data(
-                    &intent_to_sign.as_eip712().map_err(RelayError::from)?,
-                    &orchestrator
-                        .eip712_domain(intent_to_sign.is_multichain())
-                        .await
-                        .map_err(RelayError::from)?,
-                )
-                .await
-                .map_err(RelayError::from)?;
-
-            intent_to_sign.signature = Signature {
-                innerSignature: signature,
-                keyHash: context.account_key.key_hash(),
-                prehash,
-            }
-            .abi_encode_packed()
-            .into();
-        }
-
-        if !intent_to_sign.encodedFundTransfers.is_empty() {
-            intent_to_sign.funder = self.inner.contracts.funder.address;
-        }
-
-        let gas_validation_offset =
-            // Account for gas variation in P256 sig verification.
-            if context.account_key.keyType.is_secp256k1() { U256::ZERO } else { P256_GAS_BUFFER }
-                // Account for the case when we change zero fee token balance to non-zero, thus skipping a cold storage write
-                // We're adding 1 wei to the balance in build_simulation_overrides, so it will be non-zero if fee_token_balance is zero
-                + if fee_token_balance.is_zero() && !context.fee_token.is_zero() {
-                    COLD_SSTORE_GAS_BUFFER
-                } else {
-                    U256::ZERO
-                };
-
-        // For simulation purposes we only simulate with a payment of 1 unit of the fee token. This
-        // should be enough to simulate the gas cost of paying for the intent for most (if not all)
-        // ERC20s.
-        //
-        // Additionally, we included a balance override of `balance + 1` unit of the fee token,
-        // which ensures the simulation never reverts. Whether the user can actually really
-        // pay for the intent execution or not is determined later and communicated to the
-        // client.
-        intent_to_sign.set_legacy_payment_amount(U256::from(1));
-
-        let (asset_diffs, sim_result) = orchestrator
-            .simulate_execute(
-                mock_from,
-                self.simulator(),
-                &intent_to_sign,
-                self.inner.asset_info.clone(),
-                gas_validation_offset,
-            )
-            .await?;
-
-        let intrinsic_gas = approx_intrinsic_cost(
-            &intent_to_sign.encode_execute(),
-            context.stored_authorization.is_some(),
-        );
-
-        let gas_estimate = GasEstimate::from_combined_gas(
-            sim_result.gCombined.to(),
-            intrinsic_gas,
-            &self.inner.quote_config,
-        );
-        debug!(eoa = %intent.eoa, gas_estimate = ?gas_estimate, "Estimated intent");
-
-        // Fill combinedGas
-        intent_to_sign.combinedGas = U256::from(gas_estimate.intent);
-        // Calculate the real fee
-        let extra_payment = self
-            .estimate_extra_fee(
-                &chain,
-                &intent_to_sign,
-                context.stored_authorization.clone(),
-                &native_fee_estimate,
-                &gas_estimate,
-            )
-            .await?
-            * U256::from(10u128.pow(token.decimals as u32))
-            / eth_price;
-
-        // Fill empty dummy signature
-        intent_to_sign.signature = bytes!("");
-        intent_to_sign.funderSignature = bytes!("");
-
-        // Fill payment information
-        //
-        // If the fee has already been specified (multichain inputs only), we only simulate to get
-        // asset diffs. Otherwise, we simulate to get the fee.
-        intent_to_sign.set_legacy_payment_amount(context.intent_kind.multi_input_fee().unwrap_or(
-            extra_payment + U256::from((payment_per_gas * gas_estimate.tx as f64).ceil()),
-        ));
-
-        let fee_token_deficit =
-            intent_to_sign.totalPaymentMaxAmount.saturating_sub(fee_token_balance);
-        let quote = Quote {
-            chain_id,
-            payment_token_decimals: token.decimals,
-            intent: intent_to_sign,
-            extra_payment,
-            eth_price,
-            tx_gas: gas_estimate.tx,
-            native_fee_estimate,
-            authorization_address: context.stored_authorization.as_ref().map(|auth| auth.address),
-            orchestrator: *orchestrator.address(),
-            fee_token_deficit,
-        };
-
-        // Create ChainAssetDiffs with populated fiat values including fee
-        let chain_asset_diffs =
-            ChainAssetDiffs::new(asset_diffs, &quote, &self.inner.chains, &self.inner.price_oracle)
-                .await?;
-
-        Ok((chain_asset_diffs, quote))
-    }
-
->>>>>>> 153b08d8
     #[instrument(skip_all)]
     async fn send_intents(
         &self,
