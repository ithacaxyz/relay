//! # Ithaca Relay RPC
//!
//! Implementations of a custom `relay_` namespace.

use crate::{
    asset::AssetInfoServiceHandle,
    constants::{COLD_SSTORE_GAS_BUFFER, ESCROW_SALT_LENGTH, P256_GAS_BUFFER},
    error::{IntentError, StorageError},
    estimation::fees::approx_intrinsic_cost,
    provider::ProviderExt,
    rpc::ExtraFeeInfo,
    signers::Eip712PayLoadSigner,
    transactions::interop::InteropBundle,
    types::{
        Account, Asset, AssetDeficit, AssetDiffResponse, AssetMetadataWithPrice, AssetPrice,
        AssetType, Call, ChainAssetDiffs, DelegationStatus, Escrow, FundSource,
        FundingIntentContext, GasEstimate, Health, IERC20, IEscrow, IntentKey, IntentKind, Intents,
        Key, MULTICHAIN_NONCE_PREFIX, MerkleLeafInfo,
        OrchestratorContract::{self, IntentExecuted},
<<<<<<< HEAD
        Quotes, SignedCall, SignedCalls, SourcedAsset, Transfer, VersionedContracts,
        VersionedOrchestratorContracts,
=======
        Quotes, SignedCall, SignedCalls, Transfer, VersionedContracts,
>>>>>>> 536e334c
        rpc::{
            AddFaucetFundsParameters, AddFaucetFundsResponse, AddressOrNative, Asset7811,
            AssetFilterItem, CallKey, CallReceipt, CallStatusCode, ChainCapabilities,
            ChainFeeToken, ChainFees, GetAssetsParameters, GetAssetsResponse,
            GetAuthorizationParameters, GetAuthorizationResponse, Meta, PreCallContext,
            PrepareCallsCapabilities, PrepareCallsContext, PrepareUpgradeAccountResponse,
            RelayCapabilities, SendPreparedCallsCapabilities, UpgradeAccountContext,
            UpgradeAccountDigests, ValidSignatureProof,
        },
    },
    version::RELAY_SHORT_VERSION,
};
use alloy::{
    consensus::{TxEip1559, TxEip7702},
    eips::{eip1559::Eip1559Estimation, eip7702::SignedAuthorization},
    primitives::{
        Address, B256, BlockNumber, Bytes, ChainId, TxKind, U64, U256,
        aliases::{B192, U192},
        bytes,
    },
    providers::{DynProvider, Provider, utils::EIP1559_FEE_ESTIMATION_PAST_BLOCKS},
    rlp::Encodable,
    rpc::types::{Authorization, TransactionRequest},
    sol_types::{SolCall, SolValue},
};
use alloy_chains::NamedChain;
use futures::{StreamExt, stream::FuturesOrdered};
use futures_util::{TryStreamExt, future::try_join_all, join, stream::FuturesUnordered};
use itertools::Itertools;
use jsonrpsee::{
    core::{RpcResult, async_trait},
    proc_macros::rpc,
};
use opentelemetry::trace::SpanKind;
use std::{cmp, collections::HashMap, sync::Arc, time::SystemTime};
use tokio::try_join;
use tracing::{Instrument, Level, debug, error, info, instrument, span, warn};

use crate::{
    chains::{Chain, Chains},
    config::QuoteConfig,
    error::{AuthError, KeysError, QuoteError, RelayError},
    price::PriceOracle,
    signers::DynSigner,
    storage::{RelayStorage, StorageApi},
    transactions::{RelayTransaction, TransactionStatus},
    types::{
        CreatableAccount, FeeEstimationContext, Intent, KeyWith712Signer, Orchestrator,
        PartialIntent, Quote, Signature, SignedQuotes,
        rpc::{
            AuthorizeKey, AuthorizeKeyResponse, BundleId, CallsStatus, CallsStatusCapabilities,
            GetKeysParameters, GetKeysResponse, PrepareCallsParameters, PrepareCallsResponse,
            PrepareCallsResponseCapabilities, PrepareUpgradeAccountParameters,
            SendPreparedCallsParameters, SendPreparedCallsResponse, UpgradeAccountParameters,
            VerifySignatureParameters, VerifySignatureResponse,
        },
    },
};

/// Ithaca `relay_` RPC namespace.
#[rpc(server, client, namespace = "wallet")]
pub trait RelayApi {
    /// Checks the health of the relay and returns its version.
    #[method(name = "health", aliases = ["health"])]
    async fn health(&self) -> RpcResult<Health>;

    /// Get capabilities of the relay, which are different sets of configuration values.
    ///
    /// See also <https://github.com/ethereum/EIPs/blob/master/EIPS/eip-5792.md#wallet_getcapabilities>
    #[method(name = "getCapabilities")]
    async fn get_capabilities(&self, chains: Option<Vec<U64>>) -> RpcResult<RelayCapabilities>;

    /// Get all keys for an account.
    #[method(name = "getKeys")]
    async fn get_keys(&self, parameters: GetKeysParameters) -> RpcResult<GetKeysResponse>;

    /// Get all assets for an account.
    #[method(name = "getAssets")]
    async fn get_assets(&self, parameters: GetAssetsParameters) -> RpcResult<GetAssetsResponse>;

    /// Prepares a call bundle for a user.
    #[method(name = "prepareCalls")]
    async fn prepare_calls(
        &self,
        parameters: PrepareCallsParameters,
    ) -> RpcResult<PrepareCallsResponse>;

    /// Prepares an EOA to be upgraded.
    #[method(name = "prepareUpgradeAccount")]
    async fn prepare_upgrade_account(
        &self,
        parameters: PrepareUpgradeAccountParameters,
    ) -> RpcResult<PrepareUpgradeAccountResponse>;

    /// Send a signed call bundle.
    #[method(name = "sendPreparedCalls")]
    async fn send_prepared_calls(
        &self,
        parameters: SendPreparedCallsParameters,
    ) -> RpcResult<SendPreparedCallsResponse>;

    /// Upgrade an account.
    #[method(name = "upgradeAccount")]
    async fn upgrade_account(&self, parameters: UpgradeAccountParameters) -> RpcResult<()>;

    /// Get the authorization and initialization data for an account that is intended to be
    /// delegated.
    #[method(name = "getAuthorization")]
    async fn get_authorization(
        &self,
        parameters: GetAuthorizationParameters,
    ) -> RpcResult<GetAuthorizationResponse>;

    /// Get the status of a call batch that was sent via `send_prepared_calls`.
    ///
    /// The identifier of the batch is the value returned from `send_prepared_calls`.
    #[method(name = "getCallsStatus")]
    async fn get_calls_status(&self, parameters: BundleId) -> RpcResult<CallsStatus>;

    /// Get the status of a call batch that was sent via `send_prepared_calls`.
    ///
    /// The identifier of the batch is the value returned from `send_prepared_calls`.
    #[method(name = "verifySignature")]
    async fn verify_signature(
        &self,
        parameters: VerifySignatureParameters,
    ) -> RpcResult<VerifySignatureResponse>;

    /// Add faucet funds to an address on a specific chain.
    #[method(name = "addFaucetFunds")]
    async fn add_faucet_funds(
        &self,
        parameters: AddFaucetFundsParameters,
    ) -> RpcResult<AddFaucetFundsResponse>;
}

/// Implementation of the Ithaca `relay_` namespace.
#[derive(Debug, Clone)]
pub struct Relay {
    inner: Arc<RelayInner>,
}

impl Relay {
    /// Create a new Ithaca relay module.
    #[expect(clippy::too_many_arguments)]
    pub fn new(
        contracts: VersionedContracts,
        chains: Arc<Chains>,
        quote_signer: DynSigner,
        funder_signer: DynSigner,
        quote_config: QuoteConfig,
        price_oracle: PriceOracle,
        fee_recipient: Address,
        storage: RelayStorage,
        asset_info: AssetInfoServiceHandle,
        escrow_refund_threshold: u64,
    ) -> Self {
        let inner = RelayInner {
            contracts,
            chains,
            fee_recipient,
            quote_signer,
            funder_signer,
            quote_config,
            price_oracle,
            storage,
            asset_info,
            escrow_refund_threshold,
        };
        Self { inner: Arc::new(inner) }
    }

    /// Returns the [`RelayCapabilities`] for the given chain ids.
    pub async fn get_capabilities(&self, chains: Vec<ChainId>) -> RpcResult<RelayCapabilities> {
        let capabilities: FuturesUnordered<_> = chains
            .into_iter()
            .filter_map(|chain_id| {
                // Relay needs a chain endpoint to support a chain.
                let chain = self.inner.chains.get(chain_id)?;
                let provider = chain.provider().clone();
                let native_uid = chain.assets().native()?.0.clone();
                let fee_tokens = chain.assets().fee_tokens();

                Some(async move {
                    let fee_tokens =
                        try_join_all(fee_tokens.into_iter().map(|(token_uid, token)| {
                            let provider = provider.clone();
                            let native_uid = native_uid.clone();
                            async move {
                                let rate = self
                                    .inner
                                    .price_oracle
                                    .native_conversion_rate(token_uid.clone(), native_uid)
                                    .await
                                    .ok_or(QuoteError::UnavailablePrice(token.address))?;
                                let symbol = self
                                    .inner
                                    .asset_info
                                    .get_asset_info_list(
                                        &provider,
                                        vec![Asset::infer_from_address(token.address)],
                                    )
                                    .await
                                    .ok()
                                    .and_then(|map| {
                                        map.iter()
                                            .next()
                                            .and_then(|(_, asset)| asset.metadata.symbol.clone())
                                    });
                                Ok(ChainFeeToken::new(token_uid, token, symbol, Some(rate)))
                            }
                        }))
                        .await?;

                    Ok::<_, QuoteError>((
                        chain_id,
                        ChainCapabilities {
                            contracts: self.contracts().clone(),
                            fees: ChainFees {
                                recipient: self.inner.fee_recipient,
                                quote_config: self.inner.quote_config.clone(),
                                tokens: fee_tokens,
                            },
                        },
                    ))
                })
            })
            .collect();

        Ok(RelayCapabilities(capabilities.try_collect().await?))
    }

    /// Estimates additional fees to be paid for a intent (e.g the current L1 DA fees).
    ///
    /// ## Opstack
    ///
    /// The fee is impacted by the L1 Base fee and the blob base fee.
    ///
    /// Returns fees in ETH.
    #[instrument(skip_all)]
    async fn estimate_extra_fee(
        &self,
        chain: &Chain,
        intent: &Intent,
        auth: Option<SignedAuthorization>,
        fees: &Eip1559Estimation,
        gas_estimate: &GasEstimate,
    ) -> Result<ExtraFeeInfo, RelayError> {
        // Include the L1 DA fees if we're on an OP or Arbitrum rollup.
        if chain.is_optimism() {
            // we only need the unsigned RLP data here because `estimate_l1_fee` will account for
            // signature overhead.
            let mut buf = Vec::new();
            if let Some(auth) = auth {
                TxEip7702 {
                    chain_id: chain.id(),
                    // we use random nonce as we don't yet know which signer will broadcast the
                    // intent
                    nonce: rand::random(),
                    gas_limit: gas_estimate.tx,
                    max_fee_per_gas: fees.max_fee_per_gas,
                    max_priority_fee_per_gas: fees.max_priority_fee_per_gas,
                    to: self.contracts().orchestrator(),
                    input: intent.encode_execute(),
                    authorization_list: vec![auth],
                    ..Default::default()
                }
                .encode(&mut buf);
            } else {
                TxEip1559 {
                    chain_id: chain.id(),
                    nonce: rand::random(),
                    gas_limit: gas_estimate.tx,
                    max_fee_per_gas: fees.max_fee_per_gas,
                    max_priority_fee_per_gas: fees.max_priority_fee_per_gas,
                    to: self.contracts().orchestrator().into(),
                    input: intent.encode_execute(),
                    ..Default::default()
                }
                .encode(&mut buf);
            }

            let l1_fee = chain.provider().estimate_l1_op_fee(buf.into()).await?;
            Ok(ExtraFeeInfo::Optimism { l1_fee })
        } else if chain.is_arbitrum() {
            let gas_estimate = chain
                .provider()
                .estimate_l1_arb_fee_gas(
                    chain.id(),
                    self.contracts().orchestrator(),
                    gas_estimate.tx,
                    *fees,
                    auth,
                    intent.encode_execute(),
                )
                .await?;

            Ok(ExtraFeeInfo::Arbitrum { gas_estimate })
        } else {
            Ok(ExtraFeeInfo::None)
        }
    }

    #[instrument(skip_all)]
    async fn estimate_fee(
        &self,
        intent: PartialIntent,
        chain_id: ChainId,
        prehash: bool,
        context: FeeEstimationContext,
    ) -> Result<(ChainAssetDiffs, Quote), RelayError> {
        let chain = self.inner.chains.ensure_chain(chain_id)?;

        let provider = chain.provider().clone();
        let (native_uid, _) =
            chain.assets().native().ok_or(RelayError::UnsupportedChain(chain_id))?;
        let (token_uid, token) = chain
            .assets()
            .find_by_address(context.fee_token)
            .ok_or(QuoteError::UnsupportedFeeToken(context.fee_token))
            .inspect_err(|_| {
                let supported_fee_tokens: Vec<_> =
                    chain.assets().fee_tokens().into_iter().map(|(_, desc)| desc.address).collect();
                warn!(
                    %chain_id,
                    fee_token = %context.fee_token,
                    supported = ?supported_fee_tokens,
                    "unsupported fee token supplied"
                );
            })?;

        // create key
        let mock_key = KeyWith712Signer::random_admin(context.key.key_type())
            .map_err(RelayError::from)
            .and_then(|k| k.ok_or_else(|| RelayError::Keys(KeysError::UnsupportedKeyType)))?;
        // create a mock transaction signer
        let mock_from = Address::random();

        // Prepare futures for concurrent execution
        let user_balance_fut = self.get_assets(GetAssetsParameters::for_asset_on_chain(
            intent.eoa,
            chain_id,
            context.fee_token,
        ));

        let priority_fee_percentiles = [chain.fee_config().priority_fee_percentile];
        let fee_history_fut = provider.get_fee_history(
            EIP1559_FEE_ESTIMATION_PAST_BLOCKS,
            Default::default(),
            &priority_fee_percentiles,
        );

        let native_price_fut =
            self.inner.price_oracle.native_conversion_rate(token_uid.clone(), native_uid.clone());

        // Execute all futures in parallel and handle errors
        let (assets_response, fee_history, eth_price) = try_join!(
            async { user_balance_fut.await.map_err(RelayError::internal) },
            async { fee_history_fut.await.map_err(RelayError::from) },
            async { Ok(native_price_fut.await) }
        )?;

        let fee_token_balance =
            assets_response.balance_on_chain(chain_id, context.fee_token.into());

        let fee_token_funding = intent
            .fund_transfers
            .iter()
            .filter(|(token, _)| *token == context.fee_token)
            .map(|(_, amount)| amount)
            .sum::<U256>();

        // Build state overrides for simulation
        let overrides = chain
            .build_simulation_overrides(&intent, &context, mock_from, fee_token_balance)
            .await?
            .build();
        let account = Account::new(intent.eoa, &provider).with_overrides(overrides.clone());

        let orchestrator =
            self.get_supported_orchestrator(&account, &provider).await?.with_overrides(overrides);

        debug!(
            %chain_id,
            fee_token = ?token,
            ?fee_history,
            ?eth_price,
            orchestrator_version = ?orchestrator.version(),
            "Got fee parameters"
        );

        let native_fee_estimate = chain.fee_config().estimate_eip1559_fees(&fee_history);

        let Some(eth_price) = eth_price else {
            return Err(QuoteError::UnavailablePrice(token.address).into());
        };
        let payment_per_gas = (native_fee_estimate.max_fee_per_gas as f64
            * 10u128.pow(token.decimals as u32) as f64)
            / f64::from(eth_price);

        // fill intent - use the appropriate version based on orchestrator
        let mut intent_to_sign = Intent::for_orchestrator(
            orchestrator.version().expect("orchestrator version should be set"),
        )
        .with_eoa(intent.eoa)
        .with_execution_data(intent.execution_data.clone())
        .with_nonce(intent.nonce)
        .with_payer(intent.payer.unwrap_or_default())
        .with_payment_token(token.address)
        .with_payment_recipient(self.inner.fee_recipient)
        .with_supported_account_implementation(intent.delegation_implementation)
        .with_encoded_pre_calls(
            intent.pre_calls.into_iter().map(|pre_call| pre_call.abi_encode().into()).collect(),
        )
        .with_encoded_fund_transfers(
            intent
                .fund_transfers
                .into_iter()
                .map(|(token, amount)| Transfer { token, amount }.abi_encode().into())
                .collect(),
        );

        // For multichain intents, set the interop flag
        if !context.intent_kind.is_single() {
            intent_to_sign = intent_to_sign.with_interop();
        }

        // For MultiOutput intents, set the settler address and context
        if let IntentKind::MultiOutput { settler_context, .. } = &context.intent_kind {
            self.inner.chains.interop().ok_or(QuoteError::MultichainDisabled)?;
            intent_to_sign = intent_to_sign
                .with_settler(self.inner.chains.settler_address(chain.id())?)
                .with_settler_context(settler_context.clone());
        }

        if !intent_to_sign.encoded_fund_transfers().is_empty() {
            intent_to_sign = intent_to_sign.with_funder(self.contracts().funder());
        }

        // For simulation purposes we only simulate with a payment of 1 unit of the fee token. This
        // should be enough to simulate the gas cost of paying for the intent for most (if not all)
        // ERC20s.
        //
        // Additionally, we included a balance override of `balance + 1` unit of the fee token,
        // which ensures the simulation never reverts. Whether the user can actually really
        // pay for the intent execution or not is determined later and communicated to the
        // client.
        intent_to_sign.set_payment(U256::from(1));

        if intent_to_sign.is_interop() {
            // For multichain intents, add a mocked merkle signature
            intent_to_sign = intent_to_sign
                .with_mock_merkle_signature(
                    &context.intent_kind,
                    orchestrator.versioned_contract(),
                    chain.id(),
                    &mock_key,
                    &context.key,
                    prehash,
                )
                .await
                .map_err(RelayError::from)?;
        } else {
            // For single chain intents, sign the intent directly
            let signature = mock_key
                .sign_payload_hash(
                    intent_to_sign
                        .compute_eip712_data(orchestrator.versioned_contract(), chain.id())?
                        .0,
                )
                .await
                .map_err(RelayError::from)?;

            intent_to_sign =
                intent_to_sign.with_signature(context.key.wrap_signature(signature, prehash));
        };

        let gas_validation_offset =
            // Account for gas variation in P256 sig verification.
            if context.key.key_type().is_secp256k1() { U256::ZERO } else { P256_GAS_BUFFER }
                // Account for the case when we change zero fee token balance to non-zero, thus skipping a cold storage write
                // We're adding 1 wei to the balance in build_simulation_overrides, so it will be non-zero if fee_token_balance is zero
                + if fee_token_balance.is_zero() && !context.fee_token.is_zero() {
                    COLD_SSTORE_GAS_BUFFER
                } else {
                    U256::ZERO
                };

        // Simulate the intent
        let (asset_diffs, mut asset_deficits, gas_results) = orchestrator
            .simulate_execute(
                mock_from,
                self.contracts().get_simulator_for_orchestrator(*orchestrator.address()),
                &intent_to_sign,
                self.inner.asset_info.clone(),
                gas_validation_offset,
                chain.sim_mode(),
                context.calculate_asset_deficits,
            )
            .await?;

        let intrinsic_gas = approx_intrinsic_cost(
            &intent_to_sign.encode_execute(),
            context.stored_authorization.is_some(),
        );

        let mut gas_estimate = GasEstimate::from_combined_gas(
            gas_results.gCombined.to(),
            intrinsic_gas,
            &self.inner.quote_config,
        );
        debug!(eoa = %intent.eoa, gas_estimate = ?gas_estimate, "Estimated intent");

        // Fill combinedGas
        intent_to_sign = intent_to_sign.with_combined_gas(U256::from(gas_estimate.intent));
        // Calculate the real fee
        let extra_fee_info = self
            .estimate_extra_fee(
                &chain,
                &intent_to_sign,
                context.stored_authorization.clone(),
                &native_fee_estimate,
                &gas_estimate,
            )
            .await?;

        // this should return zero on all non-arbitrum chains, we add this to the gaslimit
        gas_estimate.tx += extra_fee_info.extra_gas();

        let extra_fee_native = extra_fee_info.extra_fee();
        let extra_payment =
            extra_fee_native * U256::from(10u128.pow(token.decimals as u32)) / eth_price;

        debug!(
            chain_id = %chain.id(),
            %extra_payment,
            %extra_fee_native,
            %eth_price,
            "Calculated extra payment"
        );

        // Fill empty dummy signature
        intent_to_sign =
            intent_to_sign.with_signature(bytes!("")).with_funder_signature(bytes!(""));

        // Fill payment information
        //
        // If the fee has already been specified (multichain inputs only), we only simulate to get
        // asset diffs. Otherwise, we simulate to get the fee.
        let payment_amount = context.intent_kind.multi_input_fee().unwrap_or(
            extra_payment + U256::from((payment_per_gas * gas_estimate.tx as f64).ceil()),
        );
        intent_to_sign.set_payment(payment_amount);

        // Find amount of fee token spent by this intent.
        let fee_token_spending = asset_diffs
            .0
            .iter()
            .find(|(address, _)| *address == intent.eoa)
            .and_then(|(_, diffs)| {
                diffs.iter().find(|diff| diff.address.unwrap_or_default() == context.fee_token)
            })
            .map(|diff| {
                if diff.direction.is_outgoing() {
                    // intent spent entire funding along with some extra amount
                    diff.value.saturating_add(fee_token_funding)
                } else {
                    // the actual spending here might be negative but we cap it at
                    // `fee_token_funding` as this is the maximum amount that can be spent on the
                    // fees (everything else is received after fee payment)
                    fee_token_funding.saturating_sub(diff.value)
                }
            })
            .unwrap_or(fee_token_funding);

        // Calculate fee token deficit accounting for any additional spending
        let fee_token_deficit = intent_to_sign.total_payment_max_amount().saturating_sub(
            fee_token_balance.saturating_add(fee_token_funding).saturating_sub(fee_token_spending),
        );

        // Record fee token deficit in asset deficits
        if !fee_token_deficit.is_zero() {
            if let Some(existing) = asset_deficits
                .0
                .iter_mut()
                .find(|asset| asset.address.unwrap_or_default() == context.fee_token)
            {
                existing.deficit += intent_to_sign.total_payment_max_amount();
                existing.required += intent_to_sign.total_payment_max_amount();
            } else if let Some(metadata) = self
                .inner
                .asset_info
                .get_asset_info_list(&provider, vec![Asset::Token(context.fee_token)])
                .await?
                .remove(&Asset::Token(context.fee_token))
                .map(|info| info.metadata)
            {
                asset_deficits.0.push(AssetDeficit {
                    address: (!context.fee_token.is_zero()).then_some(context.fee_token),
                    metadata,
                    required: intent_to_sign.total_payment_max_amount() + fee_token_spending,
                    deficit: fee_token_deficit,
                    fiat: None,
                });
            } else {
                debug!(fee_token = %context.fee_token, "No metadata found for fee token");
            }
        }

        let quote = Quote {
            chain_id,
            payment_token_decimals: token.decimals,
            intent: intent_to_sign,
            extra_payment,
            eth_price,
            tx_gas: gas_estimate.tx,
            native_fee_estimate,
            authorization_address: context.stored_authorization.as_ref().map(|auth| auth.address),
            additional_authorization: context.additional_authorization.map(|(_, auth)| auth),
            orchestrator: *orchestrator.address(),
            fee_token_deficit,
            asset_deficits,
        };

        // Create ChainAssetDiffs with populated fiat values including fee
        let chain_asset_diffs =
            ChainAssetDiffs::new(asset_diffs, &quote, &self.inner.chains, &self.inner.price_oracle)
                .await?;

        Ok((chain_asset_diffs, quote))
    }

    #[instrument(skip_all)]
    async fn send_intents(
        &self,
        quotes: SignedQuotes,
        capabilities: SendPreparedCallsCapabilities,
        signature: Bytes,
    ) -> RpcResult<BundleId> {
        // if we do **not** get an error here, then the quote ttl must be in the past, which means
        // it is expired
        if SystemTime::now().duration_since(quotes.ty().ttl).is_ok() {
            return Err(QuoteError::QuoteExpired.into());
        }

        // If any of the quotes have deficits, return an error
        if quotes.ty().quotes.iter().any(|q| q.has_deficits()) {
            return Err(QuoteError::QuoteHasDeficits.into());
        }

        // this can be done by just verifying the signature & intent hash against the rfq
        // ticket from `relay_estimateFee`'
        if !quotes
            .recover_address()
            .is_ok_and(|address| address == self.inner.quote_signer.address())
        {
            return Err(QuoteError::InvalidQuoteSignature.into());
        }

        let bundle_id = BundleId(*quotes.hash());

        // single chain workflow
        if quotes.ty().multi_chain_root.is_none() {
            self.send_single_chain_intent(&quotes, capabilities, signature, bundle_id).await
        } else {
            self.send_multichain_intents(quotes, capabilities, signature, bundle_id).await
        }
    }

    #[instrument(skip_all)]
    async fn prepare_tx(
        &self,
        bundle_id: BundleId,
        mut quote: Quote,
        capabilities: SendPreparedCallsCapabilities,
        signature: Bytes,
    ) -> RpcResult<RelayTransaction> {
        let chain_id = quote.chain_id;
        // todo: chain support should probably be checked before we send txs
        let provider = self.provider(chain_id)?;

        let authorization_address = quote.authorization_address;

        // Fill Intent with the fee payment signature (if exists).
        quote.intent = quote
            .intent
            .with_payment_signature(capabilities.fee_signature.clone())
            .with_signature(signature);

        // Compute EIP-712 digest for the intent
        let (eip712_digest, _) = quote.intent.compute_eip712_data(
            self.contracts().get_versioned_orchestrator(quote.orchestrator)?,
            chain_id,
        )?;

        // Sign fund transfers if any
        if !quote.intent.encoded_fund_transfers().is_empty() {
            // Set funder contract address and sign
            quote.intent = quote
                .intent
                .with_funder_signature(
                    self.inner
                        .funder_signer
                        .sign_payload_hash(eip712_digest)
                        .await
                        .map_err(RelayError::from)?,
                )
                .with_funder(self.contracts().funder());
        }

        // Set non-eip712 payment fields. Since they are not included into the signature so we
        // need to enforce it here.
        let payment_amount = quote.intent.pre_payment_max_amount();
        quote.intent.set_payment(payment_amount);

        // we have a list of potential auths
        let mut authorization_list = Vec::new();

        // if the additional auth exists, push it
        authorization_list.extend(quote.additional_authorization.clone());

        // If there's an authorization address in the quote, we need to fetch the signed one
        // from storage.
        // todo: we should probably fetch this before sending any tx
        let authorization = if authorization_address.is_some() {
            self.inner
                .storage
                .read_account(quote.intent.eoa())
                .await
                .map(|opt| opt.map(|acc| acc.signed_authorization))?
        } else {
            None
        };

        // push auth if exists
        authorization_list.extend(authorization.clone());

        // check that the authorization item matches what's in the quote
        if quote.authorization_address != authorization.as_ref().map(|auth| auth.address) {
            return Err(AuthError::InvalidAuthItem {
                expected: quote.authorization_address,
                got: authorization.map(|auth| auth.address),
            }
            .into());
        }

        if let Some(auth) = &authorization {
            // todo: same as above
            if !auth.inner().chain_id().is_zero() {
                return Err(AuthError::AuthItemNotChainAgnostic.into());
            }

            let expected_nonce = provider
                .get_transaction_count(*quote.intent.eoa())
                .await
                .map_err(RelayError::from)?;

            if expected_nonce != auth.nonce {
                return Err(AuthError::AuthItemInvalidNonce {
                    expected: expected_nonce,
                    got: auth.nonce,
                }
                .into());
            }
        } else {
            let account = Account::new(*quote.intent.eoa(), provider);
            // todo: same as above
            if !account.is_delegated().await? {
                return Err(AuthError::EoaNotDelegated(*quote.intent.eoa()).into());
            }
        }

        // set our payment recipient
        quote.intent = quote.intent.with_payment_recipient(self.inner.fee_recipient);

        let tx = RelayTransaction::new(quote, authorization_list, eip712_digest);
        self.inner.storage.add_bundle_tx(bundle_id, tx.id).await?;

        Ok(tx)
    }

    /// Get keys from an account across multiple chains.
    #[instrument(skip_all)]
    async fn get_keys(&self, request: GetKeysParameters) -> Result<GetKeysResponse, RelayError> {
        // If chains specified, ensure they are supported,
        // if any are not supported, return an error,
        // if no chains specified, use all supported chains
        let chains = if request.chain_ids.is_empty() {
            self.inner.chains.chain_ids_iter().copied().collect()
        } else {
            for &chain_id in &request.chain_ids {
                self.inner.chains.ensure_chain(chain_id)?;
            }
            request.chain_ids.clone()
        };

        // Query keys from all requested chains in parallel and bubble errors
        let address = request.address;
        chains
            .into_iter()
            .map(|chain_id| async move {
                self.get_keys_for_chain(address, chain_id)
                    .await
                    .map(|keys| (U64::from(chain_id), keys))
            })
            .collect::<FuturesUnordered<_>>()
            .try_collect()
            .await
    }

    /// Get keys from an account on a specific chain.
    #[instrument(skip_all)]
    async fn get_keys_for_chain(
        &self,
        address: Address,
        chain_id: ChainId,
    ) -> Result<Vec<AuthorizeKeyResponse>, RelayError> {
        match self.get_keys_onchain_single(address, chain_id).await {
            Ok(keys) => Ok(keys),
            Err(err) => {
                // We check our storage, since it might have been called after createAccount, but
                // before its onchain commit.
                if let RelayError::Auth(auth_err) = &err
                    && auth_err.is_eoa_not_delegated()
                    && let Some(account) = self.inner.storage.read_account(&address).await?
                {
                    return account.authorized_keys();
                }
                Err(err)
            }
        }
    }

    /// Get keys from an account onchain for a specific chain.
    #[instrument(skip_all)]
    async fn get_keys_onchain_single(
        &self,
        address: Address,
        chain_id: ChainId,
    ) -> Result<Vec<AuthorizeKeyResponse>, RelayError> {
        let account = Account::new(address, self.provider(chain_id)?);

        let (is_delegated, keys) = join!(account.is_delegated(), account.keys());

        if !is_delegated? {
            return Err(AuthError::EoaNotDelegated(address).boxed().into());
        }

        // Get all keys from account
        let keys = keys.map_err(RelayError::from)?;

        // Get all permissions from non admin keys
        let mut permissioned_keys = account
            .permissions(keys.iter().filter(|(_, key)| !key.isSuperAdmin).map(|(hash, _)| *hash))
            .await
            .map_err(RelayError::from)?;

        Ok(keys
            .into_iter()
            .map(|(hash, key)| AuthorizeKeyResponse {
                hash,
                authorize_key: AuthorizeKey {
                    key,
                    permissions: permissioned_keys.remove(&hash).unwrap_or_default(),
                },
            })
            .collect())
    }

    /// Returns an iterator over all installed [`Chain`]s.
    pub fn chains(&self) -> impl Iterator<Item = &Chain> {
        self.inner.chains.chains_iter()
    }

    /// Returns the chain [`DynProvider`].
    pub fn provider(&self, chain_id: ChainId) -> Result<DynProvider, RelayError> {
        Ok(self.inner.chains.ensure_chain(chain_id)?.provider().clone())
    }

    /// Converts authorized keys into a list of [`Call`].
    fn authorize_into_calls(&self, keys: Vec<AuthorizeKey>) -> Result<Vec<Call>, KeysError> {
        let mut calls = Vec::with_capacity(keys.len());
        for key in keys {
            // additional_calls: permission & account registry
            let (authorize_call, additional_calls) = key.into_calls()?;
            calls.push(authorize_call);
            calls.extend(additional_calls);
        }
        Ok(calls)
    }

    /// Given a key hash and a list of [`PreCall`], it tries to find a key for the requested
    /// identity.
    ///
    /// If it cannot find it, it will attempt to fetch it from storage or on-chain.
    ///
    /// If it's not found in the storage or on-chain, it checks if the identity is derived from the
    /// root EOA key, and if so, returns the root EOA key.
    #[instrument(skip_all)]
    async fn try_find_key(
        &self,
        identity: &IdentityParameters,
        pre_calls: &[SignedCall],
        chain_id: ChainId,
    ) -> Result<Option<IntentKey<Key>>, RelayError> {
        if identity.key.is_eoa_root_key() {
            return Ok(Some(IntentKey::EoaRootKey));
        }

        for pre_call in pre_calls {
            if let Some(key) = pre_call
                .authorized_keys()?
                .iter()
                .find(|key| key.key_hash() == identity.key.key_hash())
            {
                return Ok(Some(IntentKey::StoredKey(key.clone())));
            }
        }

        // Get keys for the specific chain (treat errors as no keys available)
        if let Some(key) = self
            .get_keys_for_chain(identity.root_eoa, chain_id)
            .await?
            .iter()
            .find(|k| k.hash == identity.key.key_hash())
            .map(|k| k.authorize_key.key.clone())
        {
            return Ok(Some(IntentKey::StoredKey(key)));
        }

        Ok(None)
    }

    /// Generates all calls from a [`PrepareCallsParameters`].
    fn generate_calls(&self, request: &PrepareCallsParameters) -> Result<Vec<Call>, RelayError> {
        // Generate all calls that will authorize  keys and set their permissions
        let authorize_calls =
            self.authorize_into_calls(request.capabilities.authorize_keys.clone())?;

        // Generate all revoke key calls
        let revoke_calls =
            request.capabilities.revoke_keys.iter().flat_map(|key| key.clone().into_calls());

        // Merges all previously generated calls.
        Ok(authorize_calls.into_iter().chain(request.calls.clone()).chain(revoke_calls).collect())
    }

    /// Returns the orchestrator if it's supported, otherwise returns an error.
    async fn get_supported_orchestrator<P: Provider + Clone>(
        &self,
        account: &Account<P>,
        provider: P,
    ) -> Result<Orchestrator<P>, RelayError> {
        let address = account.get_orchestrator().await?;
        let versioned_contract = self.contracts().get_versioned_orchestrator(address)?;
        Ok(Orchestrator::new(versioned_contract.clone(), provider))
    }

    /// Checks if a delegation implementation needs upgrading.
    ///
    /// Returns Some(new_impl) if upgrade needed, None if current.
    /// Returns error if delegation is neither current nor legacy (unsupported).
    fn maybe_delegation_upgrade(
        &self,
        current_implementation: Address,
    ) -> Result<Option<Address>, RelayError> {
        let current = self.contracts().delegation_implementation();

        // Check if it's the current implementation (up to date)
        if current_implementation == current {
            return Ok(None);
        }

        // Check if it's a legacy implementation (needs upgrade)
        if self.contracts().legacy_delegations().any(|c| c == current_implementation) {
            return Ok(Some(current));
        }

        // It's neither current nor legacy - this is an error
        Err(AuthError::InvalidDelegation(current_implementation).into())
    }

    /// Simulates the account initialization call.
    async fn simulate_init(
        &self,
        account: &CreatableAccount,
        chain_id: ChainId,
    ) -> Result<(), RelayError> {
        // Get the delegation implementation from the stored authorization
        let delegation_impl = Account::new(account.address, self.provider(chain_id)?)
            .with_delegation_override(account.signed_authorization.address())
            .delegation_implementation()
            .await?
            .ok_or_else(|| {
                RelayError::Auth(
                    AuthError::InvalidDelegationProxy(*account.signed_authorization.address())
                        .boxed(),
                )
            })?;

        // Ensures that initialization precall works
        self.estimate_fee(
            PartialIntent {
                eoa: account.address,
                execution_data: Vec::<Call>::new().abi_encode().into(),
                nonce: U256::from_be_bytes(B256::random().into()) << 64,
                payer: None,
                pre_calls: vec![account.pre_call.clone()],
                fund_transfers: vec![],
                delegation_implementation: delegation_impl,
            },
            chain_id,
            false,
            FeeEstimationContext {
                fee_token: Address::ZERO,
                stored_authorization: Some(account.signed_authorization.clone()),
                key: IntentKey::EoaRootKey,
                additional_authorization: None,
                intent_kind: IntentKind::Single,
                state_overrides: Default::default(),
                balance_overrides: Default::default(),
                calculate_asset_deficits: false,
            },
        )
        .await?;

        Ok(())
    }

    /// Builds a chain intent.
    #[instrument(skip_all)]
    async fn build_intent(
        &self,
        request: &PrepareCallsParameters,
        identity: &IdentityParameters,
        delegation_status: &DelegationStatus,
        nonce: U256,
        intent_kind: IntentKind,
        calculate_asset_deficits: bool,
    ) -> Result<(ChainAssetDiffs, Quote), RelayError> {
        let eoa = identity.root_eoa;
        let key_hash = identity.key.key_hash();

        let provider = self.provider(request.chain_id)?;

        let mut account = Account::new(eoa, &provider);
        if let Some(stored) = delegation_status.stored_account() {
            account = account.with_overrides(stored.state_overrides()?);
        }

        let delegation_implementation = delegation_status.try_implementation()?;

        let seq_to_stored_precalls = self
            .inner
            .storage
            .read_precalls_for_eoa(request.chain_id, eoa)
            .await?
            .into_iter()
            // Only retain precalls that are relevant for this intent's signing key.
            .filter(|call| {
                call.calls().is_ok_and(|calls| {
                    calls.iter().any(|call| call.decode_precall_key_hash() == Some(key_hash))
                })
            })
            .sorted_by_key(|call| call.nonce)
            .fold(HashMap::new(), |mut acc, call| {
                acc.entry(call.nonce >> 64).or_insert_with(Vec::new).push(call);
                acc
            });

        let mut stored_precalls = Vec::new();
        for (seq_key, calls) in seq_to_stored_precalls {
            let mut nonce = account.get_nonce_for_sequence(U192::from(seq_key)).await?;
            for call in calls {
                if call.nonce == nonce {
                    stored_precalls.push(call);
                    nonce += U256::from(1);
                } else if call.nonce < nonce {
                    // Remove if nonce is already used.
                    self.inner.storage.remove_precall(request.chain_id, eoa, call.nonce).await?;
                } else {
                    // If nonce is greater, we have a nonce gap which we should skip.
                    break;
                }
            }
        }

        let mut pre_calls = request
            .capabilities
            .pre_calls
            .iter()
            .cloned()
            .chain(stored_precalls)
            .collect::<Vec<_>>();

        let mut calls = request.calls.clone();

        // Check if upgrade is needed (only for delegated accounts)
        if let Some(new_impl) = self.maybe_delegation_upgrade(delegation_implementation)? {
            calls.push(Call::upgrade_proxy_account(new_impl));
        }

        let mut additional_authorization = None;

        // delegate the fee payer if it is stored, only adding a precall if it's for delegation to
        // an ithaca account, assuming the configured delegation account is an ithaca account.
        if let Some(fee_payer) = request.capabilities.meta.fee_payer {
            // check if delegation is needed
            let delegation_status = self.delegation_status(&fee_payer, request.chain_id).await?;

            if let DelegationStatus::Stored { account, implementation } = delegation_status {
                // check if the implementation is at least v0.5.6. before ithaca account v0.5.6, the
                // contracts had a check which required all precalls to be signed by the eoa
                if self.is_ithaca_account(implementation, semver::Version::new(0, 5, 6)) {
                    // put the delegation as the first call
                    pre_calls.insert(0, account.pre_call.clone());
                    additional_authorization = Some((fee_payer, account.signed_authorization))
                }
            }
        }

        // Find the key that authorizes this intent
        let Some(key) = self.try_find_key(identity, &pre_calls, request.chain_id).await? else {
            return Err(KeysError::UnknownKeyHash(key_hash).into());
        };

        // We only apply client-supplied state overrides on intents on the destination chain
        let (state_overrides, balance_overrides) = match intent_kind {
            IntentKind::Single | IntentKind::MultiOutput { .. } => {
                (request.state_overrides.clone(), request.balance_overrides.clone())
            }
            _ => (Default::default(), Default::default()),
        };

        // Call estimateFee to give us a quote with a complete intent that the user can sign
        let (asset_diff, quote) = self
            .estimate_fee(
                PartialIntent {
                    eoa: identity.root_eoa,
                    execution_data: calls.abi_encode().into(),
                    nonce,
                    payer: request.capabilities.meta.fee_payer,
                    // stored PreCall should come first since it's been signed by the root
                    // EOA key.
                    pre_calls: delegation_status
                        .stored_account()
                        .iter()
                        .map(|acc| acc.pre_call.clone())
                        .chain(pre_calls)
                        .collect(),
                    fund_transfers: intent_kind.fund_transfers(),
                    delegation_implementation,
                },
                request.chain_id,
                identity.key.prehash(),
                FeeEstimationContext {
                    // fee_token should have been set in the beginning of prepare_calls_inner if it
                    // was not provided by the user
                    fee_token: request.capabilities.meta.fee_token.unwrap_or(Address::ZERO),
                    stored_authorization: delegation_status
                        .stored_account()
                        .map(|acc| acc.signed_authorization.clone()),
                    additional_authorization,
                    key,
                    intent_kind,
                    state_overrides,
                    balance_overrides,
                    calculate_asset_deficits,
                },
            )
            .await
            .inspect_err(|err| {
                error!(
                    %err,
                    "Failed to create a quote.",
                );
            })?;

        Ok((asset_diff, quote))
    }

    /// Checks if the provided address points to an ithaca account, with the desired version or
    /// higher.
    fn is_ithaca_account(&self, implementation: Address, min_version: semver::Version) -> bool {
        self.contracts()
            .get_delegation_implementation_version(implementation)
            .map(|v| v >= min_version)
            .unwrap_or(false)
    }

    #[instrument(skip_all)]
    async fn prepare_calls_inner(
        &self,
        mut request: PrepareCallsParameters,
    ) -> RpcResult<PrepareCallsResponse> {
        // Checks calls and precall calls in the request
        request.check_calls(self.contracts().delegation_implementation())?;

        let provider = self.provider(request.chain_id)?;

        // Get delegation status and ensure fee_token is set (only for non-pre_call)
        let delegation_status = if let Some(from) = request.from {
            // Fetch account assets and status in parallel if we need to auto-select fee token
            if !request.capabilities.pre_call && request.capabilities.meta.fee_token.is_none() {
                let chain = self.inner.chains.ensure_chain(request.chain_id)?;
                let fee_payer = request.capabilities.meta.fee_payer.unwrap_or(from);

                let (status, _) =
                    tokio::try_join!(self.delegation_status(&from, request.chain_id), async {
                        let assets = self
                            .get_assets(GetAssetsParameters::for_chain(fee_payer, request.chain_id))
                            .await
                            .map_err(RelayError::internal)?;
                        request.capabilities.meta.fee_token = Some(
                            assets.find_best_fee_token(&chain, &self.inner.price_oracle).await,
                        );
                        Ok(())
                    })?;
                Some(status)
            } else {
                Some(self.delegation_status(&from, request.chain_id).await?)
            }
        } else {
            None
        };

        // Generate all requested calls.
        request.calls = self.generate_calls(&request)?;

        // Get next available nonce for DEFAULT_SEQUENCE_KEY
        let nonce = request
            .get_nonce(
                delegation_status.as_ref().and_then(|s| s.stored_account()),
                &provider,
                &self.inner.storage,
            )
            .await?;

        // If we're dealing with a PreCall do not estimate
        let (asset_diff, context, key) = if request.capabilities.pre_call {
            let call = SignedCall {
                eoa: request.from.unwrap_or_default(),
                executionData: request.calls.abi_encode().into(),
                nonce,
                signature: Bytes::new(),
            };

            (
                AssetDiffResponse::default(),
                PrepareCallsContext::with_precall(PreCallContext {
                    call,
                    chain_id: request.chain_id,
                }),
                request.key.clone(),
            )
        } else {
            // Regular flow - sender and delegation status are required
            let Some(ref delegation_status) = delegation_status else {
                // delegation_status is None, only if we haven't received a from in the parameters
                return Err(IntentError::MissingSender.into());
            };

            let eoa = request.from.ok_or(IntentError::MissingSender)?;
            let identity = IdentityParameters::new(request.key.as_ref(), eoa);

            let (asset_diffs, quotes) =
                self.build_quotes(&request, &identity, nonce, delegation_status).await?;

            let sig = self
                .inner
                .quote_signer
                .sign_hash(&quotes.digest())
                .await
                .map_err(|err| RelayError::InternalError(err.into()))?;

            (
                asset_diffs,
                PrepareCallsContext::with_quotes(quotes.into_signed(sig)),
                identity.key.into_stored_key(),
            )
        };

        // Calculate the digest and check if ERC1271 wrapping is needed in parallel
        let ((mut digest, typed_data), should_wrap_erc1271) = tokio::try_join!(
            async {
                context
                    .compute_signing_digest(
                        delegation_status.as_ref().and_then(|s| s.stored_account()),
                        self.contracts(),
                        &provider,
                    )
                    .await
            },
            self.should_erc1271_wrap(&request, &delegation_status, &provider)
        )?;

        // Wrap digest for ERC1271 validation if needed
        if let Some(key_address) = should_wrap_erc1271 {
            digest = Account::new(key_address, provider.clone()).digest_erc1271(digest);
        }

        let response = PrepareCallsResponse {
            context,
            digest,
            typed_data,
            capabilities: PrepareCallsResponseCapabilities {
                authorize_keys: request
                    .capabilities
                    .authorize_keys
                    .into_iter()
                    .map(|key| key.into_response())
                    .collect::<Vec<_>>(),
                revoke_keys: request.capabilities.revoke_keys,
                asset_diff,
            },
            key,
            signature: Bytes::new(),
        }
        .with_signature(&self.inner.quote_signer)
        .await
        .map_err(RelayError::InternalError)?;

        Ok(response)
    }

    /// Generates a list of chain and amounts that fund a target chain operation.
    ///
    /// # Returns
    ///
    /// Returns `None` if there were not enough funds across all chains.
    ///
    /// Returns `Some(vec![])` if the destination chain does not require any funding from other
    /// chains.
    #[instrument(skip(self, identity, assets))]
    async fn source_funds(
        &self,
        identity: &IdentityParameters,
        assets: &GetAssetsResponse,
        destination_chain_id: ChainId,
        destination_orchestrator: Address,
        requested_assets: Vec<(AddressOrNative, U256)>,
        total_leaves: usize,
    ) -> Result<Option<Vec<FundSource>>, RelayError> {
        let mut remaining = HashMap::new();

        for (asset, amount) in &requested_assets {
            let existing_balance = assets
                .asset_on_chain(destination_chain_id, *asset)
                .map(|asset| asset.balance)
                .unwrap_or_default();

            let remaining_amount = amount.saturating_sub(existing_balance);

            if remaining_amount.is_zero() {
                continue;
            }

            remaining.insert(asset, remaining_amount);
        }

        if remaining.is_empty() {
            return Ok(Some(vec![]));
        }

        // collect mapping from chain to all non-zero balances on it.
        let sources = assets
            .0
            .iter()
            .filter(|(chain, _)| **chain != destination_chain_id)
            .flat_map(|(chain, assets)| assets.iter().map(|asset| (*chain, asset)))
            .fold(HashMap::new(), |mut acc, (chain, asset)| {
                let Some(on_dst) = self
                    .inner
                    .chains
                    .map_interop_asset(chain, destination_chain_id, asset.address.address())
                    .map(|a| a.address)
                else {
                    return acc;
                };

                if !requested_assets.iter().any(|(requested, _)| requested.address() == on_dst) {
                    return acc;
                }

                if asset.balance.is_zero() {
                    return acc;
                }

                acc.entry(chain).or_insert_with(Vec::new).push((asset.address, asset.balance));
                acc
            });

        // Simulate funding intents in parallel, preserving the order
        let mut funding_intents = sources
            .into_iter()
            // sort balances by value on destination chain. we sort in descending order to ensure
            // that we try chains with the highest balance first
            //
            // todo: find a better way to do this. right now this only works well for single asset
            // case.
            .sorted_unstable_by_key(|(chain, assets)| {
                let balances = requested_assets
                    .iter()
                    .map(|(asset, _)| {
                        let Some(mapped) = self.inner.chains.map_interop_asset(
                            destination_chain_id,
                            *chain,
                            asset.address(),
                        ) else {
                            return U256::ZERO;
                        };

                        let Some(dst_decimals) = self
                            .inner
                            .chains
                            .asset(destination_chain_id, mapped.address)
                            .map(|(_, desc)| desc.decimals)
                        else {
                            return U256::ZERO;
                        };

                        let balance = assets
                            .iter()
                            .find(|(asset, _)| asset.address() == mapped.address)
                            .map(|(_, balance)| *balance)
                            .unwrap_or_default();

                        adjust_balance_for_decimals(balance, mapped.decimals, dst_decimals)
                    })
                    .collect::<Vec<_>>();

                cmp::Reverse(balances)
            })
            .map(|(chain, balances)| async move {
                // todo: this might not work well for multi asset case.
                let fee_token = balances.first().unwrap().0.address();
                // we simulate escrowing the smallest unit of the asset to get a sense of the fees
                let funding_context = FundingIntentContext {
                    eoa: identity.root_eoa,
                    chain_id: chain,
                    assets: balances.iter().map(|(asset, _)| (*asset, U256::from(1))).collect(),
                    fee_token,
                    // note(onbjerg): it doesn't matter what the output intent digest is for
                    // simulation, as long as it's not zero. otherwise, the gas
                    // costs will differ a lot.
                    output_intent_digest: B256::with_last_byte(1),
                    output_chain_id: destination_chain_id,
                    output_orchestrator: destination_orchestrator,
                };
                let escrow_cost = self
                    .simulate_funding_intent(
                        funding_context,
                        identity,
                        MerkleLeafInfo { total: total_leaves, index: 0 },
                        None,
                    )
                    .await?
                    .1
                    .intent
                    .total_payment_max_amount();

                Result::<_, RelayError>::Ok((chain, balances, fee_token, escrow_cost))
            })
            .collect::<FuturesOrdered<_>>();

        let mut plan = Vec::new();
        while let Some((chain, balances, fee_token, escrow_cost)) =
            funding_intents.next().await.transpose()?
        {
            let mut taken_assets = Vec::new();

            remaining.retain(|asset, remaining| {
                let Some(mapped) = self.inner.chains.map_interop_asset(
                    destination_chain_id,
                    chain,
                    asset.address(),
                ) else {
                    return true;
                };

                let Some((_, balance)) =
                    balances.iter().find(|(asset, _)| asset.address() == mapped.address)
                else {
                    return true;
                };

                let Some(dst_decimals) = self
                    .inner
                    .chains
                    .asset(destination_chain_id, mapped.address)
                    .map(|(_, desc)| desc.decimals)
                else {
                    return true;
                };

                // Calculate the maximum amount we can bridge to destination
                let max_take = adjust_balance_for_decimals(
                    if fee_token == mapped.address {
                        (*balance).saturating_sub(escrow_cost)
                    } else {
                        *balance
                    },
                    mapped.decimals,
                    dst_decimals,
                );

                if max_take.is_zero() {
                    return true;
                }

                let take = (*remaining).min(max_take);

                // Convert the amount back to the source chain asset decimals
                let amount_source =
                    adjust_balance_for_decimals(take, dst_decimals, mapped.decimals);

                *remaining -= take;

                taken_assets.push(SourcedAsset {
                    address_source: mapped.address,
                    address_destination: asset.address(),
                    amount_source,
                    amount_destination: take,
                });

                !remaining.is_zero()
            });

            if !taken_assets.is_empty() {
                plan.push(FundSource {
                    chain_id: chain,
                    assets: taken_assets,
                    fee_token,
                    cost: escrow_cost,
                });
            }

            if remaining.is_empty() {
                break;
            }
        }

        if remaining.is_empty() {
            return Ok(Some(plan));
        }

        Ok(None)
    }

    /// Determine quote strategy based on asset availability across chains.
    ///
    /// The inner algorithm is as follows:
    ///
    /// - Simulate the intent for the destination chain as if it was a single chain intent.
    /// - If there are enough funds on the destination chain, return a single chain quote.
    /// - Otherwise, try to fund the destination chain with assets from other chains.
    /// - Since the output intent was simulated as a single chain intent, the fees are guaranteed to
    ///   be off, so we simulate it again as a multi-chain intent, with the funds we sourced.
    /// - Since simulating it as a multichain intent raises the fees, we need to source funds again;
    ///   we continue this process a number of times, until `balance + funding - required_assets -
    ///   fee >= 0`.
    #[instrument(skip(self, request, delegation_status), fields(chain_id = request.chain_id))]
    async fn build_quotes(
        &self,
        request: &PrepareCallsParameters,
        identity: &IdentityParameters,
        nonce: U256,
        delegation_status: &DelegationStatus,
    ) -> RpcResult<(AssetDiffResponse, Quotes)> {
        let requested_asset_and_balance =
            if let Some(requested_asset) = request.capabilities.required_funds.first() {
                let destination_asset = self
                    .get_assets(GetAssetsParameters::for_asset_on_chain(
                        identity.root_eoa,
                        request.chain_id,
                        requested_asset.address,
                    ))
                    .await?;

                let requested_asset_balance_on_dst = destination_asset
                    .balance_on_chain(request.chain_id, requested_asset.address.into());

                Some((requested_asset, requested_asset_balance_on_dst))
            } else {
                None
            };

        let (requested_asset, requested_funds, requested_asset_balance_on_dst, single_chain_quote) =
            match requested_asset_and_balance {
                // If requested assets are specified explicitly and we know that balance is not
                // enough, we can proceed to multichain estimation.
                Some((requested, balance)) if balance < requested.value => {
                    (requested.address, requested.value, balance, None)
                }
                // Otherwise, we try to simulate intent as single chain first.
                _ => {
                    let quote_result = self
                        .build_single_chain_quote(request, identity, delegation_status, nonce, true)
                        .await?;

                    // It should never happen that we do not have a quote from this simulation, but
                    // to avoid outright crashing we just throw an internal
                    // error.
                    let quote = quote_result.1.quotes.first().ok_or_else(|| {
                        RelayError::InternalError(eyre::eyre!("no quote after simulation"))
                    })?;

                    // If we could successfuly simulate the intent without any deficits, then we can
                    // just do this single chain instead.
                    if quote.asset_deficits.is_empty() {
                        debug!(
                            eoa = %identity.root_eoa,
                            chain_id = %request.chain_id,
                            fee = %quote.intent.total_payment_max_amount(),
                            "Falling back to single chain for intent"
                        );

                        return Ok(quote_result);
                    }

                    let mut deficits = quote.asset_deficits.0.clone();
                    // Exclude the feeTokenDeficit from the deficit, we are handling it separately.
                    deficits.retain_mut(|deficit| {
                        if Some(deficit.address.unwrap_or_default())
                            != request.capabilities.meta.fee_token
                        {
                            return true;
                        }

                        deficit.required = deficit
                            .required
                            .saturating_sub(quote.intent.total_payment_max_amount());
                        deficit.deficit = deficit.deficit.saturating_sub(quote.fee_token_deficit);

                        // If the only deficit is the fee token deficit, we can keep it and handle
                        // it as an interop intent requiring zero of the feeToken plus the fee.
                        if deficit.deficit.is_zero() && quote.asset_deficits.0.len() == 1 {
                            true
                        } else {
                            !deficit.deficit.is_zero()
                        }
                    });

                    // If we have more than 1 asset deficit it means we will have to source multiple
                    // assets which is not currently supported.
                    if deficits.len() > 1 {
                        debug!(
                            eoa = %identity.root_eoa,
                            chain_id = %request.chain_id,
                            fee = %quote.intent.total_payment_max_amount(),
                            deficits = %quote.asset_deficits.0.len(),
                            "Intent requires multiple assets"
                        );
                        return Ok(quote_result);
                    }

                    let deficit = deficits.first().unwrap();
                    let asset = deficit.address.unwrap_or_default();

                    // If interop is not enabled or not supported for the requested asset, we can't
                    // proceed and should return quote with deficits.
                    if self.inner.chains.interop().is_none()
                        || self.inner.chains.interop_asset(request.chain_id, asset).is_none()
                    {
                        return Ok(quote_result);
                    }

<<<<<<< HEAD
                    (asset, deficit.required, deficit.required.saturating_sub(deficit.deficit))
=======
                    // Exclude the feeTokenDeficit from the deficit, we are handling it separately.
                    let (required, deficit) = if Some(asset) == request.capabilities.meta.fee_token
                    {
                        (
                            deficit.required.saturating_sub(quote.fee_token_deficit),
                            deficit.deficit.saturating_sub(quote.fee_token_deficit),
                        )
                    } else {
                        (deficit.required, deficit.deficit)
                    };

                    (asset, required, deficit, Some(quote_result))
>>>>>>> 536e334c
                }
            };

        // Fetch funder's requested asset on destination chain
        let funder_balance_on_dst = self
            .get_assets(GetAssetsParameters::for_asset_on_chain(
                self.contracts().funder(),
                request.chain_id,
                requested_asset,
            ))
            .await?
            .balance_on_chain(request.chain_id, requested_asset.into());

        // Check if funder has sufficient liquidity for the requested asset
        let needed_funds = requested_funds.saturating_sub(requested_asset_balance_on_dst);
        if funder_balance_on_dst < needed_funds {
            return Err(QuoteError::InsufficientLiquidity.into());
        }

        // At this point, we can assume that `requested_funds` are enough for intent to succeed
        // without the fees. Now we need to find a way to source the funds plus the fees.
        //
        // Simulate the output intent first to get the fees required to execute it.
        //
        // Note: We execute it as a multichain output, but without fund sources. The assumption here
        // is that the simulator will transfer the requested assets.
        let (_, mut output_quote) = self
            .build_intent(
                request,
                identity,
                delegation_status,
                nonce,
                IntentKind::MultiOutput {
                    leaf_index: 1,
                    fund_transfers: vec![(requested_asset, needed_funds)],
                    settler_context: Vec::<ChainId>::new().abi_encode().into(),
                },
                false,
            )
            .await?;

        // ensure interop has been configured, before proceeding
        self.inner.chains.interop().ok_or(QuoteError::MultichainDisabled)?;

        // ensure the requested asset is supported for interop
        self.inner.chains.interop_asset(request.chain_id, requested_asset).ok_or(
            RelayError::UnsupportedAsset { chain: request.chain_id, asset: requested_asset },
        )?;

        let fee_token = request.capabilities.meta.fee_token.unwrap_or_default();

        // Get interop assets for the requested asset on source chains.
        let mut interop_assets = self
            .inner
            .chains
            .map_interop_assets_per_chain(request.chain_id, requested_asset)
            .map(|(chain_id, desc)| (chain_id, vec![desc.address]))
            .collect::<HashMap<_, _>>();

        // Include the fee token into the filter if we will need to source the fee as well.
        if !output_quote.fee_token_deficit.is_zero() && fee_token != requested_asset {
            for (chain, asset) in
                self.inner.chains.map_interop_assets_per_chain(request.chain_id, fee_token)
            {
                interop_assets.entry(chain).or_default().push(asset.address);
            }
        }

        // Fetch assets on the source chains.
        let assets = self
            .get_assets(GetAssetsParameters::for_assets_on_chains(
                identity.root_eoa,
                interop_assets,
            ))
            .await?;

        // We have to source funds from other chains. Since we estimated the output fees as if it
        // was a single chain intent, we now have to build an estimate the multichain intent to get
        // the true fees. After this, we do one more pass of finding funds on other chains.
        //
        // The issue here is that if we send even 1 unit too little of the fees required to execute
        // the output intent, it will revert because of us, and we won't be able to claim
        // the input funds, and we know for sure that validating a single chain intent !=
        // validating a multichain intent.
        //
        // Since the cost of validating a multichain intent is proportional to the size of the
        // merkle tree, we find funds in a loop until `balance + funds - required_assets - fee >=
        // 0`.
        //
        // We constrain this to three attempts.
        let mut num_funding_chains = 1;
        for _ in 0..3 {
            // Figure out what chains to pull funds from, if any. This will pull the funds the user
            // requested from chains, minus the cost of transferring those funds out of the
            // respective chains.
            debug!(
                eoa = %identity.root_eoa,
                chain_id = %request.chain_id,
                %requested_asset,
                %requested_funds,
                %requested_asset_balance_on_dst,
                %fee_token,
                fee = %output_quote.intent.total_payment_max_amount(),
                "Trying to source funds"
            );
            let mut requested_funds = vec![(requested_asset.into(), requested_funds)];

            if fee_token == requested_asset {
                requested_funds[0].1 += output_quote.intent.total_payment_max_amount();
            } else if !output_quote.fee_token_deficit.is_zero() {
                requested_funds
                    .push((fee_token.into(), output_quote.intent.total_payment_max_amount()));
            }

            let Some(funding_chains) = self
                .source_funds(
                    identity,
                    &assets,
                    request.chain_id,
                    output_quote.orchestrator,
                    requested_funds.clone(),
                    num_funding_chains + 1,
                )
                .await?
<<<<<<< HEAD
            else {
                // We don't have enough funds across all chains, so we revert back to single chain
                // to produce a quote with a `feeTokenDeficit`.
=======
            {
                // We take `amount_destination` here, because `sourced_funds` is the amount of
                // destination chain asset
                (new_chains.iter().map(|source| source.amount_destination).sum(), new_chains)
            } else {
                // We don't have enough funds across all chains, so we revert back to the single
                // chain quote with a `feeTokenDeficit` if it already exists. Else, we produce it.
>>>>>>> 536e334c
                //
                // A more robust solution here is returning a `Result<Vec<FundSource>, Deficit>`
                // where the error specifies how much we have across all chains, and
                // we use that to produce the deficit, as the single chain
                // `feeTokenDeficit` is a bit misleading.
                let Some(quote) = single_chain_quote else {
                    return self
                        .build_single_chain_quote(request, identity, delegation_status, nonce, true)
                        .await
                        .map_err(Into::into);
                };
                return Ok(quote);
            };

            num_funding_chains = funding_chains.len();
            let input_chain_ids: Vec<ChainId> = funding_chains.iter().map(|s| s.chain_id).collect();
            let interop = self.inner.chains.interop().ok_or(QuoteError::MultichainDisabled)?;

            debug!(
                eoa = %identity.root_eoa,
                chain_id = %request.chain_id,
                ?requested_funds,
                %requested_asset_balance_on_dst,
                %fee_token,
                fee = %output_quote.intent.total_payment_max_amount(),
                ?input_chain_ids,
                "Found potential fund sources"
            );

            // Encode the input chain IDs for the settler context
            let settler_context =
                interop.encode_settler_context(input_chain_ids).map_err(RelayError::from)?;

            let fund_transfers = funding_chains
                .iter()
                .flat_map(|source| source.assets.iter())
                .fold(HashMap::new(), |mut acc, asset| {
                    *acc.entry(asset.address_destination).or_insert(U256::ZERO) +=
                        asset.amount_destination;
                    acc
                })
                .into_iter()
                .collect();

            // `sourced_funds` now also includes fees, so make sure the funder has enough balance to
            // transfer.
            // if funder_balance_on_dst < sourced_requested {
            //     return Err(QuoteError::InsufficientLiquidity.into());
            // }

            // Simulate multi-chain
            let (output_asset_diffs, new_quote) = self
                .build_intent(
                    request,
                    identity,
                    delegation_status,
                    nonce,
                    IntentKind::MultiOutput {
                        leaf_index: num_funding_chains,
                        fund_transfers,
                        settler_context,
                    },
                    false,
                )
                .await?;
            output_quote = new_quote;

            // If the existing balance on the destination chain, plus any funds we've sourced, minus
            // the requested amount of funds (and the fee if the requested asset is also the fee
            // token) is 0 or more, we're done.
            //
            // If `balance + sourced_funds - requested_funds - fee?` is `0`, then we've sourced
            // exactly the amount we need. If it's more, then we're overfunding a bit, which is not
            // the worst scenario, but ideally we get as close to 0 as possible.
            if output_quote.fee_token_deficit.is_zero() {
                // Compute EIP-712 digest (settlement_id)
                let (output_intent_digest, _) = output_quote.intent.compute_eip712_data(
                    self.contracts().get_versioned_orchestrator(output_quote.orchestrator)?,
                    output_quote.chain_id,
                )?;

                let funding_intents = try_join_all(funding_chains.iter().enumerate().map(
                    async |(leaf_index, source)| {
                        self.simulate_funding_intent(
                            FundingIntentContext {
                                eoa: identity.root_eoa,
                                chain_id: source.chain_id,
                                assets: source
                                    .assets
                                    .iter()
                                    .map(|asset| (asset.address_source.into(), asset.amount_source))
                                    .collect(),
                                fee_token: source.fee_token,
                                output_intent_digest,
                                output_chain_id: request.chain_id,
                                output_orchestrator: output_quote.orchestrator,
                            },
                            identity,
                            MerkleLeafInfo { total: num_funding_chains + 1, index: leaf_index },
                            // we override the fees here to avoid re-estimating. if we
                            // re-estimate, we might end up with
                            // a higher fee, which will invalidate the entire call.
                            Some(source.cost),
                        )
                        .await
                    },
                ))
                .await?;

                // Collect all quotes and build aggregated asset diff response
                let mut all_quotes = Vec::with_capacity(funding_intents.len() + 1);
                let mut all_asset_diffs = AssetDiffResponse::default();

                // Process source chains
                for (asset_diff, quote) in funding_intents {
                    all_asset_diffs.push(quote.chain_id, asset_diff);
                    all_quotes.push(quote);
                }

                // Add output chain
                all_quotes.push(output_quote);
                all_asset_diffs.push(request.chain_id, output_asset_diffs);

                return Ok((
                    all_asset_diffs,
                    Quotes {
                        quotes: all_quotes,
                        ttl: SystemTime::now()
                            .checked_add(self.inner.quote_config.ttl)
                            .expect("should never overflow"),
                        // todo(onbjerg): a little silly that we have to set this to `None`, then
                        // call `with_merke_payload`. we should consider
                        // smth like Quotes::new(quotes, ttl).with_merkle_payload(..) or
                        // Quotes::multichain(quotes, ttl, root)
                        multi_chain_root: None,
                    }
                    .with_merkle_payload(self.contracts())?,
                ));
            }
        }

        Err(RelayError::InternalError(eyre::eyre!(
            "exhausted max attempts at estimating multichain action"
        ))
        .into())
    }

    #[instrument(skip_all)]
    async fn simulate_funding_intent(
        &self,
        funding_context: FundingIntentContext,
        identity: &IdentityParameters,
        leaf_info: MerkleLeafInfo,
        fee: Option<U256>,
    ) -> Result<(ChainAssetDiffs, Quote), RelayError> {
        let fee = fee.map(|fee| (funding_context.fee_token, fee));

        let request = self.build_funding_intent(funding_context, identity.key.clone())?;

        let delegation_status =
            self.delegation_status(&identity.root_eoa, request.chain_id).await?;

        let nonce = request
            .get_nonce(
                delegation_status.stored_account(),
                &self.provider(request.chain_id)?,
                &self.inner.storage,
            )
            .await?;

        self.build_intent(
            &request,
            identity,
            &delegation_status,
            nonce,
            IntentKind::MultiInput { leaf_info, fee },
            false,
        )
        .await
    }

    /// Build a single-chain quote
    #[instrument(skip_all)]
    async fn build_single_chain_quote(
        &self,
        request: &PrepareCallsParameters,
        identity: &IdentityParameters,
        delegation_status: &DelegationStatus,
        nonce: U256,
        calculate_asset_deficits: bool,
    ) -> Result<(AssetDiffResponse, Quotes), RelayError> {
        let (asset_diffs, quote) = self
            .build_intent(
                request,
                identity,
                delegation_status,
                nonce,
                IntentKind::Single,
                calculate_asset_deficits,
            )
            .await?;

        Ok((
            AssetDiffResponse::new(request.chain_id, asset_diffs),
            Quotes {
                quotes: vec![quote],
                ttl: SystemTime::now()
                    .checked_add(self.inner.quote_config.ttl)
                    .expect("should never overflow"),
                multi_chain_root: None,
            },
        ))
    }

    /// Handle single-chain send intent
    async fn send_single_chain_intent(
        &self,
        quotes: &SignedQuotes,
        capabilities: SendPreparedCallsCapabilities,
        signature: Bytes,
        bundle_id: BundleId,
    ) -> RpcResult<BundleId> {
        // send intent
        let tx = self
            .prepare_tx(
                bundle_id,
                // safety: we know there is 1 element
                quotes.ty().quotes.first().unwrap().clone(),
                capabilities,
                signature,
            )
            .await?;

        let span = span!(
            Level::INFO, "send tx",
            otel.kind = ?SpanKind::Producer,
            messaging.system = "pg",
            messaging.destination.name = "tx",
            messaging.operation.name = "send",
            messaging.operation.type = "send",
            messaging.message.id = %tx.id
        );
        self.inner
            .chains
            .ensure_chain(tx.chain_id())?
            .transactions()
            .send_transaction(tx)
            .instrument(span)
            .await?;

        Ok(bundle_id)
    }

    /// Handle multichain send intents
    async fn send_multichain_intents(
        &self,
        mut quotes: SignedQuotes,
        capabilities: SendPreparedCallsCapabilities,
        signature: Bytes,
        bundle_id: BundleId,
    ) -> RpcResult<BundleId> {
        let bundle =
            self.create_interop_bundle(bundle_id, &mut quotes, &capabilities, signature).await?;

        let interop = self.inner.chains.interop().ok_or(QuoteError::MultichainDisabled)?;
        interop.send_bundle(bundle).await?;

        Ok(bundle_id)
    }

    /// Creates a [`InteropBundle`] from signed quotes for multichain transactions.
    async fn create_interop_bundle(
        &self,
        bundle_id: BundleId,
        quotes: &mut SignedQuotes,
        capabilities: &SendPreparedCallsCapabilities,
        signature: Bytes,
    ) -> Result<InteropBundle, RelayError> {
        let mut intents = Intents::new(
            quotes
                .ty()
                .quotes
                .iter()
                .map(|quote| {
                    self.contracts().get_versioned_orchestrator(quote.orchestrator).map(
                        |orchestrator| (quote.intent.clone(), orchestrator.clone(), quote.chain_id),
                    )
                })
                .collect::<Result<_, _>>()?,
        );

        // Create InteropBundle
        let interop = self.inner.chains.interop().ok_or(QuoteError::MultichainDisabled)?;
        let settler_id = interop.settler_id();
        let mut bundle = InteropBundle::new(bundle_id, settler_id);

        // last quote is the output intent
        let dst_idx = quotes.ty().quotes.len() - 1;

        let root = intents.root()?;
        let tx_futures = quotes.ty().quotes.iter().enumerate().map(async |(idx, quote)| {
            let proof = intents.get_proof_immutable(idx)?;
            let merkle_sig = (proof, root, &signature).abi_encode_params().into();

            self.prepare_tx(bundle_id, quote.clone(), capabilities.clone(), merkle_sig)
                .await
                .map(|tx| (idx, tx))
                .map_err(|e| RelayError::InternalError(e.into()))
        });

        // Append transactions directly to bundle
        for (idx, tx) in try_join_all(tx_futures).await? {
            if idx == dst_idx {
                bundle.append_dst(tx);
            } else {
                bundle.append_src(tx);
            }
        }

        Ok(bundle)
    }

    /// Gets the token price for an asset, only returns a price if it's a fee token and the inner
    /// price fetch is successful
    async fn get_token_price(&self, chain: u64, asset: &AssetFilterItem) -> Option<AssetPrice> {
        let (uid, _) = self.inner.chains.fee_token(chain, asset.address.address())?;
        self.inner.price_oracle.usd_conversion_rate(uid.clone()).await.map(AssetPrice::from_price)
    }

    /// Fetches [`DelegationStatus`] for an EOA on a given chain.
    async fn delegation_status(
        &self,
        eoa: &Address,
        chain: u64,
    ) -> Result<DelegationStatus, RelayError> {
        Account::new(*eoa, self.provider(chain)?).delegation_status(&self.inner.storage).await
    }
}

#[async_trait]
impl RelayApiServer for Relay {
    async fn health(&self) -> RpcResult<Health> {
        let chains_ok = try_join_all(self.chains().map(|chain| async {
            chain.provider().get_block_number().await.inspect_err(|err| {
                error!(
                    %err,
                    chain_id=%chain.id(),
                    "Failed to obtain block number for health check",
                );
            })
        }))
        .await
        .is_ok();

        let db_ok = self
            .inner
            .storage
            .ping()
            .await
            .inspect_err(|err| {
                error!(
                    %err,
                    "Failed to ping database for health check",
                );
            })
            .is_ok();

        let quote_signer = self.inner.quote_signer.address();

        if chains_ok && db_ok {
            Ok(Health {
                status: "rpc ok".into(),
                version: RELAY_SHORT_VERSION.into(),
                quote_signer,
            })
        } else {
            Err(RelayError::Unhealthy.into())
        }
    }

    async fn get_capabilities(&self, chains: Option<Vec<U64>>) -> RpcResult<RelayCapabilities> {
        let chains = chains
            .map(|vec| vec.into_iter().map(|id| id.to::<u64>()).collect())
            .unwrap_or_else(|| self.inner.chains.chain_ids_iter().copied().collect());
        self.get_capabilities(chains).await
    }

    async fn get_keys(&self, request: GetKeysParameters) -> RpcResult<GetKeysResponse> {
        Ok(Self::get_keys(self, request).await?)
    }

    #[instrument(skip_all)]
    async fn get_assets(&self, mut request: GetAssetsParameters) -> RpcResult<GetAssetsResponse> {
        // If no explicit asset_filter was provided, build it from the other filters, the supported
        // chains and supported fee tokens
        if request.asset_filter.is_empty() {
            // If there is no chain filter provided, just use all chains that the relay supports.
            let chains = if request.chain_filter.is_empty() {
                self.inner.chains.chain_ids_iter().copied().collect()
            } else {
                request.chain_filter
            };

            for chain in chains {
                // If there is no asset type filter provided, just use all assets that the relay
                // supports on this chain.
                let mut items = vec![];

                if request.asset_type_filter.is_empty()
                    || request.asset_type_filter.contains(&AssetType::Native)
                {
                    items.push(AssetFilterItem {
                        address: AddressOrNative::Native,
                        asset_type: AssetType::Native,
                    });
                }

                if (request.asset_type_filter.is_empty()
                    || request.asset_type_filter.contains(&AssetType::ERC20))
                    && let Some(tokens) = self.inner.chains.fee_tokens(chain)
                {
                    for (_, token) in tokens {
                        if token.address == Address::ZERO {
                            continue;
                        }

                        items.push(AssetFilterItem {
                            address: AddressOrNative::Address(token.address),
                            asset_type: AssetType::ERC20,
                        });
                    }
                }

                request.asset_filter.insert(chain, items);
            }
        }

        let chain_details = request.asset_filter.into_iter().map(async |(chain, assets)| {
            let chain_provider = self.provider(chain)?;

            let txs =
                assets.iter().filter(|asset| !asset.asset_type.is_erc721()).map(async |asset| {
                    // get price if this is a fee token
                    let price = self.get_token_price(chain, asset).await;

                    if asset.asset_type.is_native() {
                        let symbol = NamedChain::try_from(chain)
                            .ok()
                            .and_then(|c| c.native_currency_symbol())
                            .map(ToString::to_string);

                        return Ok::<_, RelayError>(Asset7811 {
                            address: AddressOrNative::Native,
                            balance: chain_provider.get_balance(request.account).await?,
                            asset_type: asset.asset_type,
                            metadata: Some(AssetMetadataWithPrice {
                                name: None,
                                symbol,
                                // use a constant 18 for native assets
                                decimals: Some(18),
                                uri: None,
                                fiat: price,
                            }),
                        });
                    }

                    let erc20 = IERC20::new(asset.address.address(), &chain_provider);

                    let (balance, decimals, name, symbol) = chain_provider
                        .multicall()
                        .add(erc20.balanceOf(request.account))
                        .add(erc20.decimals())
                        .add(erc20.name())
                        .add(erc20.symbol())
                        .aggregate()
                        .await?;

                    Ok(Asset7811 {
                        address: asset.address,
                        balance,
                        asset_type: asset.asset_type,
                        metadata: Some(AssetMetadataWithPrice {
                            name: Some(name),
                            symbol: Some(symbol),
                            decimals: Some(decimals),
                            uri: None,
                            fiat: price,
                        }),
                    })
                });
            Ok::<_, RelayError>((chain, try_join_all(txs).await?))
        });

        Ok(GetAssetsResponse(try_join_all(chain_details).await?.into_iter().collect()))
    }

    async fn prepare_calls(
        &self,
        request: PrepareCallsParameters,
    ) -> RpcResult<PrepareCallsResponse> {
        tracing::Span::current().record("eth.chain_id", request.chain_id);
        self.prepare_calls_inner(request).await
    }

    async fn prepare_upgrade_account(
        &self,
        request: PrepareUpgradeAccountParameters,
    ) -> RpcResult<PrepareUpgradeAccountResponse> {
        let chain_id = request.chain_id.unwrap_or_else(|| {
            *self.inner.chains.chain_ids_iter().next().expect("there should be one")
        });
        tracing::Span::current().record("eth.chain_id", chain_id);

        let provider = self.provider(chain_id)?;

        // Generate all calls that will authorize keys and set their permissions
        let calls = self.authorize_into_calls(request.capabilities.authorize_keys.clone())?;

        // Random sequence key, with a multichain prefix starting at nonce 0.
        let intent_nonce = (MULTICHAIN_NONCE_PREFIX << 240)
            | ((U256::from_be_bytes(B256::random().into()) >> 80) << 64);

        let pre_call = SignedCall {
            eoa: request.address,
            executionData: calls.abi_encode().into(),
            nonce: intent_nonce,
            signature: Bytes::new(),
        };

        let auth_nonce = provider
            .get_transaction_count(request.address)
            .pending()
            .await
            .map_err(RelayError::from)?;

        let authorization =
            Authorization { chain_id: U256::ZERO, address: request.delegation, nonce: auth_nonce };

        // Calculate the eip712 digest that the user will need to sign.
        let (pre_call_digest, typed_data) =
            pre_call.compute_eip712_data(&self.contracts().orchestrator, chain_id)?;

        let digests =
            UpgradeAccountDigests { auth: authorization.signature_hash(), exec: pre_call_digest };

        let response = PrepareUpgradeAccountResponse {
            chain_id,
            context: UpgradeAccountContext {
                chain_id,
                address: request.address,
                authorization,
                pre_call,
            },
            digests,
            typed_data,
            capabilities: request.capabilities,
        };

        Ok(response)
    }

    async fn send_prepared_calls(
        &self,
        request: SendPreparedCallsParameters,
    ) -> RpcResult<SendPreparedCallsResponse> {
        let SendPreparedCallsParameters { capabilities, context, signature, key } = request;

        // compute real signature
        let intent_key = key
            .map(IntentKey::StoredKey)
            .or_else(|| {
                // Check if the signature is a normal ECDSA signature, meaning that it was signed by
                // the EOA.
                alloy::primitives::Signature::from_raw(&signature)
                    .is_ok()
                    .then_some(IntentKey::EoaRootKey)
            })
            .ok_or(IntentError::MissingKey)?;

        let key_hash = intent_key.key_hash();
        let signature = intent_key.wrap_signature(signature);

        // broadcasts intents in transactions
        let id = match context {
            PrepareCallsContext::Quote(quotes) => {
                self.send_intents(*quotes, capabilities, signature).await.inspect_err(|err| {
                    error!(
                        %err,
                        "Failed to submit call bundle transaction.",
                    );
                })?
            }
            PrepareCallsContext::PreCall(PreCallContext { mut call, chain_id }) => {
                let eoa = call.eoa;
                if eoa.is_zero() {
                    return Err(IntentError::MissingSender.into());
                }

                let provider = self.provider(chain_id)?;

                // Ensure that the key exists in the account
                match intent_key {
                    IntentKey::EoaRootKey => {
                        // If the key is the root EOA key, it always has control over the account
                    }
                    IntentKey::StoredKey(_) => {
                        let Some(key) = self
                            .get_keys_for_chain(call.eoa, chain_id)
                            .await?
                            .into_iter()
                            .find(|key| key.authorize_key.key.key_hash() == key_hash)
                        else {
                            return Err(KeysError::UnknownKeyHash(key_hash))?;
                        };

                        // We only support storing precalls signed by admin keys
                        if !key.authorize_key.key.isSuperAdmin {
                            return Err(KeysError::OnlyAdminKeyAllowed)?;
                        }
                    }
                }

                // Build the account
                let mut account = Account::new(eoa, &provider);
                if !account.is_delegated().await? {
                    let Some(stored) = self.inner.storage.read_account(&eoa).await? else {
                        return Err(StorageError::AccountDoesNotExist(eoa).into());
                    };

                    account = account.with_overrides(stored.state_overrides()?);
                }

                // Verify that signature is valid
                let orchestrator = account.get_orchestrator().await.map_err(RelayError::from)?;
                let (digest, _) = call.compute_eip712_data(
                    self.contracts().get_versioned_orchestrator(orchestrator)?,
                    chain_id,
                )?;

                if account.validate_signature(digest, signature.clone()).await? != Some(key_hash) {
                    return Err(KeysError::InvalidSignature.into());
                }

                // Store the precall
                call.signature = signature;
                self.inner.storage.store_precall(chain_id, call).await?;

                Default::default()
            }
        };

        Ok(SendPreparedCallsResponse { id })
    }

    async fn upgrade_account(&self, request: UpgradeAccountParameters) -> RpcResult<()> {
        let UpgradeAccountParameters { context, signatures } = request;
        tracing::Span::current().record("eth.chain_id", context.chain_id);

        let provider = self.provider(context.chain_id)?;

        // Ensures signature matches the requested account (7702 auth)
        let got = signatures
            .auth
            .recover_address_from_prehash(&context.authorization.signature_hash())
            .ok();
        if got != Some(context.address) {
            return Err(AuthError::InvalidAuthAddress { expected: context.address, got }.into());
        }

        let auth_address = *context.authorization.address();
        let delegated_account =
            Account::new(context.address, &provider).with_delegation_override(&auth_address);

        let mut storage_account = CreatableAccount::new(
            context.address,
            context.pre_call,
            context.authorization.into_signed(signatures.auth),
        );

        // Signed by the root eoa key.
        storage_account.pre_call =
            storage_account.pre_call.with_signature(signatures.exec.as_bytes().into());

        // Check the delegation implementation
        let impl_addr = delegated_account
            .delegation_implementation()
            .await?
            .ok_or(AuthError::InvalidDelegation(auth_address))?;

        if impl_addr != self.contracts().delegation_implementation() {
            return Err(AuthError::InvalidDelegation(impl_addr).into());
        }

        // Calculate precall digest.
        let (pre_call_digest, _) = storage_account
            .pre_call
            .compute_eip712_data(&self.contracts().orchestrator, context.chain_id)?;
        let (_, expected_nonce) = try_join!(
            // Ensures the initialization precall is successful.
            self.simulate_init(&storage_account, context.chain_id),
            // Get account nonce.
            async {
                provider
                    .get_transaction_count(context.address)
                    .pending()
                    .await
                    .map_err(RelayError::from)
            },
        )?;

        // Ensures signature matches the requested account (precall)
        let got = signatures.exec.recover_address_from_prehash(&pre_call_digest).ok();
        if got != Some(context.address) {
            return Err(
                IntentError::InvalidPreCallRecovery { expected: context.address, got }.into()
            );
        }

        // Ensures authorization nonce matches the requested account
        if expected_nonce != storage_account.signed_authorization.nonce {
            return Err(AuthError::AuthItemInvalidNonce {
                expected: expected_nonce,
                got: storage_account.signed_authorization.nonce,
            }
            .into());
        }

        // Write to storage to be used on prepareCalls
        self.inner.storage.write_account(storage_account).await?;

        Ok(())
    }

    async fn get_authorization(
        &self,
        parameters: GetAuthorizationParameters,
    ) -> RpcResult<GetAuthorizationResponse> {
        let GetAuthorizationParameters { address } = parameters;

        let account = self
            .inner
            .storage
            .read_account(&address)
            .await
            .map_err(|e| RelayError::InternalError(e.into()))?
            .ok_or_else(|| StorageError::AccountDoesNotExist(address))?;

        let authorization = account.signed_authorization.clone();

        let data = OrchestratorContract::executePreCallsCall {
            parentEOA: address,
            preCalls: vec![account.pre_call.clone()],
        }
        .abi_encode()
        .into();

        let to = self.contracts().orchestrator();

        Ok(GetAuthorizationResponse { authorization, data, to })
    }

    async fn get_calls_status(&self, id: BundleId) -> RpcResult<CallsStatus> {
        let tx_ids = self.inner.storage.get_bundle_transactions(id).await?;
        if tx_ids.is_empty() {
            return Err(StorageError::BundleDoesNotExist(id).into());
        }

        let tx_statuses =
            try_join_all(tx_ids.into_iter().map(|tx_id| async move {
                self.inner.storage.read_transaction_status(tx_id).await
            }))
            .await?;

        let any_pending = tx_statuses
            .iter()
            .any(|status| status.as_ref().is_none_or(|(_, status)| status.is_pending()));
        let any_failed = tx_statuses.iter().flatten().any(|(_, status)| status.is_failed());

        let receipts = tx_statuses
            .iter()
            .flatten()
            .filter_map(|(chain_id, status)| match status {
                TransactionStatus::Confirmed(receipt) => Some((*chain_id, receipt.clone())),
                _ => None,
            })
            .collect::<Vec<_>>();
        let block_numbers: HashMap<ChainId, BlockNumber> = HashMap::from_iter(
            try_join_all(receipts.iter().map(|(chain_id, _)| chain_id).unique().map(
                |chain_id| async move {
                    let provider = self.provider(*chain_id)?;
                    Ok::<_, RelayError>((*chain_id, provider.get_block_number().await?))
                },
            ))
            .await?
            .into_iter(),
        );
        let any_preconfs = receipts.iter().any(|(chain_id, receipt)| {
            receipt
                .block_number
                // SAFETY: we construct the hashmap using `receipts`, so there should never be a
                // block number missing here
                .is_some_and(|receipt_block| receipt_block > *block_numbers.get(chain_id).unwrap())
        });

        // note(onbjerg): this currently rests on the assumption that there is only one intent per
        // transaction, and that each transaction in a bundle originates from a single user
        //
        // in the future, this may not be the case, and we need to store the originating users
        // address in the txs table.
        //
        // note that we also assume that failure to decode a log as `IntentExecuted` means the
        // intent failed
        let any_reverted = receipts.iter().any(|(_, receipt)| {
            IntentExecuted::try_from_receipt(receipt).is_none_or(|e| e.has_error())
        });
        let all_reverted = receipts.iter().all(|(_, receipt)| {
            IntentExecuted::try_from_receipt(receipt).is_none_or(|e| e.has_error())
        });

        let status = if any_failed {
            CallStatusCode::Failed
        } else if any_pending {
            CallStatusCode::Pending
        } else if all_reverted {
            CallStatusCode::Reverted
        } else if any_reverted {
            CallStatusCode::PartiallyReverted
        } else if any_preconfs {
            CallStatusCode::PreConfirmed
        } else {
            CallStatusCode::Confirmed
        };

        let capabilities = if tx_statuses.len() > 1 {
            self.inner
                .storage
                .get_interop_status(id)
                .await?
                .map(|status| CallsStatusCapabilities { interop_status: Some(status) })
        } else {
            None
        };

        Ok(CallsStatus {
            id,
            status,
            receipts: receipts
                .into_iter()
                .map(|(chain_id, receipt)| CallReceipt {
                    chain_id,
                    logs: receipt.inner.logs().to_vec(),
                    status: receipt.status().into(),
                    block_hash: receipt.block_hash,
                    block_number: receipt.block_number,
                    gas_used: receipt.gas_used,
                    transaction_hash: receipt.transaction_hash,
                })
                .collect(),
            capabilities,
        })
    }

    async fn verify_signature(
        &self,
        parameters: VerifySignatureParameters,
    ) -> RpcResult<VerifySignatureResponse> {
        let VerifySignatureParameters { address, digest, signature, chain_id } = parameters;
        tracing::Span::current().record("eth.chain_id", chain_id);

        let mut init_pre_call = None;
        let mut account = Account::new(address, self.provider(chain_id)?);
        // Get keys for the specific chain (treat errors as no keys available)
        let keys = self.get_keys_for_chain(address, chain_id).await?;
        let signatures: Vec<Bytes> = keys
            .iter()
            .filter_map(|k| {
                k.authorize_key.key.isSuperAdmin.then_some(
                    Signature {
                        innerSignature: signature.clone(),
                        keyHash: k.authorize_key.key.key_hash(),
                        prehash: false,
                    }
                    .abi_encode_packed()
                    .into(),
                )
            })
            .collect();

        if !account.is_delegated().await? {
            let Some(stored) = self.inner.storage.read_account(&address).await? else {
                return Err(StorageError::AccountDoesNotExist(address).into());
            };

            account = account.with_overrides(stored.state_overrides()?);

            init_pre_call = Some(stored.pre_call);
        }

        let digest = account.digest_erc1271(digest);

        let results = try_join_all(
            signatures.into_iter().map(|signature| account.validate_signature(digest, signature)),
        )
        .await?;

        let key_hash = results.into_iter().find_map(|result| result);

        let proof = key_hash.map(|key_hash| ValidSignatureProof {
            account: account.address(),
            key_hash,
            init_pre_call,
        });

        return Ok(VerifySignatureResponse { valid: proof.is_some(), proof });
    }

    async fn add_faucet_funds(
        &self,
        parameters: AddFaucetFundsParameters,
    ) -> RpcResult<AddFaucetFundsResponse> {
        let AddFaucetFundsParameters { token_address, address, chain_id, value } = parameters;
        tracing::Span::current().record("eth.chain_id", chain_id);

        info!(
            "Processing faucet request for {} on chain {} with amount {}",
            address, chain_id, value
        );

        let chain =
            self.inner.chains.get(chain_id).ok_or(RelayError::UnsupportedChain(chain_id))?;

        // Disallow faucet usage on mainnet chains
        if alloy_chains::Chain::from(chain_id).named().is_some_and(|c| !c.is_testnet()) {
            warn!("Faucet request blocked on mainnet (chain {chain_id})");
            return Ok(AddFaucetFundsResponse {
                transaction_hash: None,
                message: Some("Faucet disabled on mainnet".to_string()),
            });
        }

        // Token must be a configured fee token on this chain
        let fee_tokens = chain.assets().fee_tokens();
        if !fee_tokens.iter().any(|(_, d)| d.address == token_address) {
            error!("Token address {} not supported for chain {}", token_address, chain_id);
            return Ok(AddFaucetFundsResponse {
                transaction_hash: None,
                message: Some("Token address not supported".to_string()),
            });
        }

        // Build calldata for mint(recipient, value)
        let calldata: Bytes = IERC20::mintCall { recipient: address, value }.abi_encode().into();

        // Estimate gas; if it fails, treat as not supported (e.g., token lacks mint or requires
        // role)
        let gas_limit = match chain
            .provider()
            .estimate_gas(
                TransactionRequest::default().to(token_address).input(calldata.clone().into()),
            )
            .await
        {
            Ok(g) => g,
            Err(e) => {
                error!(
                    "Faucet mint not supported for token {token_address} on chain {chain_id}: {e}"
                );
                return Ok(AddFaucetFundsResponse {
                    transaction_hash: None,
                    message: Some("Token address not supported".to_string()),
                });
            }
        };

        // Build internal transaction; TransactionService will pick an active relay signer
        let relay_tx = RelayTransaction::new_internal(
            TxKind::Call(token_address),
            calldata,
            chain.id(),
            gas_limit,
        );

        // Send and wait for confirmation
        let handle = chain.transactions().clone();
        let _ = handle.send_transaction(relay_tx.clone()).await.map_err(RelayError::from)?;
        let status = handle.wait_for_tx(relay_tx.id).await.map_err(|_| {
            RelayError::InternalError(eyre::eyre!("failed to wait for transaction"))
        })?;

        if !status.is_confirmed() {
            error!("Faucet funding failed");
            return Ok(AddFaucetFundsResponse {
                transaction_hash: status.tx_hash(),
                message: Some("Faucet funding failed".to_string()),
            });
        }

        Ok(AddFaucetFundsResponse {
            transaction_hash: status.tx_hash(),
            message: Some("Faucet funding successful".to_string()),
        })
    }
}

/// Implementation of the Ithaca `relay_` namespace.
#[derive(Debug)]
pub(super) struct RelayInner {
    /// The contract addresses.
    contracts: VersionedContracts,
    /// The chains supported by the relay.
    chains: Arc<Chains>,
    /// The fee recipient address.
    fee_recipient: Address,
    /// The signer used to sign quotes.
    quote_signer: DynSigner,
    /// The signer used to sign fund transfers.
    funder_signer: DynSigner,
    /// Quote related configuration.
    quote_config: QuoteConfig,
    /// Price oracle.
    price_oracle: PriceOracle,
    /// Storage
    storage: RelayStorage,
    /// AssetInfo
    asset_info: AssetInfoServiceHandle,
    /// Escrow refund threshold in seconds
    escrow_refund_threshold: u64,
}

impl Relay {
    /// Returns all the shared contracts.
    pub fn contracts(&self) -> &VersionedContracts {
        &self.inner.contracts
    }

    /// Creates an escrow struct for funding intents.
    fn create_escrow_structs(
        &self,
        context: &FundingIntentContext,
    ) -> Result<Vec<Escrow>, RelayError> {
        self.inner.chains.interop().ok_or(QuoteError::MultichainDisabled)?;
        let salt = B192::random().as_slice()[..ESCROW_SALT_LENGTH].try_into().map_err(|_| {
            RelayError::InternalError(eyre::eyre!("Failed to create salt from B192"))
        })?;

        // Calculate refund timestamp
        let current_timestamp = SystemTime::now()
            .duration_since(std::time::UNIX_EPOCH)
            .map_err(RelayError::internal)?
            .as_secs();
        let refund_timestamp =
            U256::from(current_timestamp.saturating_add(self.inner.escrow_refund_threshold));

<<<<<<< HEAD
        context
            .assets
            .iter()
            .map(|(asset, amount)| {
                Ok(Escrow {
                    salt,
                    depositor: context.eoa,
                    recipient: self.inner.contracts.funder.address,
                    token: asset.address(),
                    settler: self.inner.chains.settler_address(context.chain_id)?,
                    sender: context.output_orchestrator,
                    settlementId: context.output_intent_digest,
                    senderChainId: U256::from(context.output_chain_id),
                    escrowAmount: *amount,
                    refundAmount: *amount,
                    refundTimestamp: refund_timestamp,
                })
            })
            .collect()
=======
        Ok(Escrow {
            salt,
            depositor: context.eoa,
            recipient: self.contracts().funder(),
            token: context.asset.address(),
            settler: self.inner.chains.settler_address(context.chain_id)?,
            sender: context.output_orchestrator,
            settlementId: context.output_intent_digest,
            senderChainId: U256::from(context.output_chain_id),
            escrowAmount: context.amount,
            refundAmount: context.amount,
            refundTimestamp: refund_timestamp,
        })
>>>>>>> 536e334c
    }

    /// Builds the escrow calls based on the asset type.
    ///
    /// IMPORTANT: The escrow call is always placed last in the returned vector.
    /// This ordering is critical as it's relied upon by other parts of the system
    /// (e.g., extract_escrow_details) for efficient parsing.
<<<<<<< HEAD
    fn build_escrow_calls(&self, escrows: Vec<Escrow>) -> Vec<Call> {
        // ERC20 token: approve then escrow (escrow is last)
        let mut calls = escrows
            .iter()
            .filter(|escrow| !escrow.token.is_zero())
            .map(|escrow| Call {
                to: escrow.token,
                value: U256::ZERO,
                data: IERC20::approveCall {
                    spender: self.inner.contracts.escrow.address,
                    amount: escrow.escrowAmount,
                }
                .abi_encode()
                .into(),
            })
            .collect::<Vec<_>>();

        calls.push(Call {
            to: self.inner.contracts.escrow.address,
            // Native token: include value
            value: escrows
                .iter()
                .filter(|escrow| escrow.token.is_zero())
                .map(|escrow| escrow.escrowAmount)
                .sum(),
            data: IEscrow::escrowCall { _escrows: escrows }.abi_encode().into(),
        });

        calls
=======
    fn build_escrow_calls(&self, escrow: Escrow, context: &FundingIntentContext) -> Vec<Call> {
        let escrow_call = Call {
            to: self.contracts().escrow(),
            value: if context.asset.is_native() { context.amount } else { U256::ZERO },
            data: IEscrow::escrowCall { _escrows: vec![escrow] }.abi_encode().into(),
        };

        // Build the transaction calls based on token type
        if context.asset.is_native() {
            // Native token: escrow call only (which is also the last call)
            vec![escrow_call]
        } else {
            // ERC20 token: approve then escrow (escrow is last)
            vec![
                Call {
                    to: context.asset.address(),
                    value: U256::ZERO,
                    data: IERC20::approveCall {
                        spender: self.contracts().escrow(),
                        amount: context.amount,
                    }
                    .abi_encode()
                    .into(),
                },
                escrow_call,
            ]
        }
>>>>>>> 536e334c
    }

    /// Builds a funding intent for multichain operations.
    ///
    /// Creates the necessary calls to escrow funds on an input chain that will
    /// be used to fund a multichain intent execution on the output chain.
    ///
    /// Note: The escrow call is always placed last in the call sequence. This is
    /// relied upon by the extract_escrow_details method for efficient parsing.
    fn build_funding_intent(
        &self,
        context: FundingIntentContext,
        intent_key: IntentKey<CallKey>,
    ) -> Result<PrepareCallsParameters, RelayError> {
        let escrows = self.create_escrow_structs(&context)?;
        let calls = self.build_escrow_calls(escrows);

        Ok(PrepareCallsParameters {
            calls,
            chain_id: context.chain_id,
            from: Some(context.eoa),
            capabilities: PrepareCallsCapabilities {
                authorize_keys: vec![],
                meta: Meta { fee_payer: None, fee_token: Some(context.fee_token), nonce: None },
                revoke_keys: vec![],
                pre_calls: vec![],
                pre_call: false,
                required_funds: vec![],
            },
            state_overrides: Default::default(),
            balance_overrides: Default::default(),
            key: intent_key.into_stored_key(),
        })
    }

    /// Determines if a digest should be wrapped for ERC1271 validation.
    ///
    /// Wrapping is needed when:
    /// - It's using a KeyType::Secp256k1
    /// - The key's address derived from the public key is delegated on-chain, OR
    /// - The key has stored authorization AND the key's address matches the EOA (signing for
    ///   itself)
    /// - AND the implementation version is >= 0.5.0
    ///
    /// Returns the key address if wrapping is needed, None otherwise.
    async fn should_erc1271_wrap<P: Provider>(
        &self,
        request: &PrepareCallsParameters,
        from_delegation_status: &Option<DelegationStatus>,
        provider: &P,
    ) -> Result<Option<Address>, RelayError> {
        let Some(public_key) = request.key.as_ref().and_then(|k| k.as_secp256k1()) else {
            return Ok(None);
        };

        let key_address = Address::from_slice(&public_key[12..]);

        // If the key address matches the EOA address AND we have a delegation status, use it
        // Otherwise, fetch the delegation status for the key address
        let status = if request.from == Some(key_address) && from_delegation_status.is_some() {
            from_delegation_status.clone()
        } else {
            Account::new(key_address, provider).delegation_status(&self.inner.storage).await.ok()
        };

        // Only wrap if it's an IthacaAccount >=0.5
        let needs_wrapping = status.as_ref().is_some_and(|s| {
            if (s.is_delegated() || (s.is_stored() && request.from == Some(key_address)))
                && let Ok(impl_addr) = s.try_implementation()
            {
                return self.is_ithaca_account(impl_addr, semver::Version::new(0, 5, 0));
            }
            false
        });

        Ok(needs_wrapping.then_some(key_address))
    }
}

#[derive(Debug)]
struct IdentityParameters {
    /// Root EOA address.
    root_eoa: Address,
    /// Key
    key: IntentKey<CallKey>,
}

impl IdentityParameters {
    /// Creates a new [`IdentityParameters`] instance from the provided key.
    ///
    /// If the key is not provided, it will be derived from the root EOA address as
    /// [`KeyType::Secp256k1`] key.
    pub fn new(key: Option<&CallKey>, root_eoa: Address) -> Self {
        if let Some(key) = key {
            Self { root_eoa, key: IntentKey::StoredKey(key.clone()) }
        } else {
            Self { root_eoa, key: IntentKey::EoaRootKey }
        }
    }
}

/// Adjusts a balance based on the difference in decimals.
///
/// # Example
/// - USDC on chain A has 6 decimals, balance = 1_000_000 (represents 1 USDC)
/// - USDC on chain B has 18 decimals
/// - Result: 1_000_000_000_000_000_000 (represents 1 USDC with 18 decimals)
pub fn adjust_balance_for_decimals(balance: U256, from_decimals: u8, to_decimals: u8) -> U256 {
    let diff = (from_decimals as i32) - (to_decimals as i32);
    let factor = U256::from(10).pow(U256::from(diff.unsigned_abs()));

    if diff > 0 { balance / factor } else { balance * factor }
}

#[cfg(test)]
mod tests {
    use super::*;
    use alloy::primitives::U256;

    #[test]
    fn test_adjust_balance_for_decimals() {
        // Converting from 6 decimals to 18 decimals
        let balance_6_decimals = U256::from(1_000_000u64);
        let result = adjust_balance_for_decimals(balance_6_decimals, 6, 18);
        assert_eq!(result, U256::from(1_000_000_000_000_000_000u128));

        // Converting from 18 decimals to 6 decimals
        let balance_18_decimals = U256::from(1_000_000_000_000_000_000u128);
        let result = adjust_balance_for_decimals(balance_18_decimals, 18, 6);
        assert_eq!(result, U256::from(1_000_000u64));

        // Same decimals, no change
        let balance = U256::from(123_456_789u64);
        let result = adjust_balance_for_decimals(balance, 6, 6);
        assert_eq!(result, balance);
    }
}<|MERGE_RESOLUTION|>--- conflicted
+++ resolved
@@ -17,12 +17,7 @@
         FundingIntentContext, GasEstimate, Health, IERC20, IEscrow, IntentKey, IntentKind, Intents,
         Key, MULTICHAIN_NONCE_PREFIX, MerkleLeafInfo,
         OrchestratorContract::{self, IntentExecuted},
-<<<<<<< HEAD
         Quotes, SignedCall, SignedCalls, SourcedAsset, Transfer, VersionedContracts,
-        VersionedOrchestratorContracts,
-=======
-        Quotes, SignedCall, SignedCalls, Transfer, VersionedContracts,
->>>>>>> 536e334c
         rpc::{
             AddFaucetFundsParameters, AddFaucetFundsResponse, AddressOrNative, Asset7811,
             AssetFilterItem, CallKey, CallReceipt, CallStatusCode, ChainCapabilities,
@@ -1690,22 +1685,7 @@
                         return Ok(quote_result);
                     }
 
-<<<<<<< HEAD
-                    (asset, deficit.required, deficit.required.saturating_sub(deficit.deficit))
-=======
-                    // Exclude the feeTokenDeficit from the deficit, we are handling it separately.
-                    let (required, deficit) = if Some(asset) == request.capabilities.meta.fee_token
-                    {
-                        (
-                            deficit.required.saturating_sub(quote.fee_token_deficit),
-                            deficit.deficit.saturating_sub(quote.fee_token_deficit),
-                        )
-                    } else {
-                        (deficit.required, deficit.deficit)
-                    };
-
-                    (asset, required, deficit, Some(quote_result))
->>>>>>> 536e334c
+                    (asset, deficit.required, deficit.required.saturating_sub(deficit.deficit), Some(quote_result))
                 }
             };
 
@@ -1830,19 +1810,9 @@
                     num_funding_chains + 1,
                 )
                 .await?
-<<<<<<< HEAD
             else {
                 // We don't have enough funds across all chains, so we revert back to single chain
                 // to produce a quote with a `feeTokenDeficit`.
-=======
-            {
-                // We take `amount_destination` here, because `sourced_funds` is the amount of
-                // destination chain asset
-                (new_chains.iter().map(|source| source.amount_destination).sum(), new_chains)
-            } else {
-                // We don't have enough funds across all chains, so we revert back to the single
-                // chain quote with a `feeTokenDeficit` if it already exists. Else, we produce it.
->>>>>>> 536e334c
                 //
                 // A more robust solution here is returning a `Result<Vec<FundSource>, Deficit>`
                 // where the error specifies how much we have across all chains, and
@@ -2896,7 +2866,6 @@
         let refund_timestamp =
             U256::from(current_timestamp.saturating_add(self.inner.escrow_refund_threshold));
 
-<<<<<<< HEAD
         context
             .assets
             .iter()
@@ -2916,21 +2885,6 @@
                 })
             })
             .collect()
-=======
-        Ok(Escrow {
-            salt,
-            depositor: context.eoa,
-            recipient: self.contracts().funder(),
-            token: context.asset.address(),
-            settler: self.inner.chains.settler_address(context.chain_id)?,
-            sender: context.output_orchestrator,
-            settlementId: context.output_intent_digest,
-            senderChainId: U256::from(context.output_chain_id),
-            escrowAmount: context.amount,
-            refundAmount: context.amount,
-            refundTimestamp: refund_timestamp,
-        })
->>>>>>> 536e334c
     }
 
     /// Builds the escrow calls based on the asset type.
@@ -2938,7 +2892,6 @@
     /// IMPORTANT: The escrow call is always placed last in the returned vector.
     /// This ordering is critical as it's relied upon by other parts of the system
     /// (e.g., extract_escrow_details) for efficient parsing.
-<<<<<<< HEAD
     fn build_escrow_calls(&self, escrows: Vec<Escrow>) -> Vec<Call> {
         // ERC20 token: approve then escrow (escrow is last)
         let mut calls = escrows
@@ -2968,35 +2921,6 @@
         });
 
         calls
-=======
-    fn build_escrow_calls(&self, escrow: Escrow, context: &FundingIntentContext) -> Vec<Call> {
-        let escrow_call = Call {
-            to: self.contracts().escrow(),
-            value: if context.asset.is_native() { context.amount } else { U256::ZERO },
-            data: IEscrow::escrowCall { _escrows: vec![escrow] }.abi_encode().into(),
-        };
-
-        // Build the transaction calls based on token type
-        if context.asset.is_native() {
-            // Native token: escrow call only (which is also the last call)
-            vec![escrow_call]
-        } else {
-            // ERC20 token: approve then escrow (escrow is last)
-            vec![
-                Call {
-                    to: context.asset.address(),
-                    value: U256::ZERO,
-                    data: IERC20::approveCall {
-                        spender: self.contracts().escrow(),
-                        amount: context.amount,
-                    }
-                    .abi_encode()
-                    .into(),
-                },
-                escrow_call,
-            ]
-        }
->>>>>>> 536e334c
     }
 
     /// Builds a funding intent for multichain operations.
