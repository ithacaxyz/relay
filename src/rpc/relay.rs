//! The `relay_` namespace.
//! # Ithaca Relay RPC
//!
//! Implementations of a custom `relay_` namespace.
//!
//! - `relay_estimateFee` for estimating [`Intent`] fees.
//! - `relay_sendAction` that can perform service-sponsored [EIP-7702][eip-7702] delegations and
//!   send other service-sponsored Intent's on behalf of EOAs with delegated code.
//!
//! [eip-7702]: https://eips.ethereum.org/EIPS/eip-7702

use crate::{
    asset::AssetInfoServiceHandle,
    constants::ESCROW_SALT_LENGTH,
    error::{IntentError, StorageError},
    provider::ProviderExt,
    signers::Eip712PayLoadSigner,
    transactions::interop::InteropBundle,
    types::{
        AssetDiffResponse, AssetMetadata, AssetType, Call, ChainAssetDiffs, Escrow, FeeTokens,
        FundSource, FundingIntentContext, GasEstimate, Health, IERC20, IEscrow, IntentKind,
        Intents, Key, KeyHash, KeyType, MULTICHAIN_NONCE_PREFIX, MerkleLeafInfo,
        OrchestratorContract::{self, IntentExecuted},
        Quotes, SignedCall, SignedCalls, Transfer, VersionedContracts,
        rpc::{
            AddressOrNative, Asset7811, AssetFilterItem, CallKey, CallReceipt, CallStatusCode,
            ChainCapabilities, ChainFees, GetAssetsParameters, GetAssetsResponse, Meta,
            PrepareCallsCapabilities, PrepareCallsContext, PrepareUpgradeAccountResponse,
            RelayCapabilities, SendPreparedCallsCapabilities, UpgradeAccountContext,
            UpgradeAccountDigests, ValidSignatureProof,
        },
    },
    version::RELAY_SHORT_VERSION,
};
use alloy::{
    consensus::{SignableTransaction, TxEip1559},
    eips::eip7702::constants::{EIP7702_DELEGATION_DESIGNATOR, PER_EMPTY_ACCOUNT_COST},
    primitives::{Address, B256, Bytes, ChainId, U256, aliases::B192, bytes},
    providers::{
        DynProvider, Provider,
        utils::{EIP1559_FEE_ESTIMATION_PAST_BLOCKS, Eip1559Estimator},
    },
    rpc::types::{
        Authorization,
        state::{AccountOverride, StateOverridesBuilder},
    },
    sol_types::{SolCall, SolValue},
};
use futures_util::{
    TryFutureExt,
    future::{try_join_all, try_join4},
    join,
};
use jsonrpsee::{
    core::{RpcResult, async_trait},
    proc_macros::rpc,
};
use opentelemetry::trace::SpanKind;
use std::{iter, sync::Arc, time::SystemTime};
use tokio::try_join;
use tracing::{Instrument, Level, debug, error, instrument, span};

use crate::{
    chains::{Chain, Chains},
    config::QuoteConfig,
    error::{AuthError, KeysError, QuoteError, RelayError},
    price::PriceOracle,
    signers::DynSigner,
    storage::{RelayStorage, StorageApi},
    transactions::{RelayTransaction, TransactionStatus},
    types::{
        Account, CreatableAccount, FeeEstimationContext, Intent, KeyWith712Signer, Orchestrator,
        PartialIntent, Quote, Signature, SignedQuotes,
        rpc::{
            AuthorizeKey, AuthorizeKeyResponse, BundleId, CallsStatus, CallsStatusCapabilities,
            GetKeysParameters, PrepareCallsParameters, PrepareCallsResponse,
            PrepareCallsResponseCapabilities, PrepareUpgradeAccountParameters,
            SendPreparedCallsParameters, SendPreparedCallsResponse, UpgradeAccountParameters,
            VerifySignatureParameters, VerifySignatureResponse,
        },
    },
};

/// Ithaca `relay_` RPC namespace.
#[rpc(server, client, namespace = "wallet")]
pub trait RelayApi {
    /// Checks the health of the relay and returns its version.
    #[method(name = "health", aliases = ["health"])]
    async fn health(&self) -> RpcResult<Health>;

    /// Get capabilities of the relay, which are different sets of configuration values.
    #[method(name = "getCapabilities")]
    async fn get_capabilities(&self, chains: Vec<ChainId>) -> RpcResult<RelayCapabilities>;

    /// Get all keys for an account.
    #[method(name = "getKeys")]
    async fn get_keys(&self, parameters: GetKeysParameters)
    -> RpcResult<Vec<AuthorizeKeyResponse>>;

    /// Get all assets for an account.
    #[method(name = "getAssets")]
    async fn get_assets(&self, parameters: GetAssetsParameters) -> RpcResult<GetAssetsResponse>;

    /// Prepares a call bundle for a user.
    #[method(name = "prepareCalls")]
    async fn prepare_calls(
        &self,
        parameters: PrepareCallsParameters,
    ) -> RpcResult<PrepareCallsResponse>;

    /// Prepares an EOA to be upgraded.
    #[method(name = "prepareUpgradeAccount")]
    async fn prepare_upgrade_account(
        &self,
        parameters: PrepareUpgradeAccountParameters,
    ) -> RpcResult<PrepareUpgradeAccountResponse>;

    /// Send a signed call bundle.
    #[method(name = "sendPreparedCalls")]
    async fn send_prepared_calls(
        &self,
        parameters: SendPreparedCallsParameters,
    ) -> RpcResult<SendPreparedCallsResponse>;

    /// Upgrade an account.
    #[method(name = "upgradeAccount")]
    async fn upgrade_account(&self, parameters: UpgradeAccountParameters) -> RpcResult<()>;

    /// Get the status of a call batch that was sent via `send_prepared_calls`.
    ///
    /// The identifier of the batch is the value returned from `send_prepared_calls`.
    #[method(name = "getCallsStatus")]
    async fn get_calls_status(&self, parameters: BundleId) -> RpcResult<CallsStatus>;

    /// Get the status of a call batch that was sent via `send_prepared_calls`.
    ///
    /// The identifier of the batch is the value returned from `send_prepared_calls`.
    #[method(name = "verifySignature")]
    async fn verify_signature(
        &self,
        parameters: VerifySignatureParameters,
    ) -> RpcResult<VerifySignatureResponse>;
}

/// Implementation of the Ithaca `relay_` namespace.
#[derive(Debug, Clone)]
pub struct Relay {
    inner: Arc<RelayInner>,
}

impl Relay {
    /// Create a new Ithaca relay module.
    #[expect(clippy::too_many_arguments)]
    pub fn new(
        contracts: VersionedContracts,
        chains: Chains,
        quote_signer: DynSigner,
        funder_signer: DynSigner,
        quote_config: QuoteConfig,
        price_oracle: PriceOracle,
        fee_tokens: Arc<FeeTokens>,
        fee_recipient: Address,
        storage: RelayStorage,
        asset_info: AssetInfoServiceHandle,
        priority_fee_percentile: f64,
        escrow_refund_threshold: u64,
    ) -> Self {
        let inner = RelayInner {
            contracts,
            chains,
            fee_tokens,
            fee_recipient,
            quote_signer,
            funder_signer,
            quote_config,
            price_oracle,
            storage,
            asset_info,
            priority_fee_percentile,
            escrow_refund_threshold,
        };
        Self { inner: Arc::new(inner) }
    }

    /// Estimates additional fees to be paid for a intent (e.g L1 DA fees).
    ///
    /// Returns fees in ETH.
    #[instrument(skip_all)]
    async fn estimate_extra_fee(&self, chain: &Chain, intent: &Intent) -> Result<U256, RelayError> {
        // Include the L1 DA fees if we're on an OP rollup.
        let fee = if chain.is_optimism {
            // Create a dummy transactions with all fields set to max values to make sure that
            // calldata is largest possible
            let tx = TxEip1559 {
                chain_id: chain.chain_id,
                nonce: u64::MAX,
                gas_limit: u64::MAX,
                max_fee_per_gas: u128::MAX,
                max_priority_fee_per_gas: u128::MAX,
                to: (!Address::ZERO).into(),
                input: intent.encode_execute(),
                ..Default::default()
            };
            let signature = alloy::signers::Signature::new(U256::MAX, U256::MAX, true);

            let encoded = {
                let tx = tx.into_signed(signature);
                let mut buf = Vec::with_capacity(tx.eip2718_encoded_length());
                tx.eip2718_encode(&mut buf);
                buf
            };

            chain.provider.estimate_l1_fee(encoded.into()).await?
        } else {
            U256::ZERO
        };

        Ok(fee)
    }

    #[instrument(skip_all)]
    async fn estimate_fee(
        &self,
        intent: PartialIntent,
        chain_id: ChainId,
        prehash: bool,
        context: FeeEstimationContext,
    ) -> Result<(ChainAssetDiffs, Quote), RelayError> {
        let chain =
            self.inner.chains.get(chain_id).ok_or(RelayError::UnsupportedChain(chain_id))?;

        let provider = chain.provider.clone();
        let Some(token) = self.inner.fee_tokens.find(chain_id, &context.fee_token) else {
            return Err(QuoteError::UnsupportedFeeToken(context.fee_token).into());
        };

        // create key
        let mock_key = KeyWith712Signer::random_admin(context.account_key.keyType)
            .map_err(RelayError::from)
            .and_then(|k| k.ok_or_else(|| RelayError::Keys(KeysError::UnsupportedKeyType)))?;

        // Fetch the user's balance for the fee token.
        let fee_token_balance = self
            .get_assets(GetAssetsParameters {
                account: intent.eoa,
                asset_filter: [(
                    chain_id,
                    vec![AssetFilterItem::fungible(context.fee_token.into())],
                )]
                .into(),
                ..Default::default()
            })
            .await
            .map_err(RelayError::internal)?
            .balance_on_chain(chain_id, context.fee_token.into());
        // Add 1 wei worth of the fee token to ensure the user always has enough to pass the call
        // simulation
        let new_fee_token_balance = fee_token_balance.saturating_add(U256::from(1));

        // mocking key storage for the eoa, and the balance for the mock signer
        let mut overrides = StateOverridesBuilder::with_capacity(2)
            // simulateV1Logs requires it, so the function can only be called under a testing
            // environment
            .append(self.simulator(), AccountOverride::default().with_balance(U256::MAX))
            .append(self.orchestrator(), AccountOverride::default().with_balance(U256::MAX))
            .append(
                intent.eoa,
                AccountOverride::default()
                    // If the fee token is the native token, we override it
                    .with_balance_opt(context.fee_token.is_zero().then_some(new_fee_token_balance))
                    .with_state_diff(if context.key_slot_override {
                        context.account_key.storage_slots()
                    } else {
                        Default::default()
                    })
                    // we manually etch the 7702 designator since we do not have a signed auth item
                    .with_code_opt(context.authorization_address.map(|addr| {
                        Bytes::from([&EIP7702_DELEGATION_DESIGNATOR, addr.as_slice()].concat())
                    })),
            )
            .extend(context.state_overrides);

        // If the fee token is an ERC20, we do a balance override, merging it with the client
        // supplied balance override if necessary.
        if !context.fee_token.is_zero() {
            overrides = overrides.extend(
                context
                    .balance_overrides
                    .modify_token(context.fee_token, |balance| {
                        balance.add_balance(intent.eoa, new_fee_token_balance);
                    })
                    .into_state_overrides(&provider)
                    .await?,
            );
        }

        let overrides = overrides.build();
        let account = Account::new(intent.eoa, &provider).with_overrides(overrides.clone());

        let (orchestrator, delegation, fee_history, eth_price) = try_join4(
            // fetch orchestrator from the account and ensure it is supported
            async {
                let orchestrator = account.get_orchestrator().await?;
                if !self.is_supported_orchestrator(&orchestrator) {
                    return Err(RelayError::UnsupportedOrchestrator(orchestrator));
                }
                Ok(Orchestrator::new(orchestrator, &provider).with_overrides(overrides.clone()))
            },
            // fetch delegation from the account and ensure it is supported
            self.has_supported_delegation(&account).map_err(RelayError::from),
            // fetch chain fees
            provider
                .get_fee_history(
                    EIP1559_FEE_ESTIMATION_PAST_BLOCKS,
                    Default::default(),
                    &[self.inner.priority_fee_percentile],
                )
                .map_err(RelayError::from),
            // fetch price in eth
            async {
                // TODO: only handles eth as native fee token
                Ok(self.inner.price_oracle.eth_price(token.kind).await)
            },
        )
        .await?;

        let native_fee_estimate = Eip1559Estimator::default().estimate(
            fee_history.latest_block_base_fee().unwrap_or_default(),
            &fee_history.reward.unwrap_or_default(),
        );

        let Some(eth_price) = eth_price else {
            return Err(QuoteError::UnavailablePrice(token.address).into());
        };
        let payment_per_gas = (native_fee_estimate.max_fee_per_gas as f64
            * 10u128.pow(token.decimals as u32) as f64)
            / f64::from(eth_price);

        // fill intent
        let mut intent_to_sign = Intent {
            eoa: intent.eoa,
            executionData: intent.execution_data.clone(),
            nonce: intent.nonce,
            payer: intent.payer.unwrap_or_default(),
            paymentToken: token.address,
            paymentRecipient: self.inner.fee_recipient,
            supportedAccountImplementation: delegation,
            encodedPreCalls: intent
                .pre_calls
                .into_iter()
                .map(|pre_call| pre_call.abi_encode().into())
                .collect(),
            encodedFundTransfers: intent
                .fund_transfers
                .into_iter()
                .map(|(token, amount)| Transfer { token, amount }.abi_encode().into())
                .collect(),
            isMultichain: !context.intent_kind.is_single(),
            ..Default::default()
        };

        // For MultiOutput intents, set the settler address and context
        if let IntentKind::MultiOutput { settler_context, .. } = &context.intent_kind {
            let interop = self.inner.chains.interop().ok_or(QuoteError::MultichainDisabled)?;
            intent_to_sign.settler = interop.settler_address();
            intent_to_sign.settlerContext = settler_context.clone();
        }

        if intent_to_sign.isMultichain {
            // For multichain intents, add a mocked merkle signature
            intent_to_sign = intent_to_sign
                .with_mock_merkle_signature(
                    &context.intent_kind,
                    *orchestrator.address(),
                    &provider,
                    &mock_key,
                    context.account_key.key_hash(),
                    prehash,
                )
                .await
                .map_err(RelayError::from)?;
        } else {
            // For single chain intents, sign the intent directly
            let signature = mock_key
                .sign_typed_data(
                    &intent_to_sign.as_eip712().map_err(RelayError::from)?,
                    &orchestrator
                        .eip712_domain(intent_to_sign.is_multichain())
                        .await
                        .map_err(RelayError::from)?,
                )
                .await
                .map_err(RelayError::from)?;

            intent_to_sign.signature = Signature {
                innerSignature: signature,
                keyHash: context.account_key.key_hash(),
                prehash,
            }
            .abi_encode_packed()
            .into();
        }

        if !intent_to_sign.encodedFundTransfers.is_empty() {
            intent_to_sign.funder = self.inner.contracts.funder.address;
        }

        // For simulation purposes we only simulate with a payment of 1 unit of the fee token. This
        // should be enough to simulate the gas cost of paying for the intent for most (if not all)
        // ERC20s.
        //
        // Additionally, we included a balance override of `balance + 1` unit of the fee token,
        // which ensures the simulation never reverts. Whether the user can actually really
        // pay for the intent execution or not is determined later and communicated to the
        // client.
        intent_to_sign.set_legacy_payment_amount(U256::from(1));
        let (asset_diffs, sim_result) = orchestrator
            .simulate_execute(
                self.simulator(),
                &intent_to_sign,
                context.account_key.keyType,
                self.inner.asset_info.clone(),
            )
            .await?;

        // Calculate the real fee
        let extra_payment = self.estimate_extra_fee(&chain, &intent_to_sign).await?
            * U256::from(10u128.pow(token.decimals as u32))
            / eth_price;
        let intrinsic_gas = approx_intrinsic_cost(
            &OrchestratorContract::executeCall {
                encodedIntent: intent_to_sign.abi_encode().into(),
            }
            .abi_encode(),
            context.authorization_address.is_some(),
        );
        let gas_estimate = GasEstimate::from_combined_gas(
            sim_result.gCombined.to(),
            intrinsic_gas,
            &self.inner.quote_config,
        );
        debug!(eoa = %intent.eoa, gas_estimate = ?gas_estimate, "Estimated intent");

        // Fill combinedGas and empty dummy signature
        intent_to_sign.combinedGas = U256::from(gas_estimate.intent);
        intent_to_sign.signature = bytes!("");
        intent_to_sign.funderSignature = bytes!("");

        // Fill payment information
        //
        // If the fee has already been specified (multichain inputs only), we only simulate to get
        // asset diffs. Otherwise, we simulate to get the fee.
        intent_to_sign.set_legacy_payment_amount(context.intent_kind.multi_input_fee().unwrap_or(
            extra_payment + U256::from((payment_per_gas * gas_estimate.tx as f64).ceil()),
        ));

        let fee_token_deficit =
            intent_to_sign.totalPaymentMaxAmount.saturating_sub(fee_token_balance);
        let quote = Quote {
            chain_id,
            payment_token_decimals: token.decimals,
            intent: intent_to_sign,
            extra_payment,
            eth_price,
            tx_gas: gas_estimate.tx,
            native_fee_estimate,
            authorization_address: context.authorization_address,
            orchestrator: *orchestrator.address(),
            fee_token_deficit,
        };

        // Create ChainAssetDiffs with populated fiat values including fee
        let chain_asset_diffs = ChainAssetDiffs::new(
            asset_diffs,
            &quote,
            &self.inner.fee_tokens,
            &self.inner.price_oracle,
        )
        .await?;

        Ok((chain_asset_diffs, quote))
    }

    #[instrument(skip_all)]
    async fn send_intents(
        &self,
        quotes: SignedQuotes,
        capabilities: SendPreparedCallsCapabilities,
        signature: Bytes,
        key: CallKey,
    ) -> RpcResult<BundleId> {
        // if we do **not** get an error here, then the quote ttl must be in the past, which means
        // it is expired
        if SystemTime::now().duration_since(quotes.ty().ttl).is_ok() {
            return Err(QuoteError::QuoteExpired.into());
        }

        // this can be done by just verifying the signature & intent hash against the rfq
        // ticket from `relay_estimateFee`'
        if !quotes
            .recover_address()
            .is_ok_and(|address| address == self.inner.quote_signer.address())
        {
            return Err(QuoteError::InvalidQuoteSignature.into());
        }

        let bundle_id = BundleId(*quotes.hash());

        // compute real signature
        let key_hash = key.key_hash();
        let signature = Signature {
            innerSignature: signature.clone(),
            keyHash: key_hash,
            prehash: key.prehash,
        }
        .abi_encode_packed()
        .into();

        // single chain workflow
        if quotes.ty().multi_chain_root.is_none() {
            self.send_single_chain_intent(&quotes, capabilities, signature, bundle_id).await
        } else {
            self.send_multichain_intents(quotes, capabilities, signature, bundle_id).await
        }
    }

    #[instrument(skip_all)]
    async fn prepare_tx(
        &self,
        bundle_id: BundleId,
        mut quote: Quote,
        capabilities: SendPreparedCallsCapabilities,
        signature: Bytes,
    ) -> RpcResult<RelayTransaction> {
        let chain_id = quote.chain_id;
        // todo: chain support should probably be checked before we send txs
        let provider = self.provider(chain_id)?;

        let authorization_address = quote.authorization_address;
        let intent = &mut quote.intent;

        // Fill Intent with the fee payment signature (if exists).
        intent.paymentSignature = capabilities.fee_signature.clone();

        // Fill Intent with the user signature.
        intent.signature = signature;

        // Compute EIP-712 digest for the intent
        let (eip712_digest, _) = intent
            .compute_eip712_data(quote.orchestrator, &provider)
            .await
            .map_err(RelayError::from)?;

        // Sign fund transfers if any
        if !intent.encodedFundTransfers.is_empty() {
            // Set funder contract address and sign
            intent.funderSignature = self
                .inner
                .funder_signer
                .sign_payload_hash(eip712_digest)
                .await
                .map_err(RelayError::from)?;
            intent.funder = self.inner.contracts.funder.address;
        }

        // Set non-eip712 payment fields. Since they are not included into the signature so we
        // need to enforce it here.
        intent.set_legacy_payment_amount(intent.prePaymentMaxAmount);

        // If there's an authorization address in the quote, we need to fetch the signed one
        // from storage.
        // todo: we should probably fetch this before sending any tx
        let authorization = if authorization_address.is_some() {
            self.inner
                .storage
                .read_account(&intent.eoa)
                .await
                .map(|opt| opt.map(|acc| acc.signed_authorization))?
        } else {
            None
        };

        // check that the authorization item matches what's in the quote
        if quote.authorization_address != authorization.as_ref().map(|auth| auth.address) {
            return Err(AuthError::InvalidAuthItem {
                expected: quote.authorization_address,
                got: authorization.map(|auth| auth.address),
            }
            .into());
        }

        if let Some(auth) = &authorization {
            // todo: same as above
            if !auth.inner().chain_id().is_zero() {
                return Err(AuthError::AuthItemNotChainAgnostic.into());
            }

            let expected_nonce =
                provider.get_transaction_count(quote.intent.eoa).await.map_err(RelayError::from)?;

            if expected_nonce != auth.nonce {
                return Err(AuthError::AuthItemInvalidNonce {
                    expected: expected_nonce,
                    got: auth.nonce,
                }
                .into());
            }
        } else {
            let account = Account::new(quote.intent.eoa, provider);
            // todo: same as above
            if !account.is_delegated().await? {
                return Err(AuthError::EoaNotDelegated(quote.intent.eoa).into());
            }
        }

        // set our payment recipient
        quote.intent.paymentRecipient = self.inner.fee_recipient;

        let tx = RelayTransaction::new(quote.clone(), authorization.clone(), eip712_digest);
        self.inner.storage.add_bundle_tx(bundle_id, tx.id).await?;

        Ok(tx)
    }

    /// Get keys from an account.
    #[instrument(skip_all)]
    async fn get_keys(
        &self,
        request: GetKeysParameters,
    ) -> Result<Vec<AuthorizeKeyResponse>, RelayError> {
        match self.get_keys_onchain(request.clone()).await {
            Ok(keys) => Ok(keys),
            Err(err) => {
                // We check our storage, since it might have been called after createAccount, but
                // before its onchain commit.
                if let RelayError::Auth(auth_err) = &err
                    && auth_err.is_eoa_not_delegated()
                    && let Some(account) = self.inner.storage.read_account(&request.address).await?
                {
                    return account.authorized_keys();
                }
                Err(err)
            }
        }
    }

    /// Get keys from an account onchain.
    #[instrument(skip_all)]
    async fn get_keys_onchain(
        &self,
        request: GetKeysParameters,
    ) -> Result<Vec<AuthorizeKeyResponse>, RelayError> {
        let account = Account::new(request.address, self.provider(request.chain_id)?);

        let (is_delegated, keys) = join!(account.is_delegated(), account.keys());

        if !is_delegated? {
            return Err(AuthError::EoaNotDelegated(request.address).boxed().into());
        }

        // Get all keys from account
        let keys = keys.map_err(RelayError::from)?;

        // Get all permissions from non admin keys
        let mut permissioned_keys = account
            .permissions(keys.iter().filter(|(_, key)| !key.isSuperAdmin).map(|(hash, _)| *hash))
            .await
            .map_err(RelayError::from)?;

        Ok(keys
            .into_iter()
            .map(|(hash, key)| AuthorizeKeyResponse {
                hash,
                authorize_key: AuthorizeKey {
                    key,
                    permissions: permissioned_keys.remove(&hash).unwrap_or_default(),
                },
            })
            .collect())
    }

    /// Returns the delegation implementation address from the requested account.
    ///
    /// It will return error if the delegation proxy is invalid.
    #[instrument(skip_all)]
    async fn get_delegation_implementation<P: Provider + Clone>(
        &self,
        account: &Account<P>,
    ) -> Result<Address, RelayError> {
        if let Some(delegation) = account.delegation_implementation().await? {
            return Ok(delegation);
        }

        // Attempt to retrieve the delegation proxy from storage, since it might not be
        // deployed yet.
        let Some(stored) = self.inner.storage.read_account(&account.address()).await? else {
            return Err(RelayError::Auth(AuthError::EoaNotDelegated(account.address()).boxed()));
        };

        let address = account.address();
        let account = account.clone().with_overrides(
            StateOverridesBuilder::default()
                .with_code(
                    address,
                    Bytes::from(
                        [
                            &EIP7702_DELEGATION_DESIGNATOR,
                            stored.signed_authorization.address().as_slice(),
                        ]
                        .concat(),
                    ),
                )
                .build(),
        );

        account.delegation_implementation().await?.ok_or_else(|| {
            RelayError::Auth(
                AuthError::InvalidDelegationProxy(*stored.signed_authorization.address()).boxed(),
            )
        })
    }

    /// Returns an iterator over all installed [`Chain`]s.
    pub fn chains(&self) -> impl Iterator<Item = &Chain> {
        self.inner.chains.chains()
    }

    /// Returns the chain [`DynProvider`].
    pub fn provider(&self, chain_id: ChainId) -> Result<DynProvider, RelayError> {
        Ok(self.inner.chains.get(chain_id).ok_or(RelayError::UnsupportedChain(chain_id))?.provider)
    }

    /// Converts authorized keys into a list of [`Call`].
    fn authorize_into_calls(&self, keys: Vec<AuthorizeKey>) -> Result<Vec<Call>, KeysError> {
        let mut calls = Vec::with_capacity(keys.len());
        for key in keys {
            // additional_calls: permission & account registry
            let (authorize_call, additional_calls) = key.into_calls()?;
            calls.push(authorize_call);
            calls.extend(additional_calls);
        }
        Ok(calls)
    }

    /// Given a key hash and a list of [`PreCall`], it tries to find a key from a requested EOA.
    ///
    /// If it cannot find it, it will attempt to fetch it from storage or on-chain.
    async fn try_find_key(
        &self,
        from: Address,
        key_hash: KeyHash,
        pre_calls: &[SignedCall],
        chain_id: ChainId,
    ) -> Result<Option<Key>, RelayError> {
        for pre_call in pre_calls {
            if let Some(key) =
                pre_call.authorized_keys()?.iter().find(|key| key.key_hash() == key_hash)
            {
                return Ok(Some(key.clone()));
            }
        }

        Ok(self
            .get_keys(GetKeysParameters { address: from, chain_id })
            .await?
            .into_iter()
            .find(|key| key.hash == key_hash)
            .map(|k| k.authorize_key.key))
    }

    /// Generates all calls from a [`PrepareCallsParameters`].
    async fn generate_calls(
        &self,
        request: &PrepareCallsParameters,
    ) -> Result<Vec<Call>, RelayError> {
        // Generate all calls that will authorize  keys and set their permissions
        let authorize_calls =
            self.authorize_into_calls(request.capabilities.authorize_keys.clone())?;

        // Generate all revoke key calls
        let revoke_calls =
            request.capabilities.revoke_keys.iter().flat_map(|key| key.clone().into_calls());

        // Merges all previously generated calls.
        Ok(authorize_calls.into_iter().chain(request.calls.clone()).chain(revoke_calls).collect())
    }

    /// Checks if the orchestrator is supported.
    fn is_supported_orchestrator(&self, orchestrator: &Address) -> bool {
        self.orchestrator() == *orchestrator
            || self.legacy_orchestrators().any(|c| c == *orchestrator)
    }

    /// Checks if the account has a supported delegation implementation. If so, returns it.
    async fn has_supported_delegation<P: Provider + Clone>(
        &self,
        account: &Account<P>,
    ) -> Result<Address, RelayError> {
        let address = self.get_delegation_implementation(account).await?;
        if self.delegation_implementation() == address
            || self.legacy_delegations().any(|c| c == address)
        {
            return Ok(address);
        }
        Err(AuthError::InvalidDelegation(address).into())
    }

    /// Ensures the account has the latest delegation implementation. Otherwise, returns error.
    async fn ensure_latest_delegation<P: Provider + Clone>(
        &self,
        account: &Account<P>,
    ) -> Result<(), RelayError> {
        let address = self.has_supported_delegation(account).await?;
        if self.delegation_implementation() != address {
            return Err(AuthError::InvalidDelegation(address).into());
        }
        Ok(())
    }

    /// Simulates the account initialization call.
    async fn simulate_init(
        &self,
        account: &CreatableAccount,
        chain_id: ChainId,
    ) -> Result<(), RelayError> {
        let mock_key = KeyWith712Signer::random_admin(KeyType::Secp256k1)
            .map_err(RelayError::from)
            .and_then(|k| k.ok_or_else(|| RelayError::Keys(KeysError::UnsupportedKeyType)))?;

        // Ensures that initialization precall works
        self.estimate_fee(
            PartialIntent {
                eoa: account.address,
                execution_data: Vec::<Call>::new().abi_encode().into(),
                nonce: U256::from_be_bytes(B256::random().into()) << 64,
                payer: None,
                pre_calls: vec![account.pre_call.clone()],
                fund_transfers: vec![],
            },
            chain_id,
            false,
            FeeEstimationContext {
                fee_token: Address::ZERO,
                authorization_address: Some(account.signed_authorization.address),
                account_key: mock_key.key().clone(),
                key_slot_override: true,
                intent_kind: IntentKind::Single,
                state_overrides: Default::default(),
                balance_overrides: Default::default(),
            },
        )
        .await?;

        Ok(())
    }

    /// Builds a chain intent.
    async fn build_intent(
        &self,
        request: &PrepareCallsParameters,
        maybe_stored: Option<&CreatableAccount>,
        calls: Vec<Call>,
        nonce: U256,
        intent_kind: IntentKind,
    ) -> Result<(ChainAssetDiffs, Quote), RelayError> {
        let Some(eoa) = request.from else { return Err(IntentError::MissingSender.into()) };
        let Some(request_key) = &request.key else {
            return Err(IntentError::MissingKey.into());
        };

        let key_hash = request_key.key_hash();

        // Find the key that authorizes this intent
        let Some(key) = self
            .try_find_key(eoa, key_hash, &request.capabilities.pre_calls, request.chain_id)
            .await?
        else {
            return Err(KeysError::UnknownKeyHash(key_hash).into());
        };

        // We only apply client-supplied state overrides on intents on the destination chain
        let (state_overrides, balance_overrides) = match intent_kind {
            IntentKind::Single | IntentKind::MultiOutput { .. } => {
                (request.state_overrides.clone(), request.balance_overrides.clone())
            }
            _ => (Default::default(), Default::default()),
        };

        // Call estimateFee to give us a quote with a complete intent that the user can sign
        let (asset_diff, quote) = self
            .estimate_fee(
                PartialIntent {
                    eoa,
                    execution_data: calls.abi_encode().into(),
                    nonce,
                    payer: request.capabilities.meta.fee_payer,
                    // stored PreCall should come first since it's been signed by the root
                    // EOA key.
                    pre_calls: maybe_stored
                        .iter()
                        .map(|acc| acc.pre_call.clone())
                        .chain(request.capabilities.pre_calls.clone())
                        .collect(),
                    fund_transfers: intent_kind.fund_transfers(),
                },
                request.chain_id,
                request_key.prehash,
                FeeEstimationContext {
                    fee_token: request.capabilities.meta.fee_token,
                    authorization_address: maybe_stored
                        .as_ref()
                        .map(|acc| acc.signed_authorization.address),
                    account_key: key,
                    key_slot_override: false,
                    intent_kind,
                    state_overrides,
                    balance_overrides,
                },
            )
            .await
            .inspect_err(|err| {
                error!(
                    %err,
                    "Failed to create a quote.",
                );
            })?;

        Ok((asset_diff, quote))
    }

    async fn prepare_calls_inner(
        &self,
        request: PrepareCallsParameters,
        intent_kind: Option<IntentKind>,
    ) -> RpcResult<PrepareCallsResponse> {
        // Checks calls and precall calls in the request
        request.check_calls(self.delegation_implementation())?;

        let provider = self.provider(request.chain_id)?;

        // Find if the address is delegated or if we have a stored account in storage that can use
        // to delegate.
        let mut maybe_stored = None;
        if let Some(from) = &request.from
            && !Account::new(*from, provider.clone()).is_delegated().await?
        {
            maybe_stored = Some(
                self.inner
                    .storage
                    .read_account(from)
                    .await
                    .map_err(|e| RelayError::InternalError(e.into()))?
                    .ok_or_else(|| RelayError::Auth(AuthError::EoaNotDelegated(*from).boxed()))?,
            );
        }

        // Generate all requested calls.
        let calls = self.generate_calls(&request).await?;

        // Get next available nonce for DEFAULT_SEQUENCE_KEY
        let nonce = request.get_nonce(maybe_stored.as_ref(), &provider).await?;

        // If we're dealing with a PreCall do not estimate
        let (asset_diff, context) = if request.capabilities.pre_call {
            let precall = SignedCall {
                eoa: request.from.unwrap_or_default(),
                executionData: calls.abi_encode().into(),
                nonce,
                signature: Bytes::new(),
            };

            (AssetDiffResponse::default(), PrepareCallsContext::with_precall(precall))
        } else {
            let (asset_diffs, quotes) = self
                .build_quotes(&request, calls, nonce, maybe_stored.as_ref(), intent_kind)
                .await?;

            let sig = self
                .inner
                .quote_signer
                .sign_hash(&quotes.digest())
                .await
                .map_err(|err| RelayError::InternalError(err.into()))?;

            (asset_diffs, PrepareCallsContext::with_quotes(quotes.into_signed(sig)))
        };

        // Calculate the digest that the user will need to sign.
        let (digest, typed_data) = context
            .compute_signing_digest(maybe_stored.as_ref(), self.orchestrator(), &provider)
            .await
            .map_err(RelayError::from)?;

        let response = PrepareCallsResponse {
            context,
            digest,
            typed_data,
            capabilities: PrepareCallsResponseCapabilities {
                authorize_keys: request
                    .capabilities
                    .authorize_keys
                    .into_iter()
                    .map(|key| key.into_response())
                    .collect::<Vec<_>>(),
                revoke_keys: request.capabilities.revoke_keys,
                asset_diff,
            },
            key: request.key,
        };

        Ok(response)
    }

    /// Build quote with optional funding chain detection
    async fn build_quotes(
        &self,
        request: &PrepareCallsParameters,
        calls: Vec<Call>,
        nonce: U256,
        maybe_stored: Option<&CreatableAccount>,
        intent_kind: Option<IntentKind>,
    ) -> RpcResult<(AssetDiffResponse, Quotes)> {
        // todo(onbjerg): this is incorrect. we still want to also do multichain if you do not have
        // enough funds to execute the intent, regardless of whether the user requested any funds
        // specifically. i'm too dumb to figure out the exact call graph of this right now, so will
        // leave this as an exercise for later.
        // Check if funding is required
        if let Some((requested_asset, funds)) = request.required_funds.first() {
            self.determine_quote_strategy(
                request,
                *requested_asset,
                *funds,
                calls,
                nonce,
                maybe_stored,
            )
            .await
        } else {
            self.build_single_chain_quote(request, maybe_stored, calls, nonce, intent_kind)
                .await
                .map_err(Into::into)
        }
    }

    /// Generates a list of chain and amounts that fund a target chain operation.
    ///
    /// # Returns
    ///
    /// Returns `None` if there were not enough funds across all chains.
    ///
    /// Returns `Some(vec![])` if the destination chain does not require any funding from other
    /// chains.
    #[expect(clippy::too_many_arguments)]
    #[instrument(skip(self, request_key, assets))]
    async fn source_funds(
        &self,
        eoa: Address,
        request_key: &CallKey,
        assets: GetAssetsResponse,
        destination_chain_id: ChainId,
        requested_asset: AddressOrNative,
        amount: U256,
        total_leaves: usize,
    ) -> Result<Option<Vec<FundSource>>, RelayError> {
        let existing = assets.balance_on_chain(destination_chain_id, requested_asset);
        let mut remaining = amount.saturating_sub(existing);
        if remaining.is_zero() {
            return Ok(Some(vec![]));
        }

        // collect (chain, balance) for all other chains that have >0 balance
        let mut sources: Vec<(ChainId, Address, U256)> = assets
            .0
            .iter()
            .filter_map(|(&chain, assets)| {
                if chain == destination_chain_id {
                    return None;
                }

                let mapped = self
                    .inner
                    .fee_tokens
                    .map_interop_asset(destination_chain_id, requested_asset.address(), chain)?
                    .address;

                let balance = assets
                    .iter()
                    .find(|a| a.address.address() == mapped)
                    .map(|a| a.balance)
                    .unwrap_or(U256::ZERO);

                if balance.is_zero() { None } else { Some((chain, mapped, balance)) }
            })
            .collect();

        // highest balances first
        sources.sort_unstable_by(|a, b| b.2.cmp(&a.2));

        // todo(onbjerg): this is serial, so it can be pretty bad for performance for large
        // multichain intents. we *could* optimistically query multiple chains at a time, even if we
        // discard the result later
        let mut plan = Vec::new();
        for (chain, asset, balance) in sources {
            if remaining.is_zero() {
                break;
            }

            // we simulate escrowing the smallest unit of the asset to get a sense of the fees
            let funding_context = FundingIntentContext {
                eoa,
                chain_id: chain,
                asset: asset.into(),
                amount: U256::from(1),
                fee_token: asset,
                // note(onbjerg): it doesn't matter what the output intent digest is for simulation,
                // as long as it's not zero. otherwise, the gas costs will differ a lot.
                output_intent_digest: B256::with_last_byte(1),
                output_chain_id: destination_chain_id,
            };
            let escrow_cost = Box::pin(self.prepare_calls_inner(
                self.build_funding_intent(funding_context, request_key.clone())?,
                // note(onbjerg): its ok the leaf isnt correct here for simulation
                Some(IntentKind::MultiInput {
                    leaf_info: MerkleLeafInfo { total: total_leaves, index: 0 },
                    fee: None,
                }),
            ))
            .await
            .map_err(RelayError::internal)
            .inspect_err(|err| error!("Failed to simulate funding intent: {err:?}"))?
            .context
            .quote()
            .expect("should always be a quote")
            .ty()
            .fees()
            .map(|(_, cost)| cost)
            .unwrap_or_default();

            let take = remaining.min(balance.saturating_sub(escrow_cost));
            plan.push(FundSource {
                chain_id: chain,
                amount: take,
                address: asset,
                cost: escrow_cost,
            });
            remaining = remaining.saturating_sub(take);
        }

        if remaining.is_zero() {
            return Ok(Some(plan));
        }

        Ok(None)
    }

    /// Determine quote strategy based on asset availability across chains.
    ///
    /// The inner algorithm is as follows:
    ///
    /// - Simulate the intent for the destination chain as if it was a single chain intent.
    /// - If there are enough funds on the destination chain, return a single chain quote.
    /// - Otherwise, try to fund the destination chain with assets from other chains.
    /// - Since the output intent was simulated as a single chain intent, the fees are guaranteed to
    ///   be off, so we simulate it again as a multi-chain intent, with the funds we sourced.
    /// - Since simulating it as a multichain intent raises the fees, we need to source funds again;
    ///   we continue this process a number of times, until `balance + funding - required_assets -
    ///   fee >= 0`.
    #[instrument(skip(self, request, calls, maybe_stored), fields(chain_id = request.chain_id))]
    async fn determine_quote_strategy(
        &self,
        request: &PrepareCallsParameters,
        requested_asset: Address,
        requested_funds: U256,
        calls: Vec<Call>,
        nonce: U256,
        maybe_stored: Option<&CreatableAccount>,
    ) -> RpcResult<(AssetDiffResponse, Quotes)> {
        let eoa = request.from.ok_or(IntentError::MissingSender)?;
        let source_fee = request.capabilities.meta.fee_token == requested_asset;

        // Only query inventory, if funds have been requested in the target chain.
        let asset = if requested_asset.is_zero() {
            AddressOrNative::Native
        } else {
            AddressOrNative::Address(requested_asset)
        };

        // todo(onbjerg): let's restrict this further to just the tokens we care about
        let assets = self.get_assets(GetAssetsParameters::eoa(eoa)).await?;
        let requested_asset_balance_on_dst =
            assets.balance_on_chain(request.chain_id, requested_asset.into());

        // Simulate the output intent first to get the fees required to execute it.
        //
        // Note: We execute it as a multichain output, but without fund sources. The assumption here
        // is that the simulator will transfer the requested assets.
        let (_, quotes) = self
            .build_single_chain_quote(
                request,
                maybe_stored,
                calls.clone(),
                nonce,
                Some(IntentKind::MultiOutput {
                    leaf_index: 1,
                    fund_transfers: vec![(
                        requested_asset,
                        // Deduct funds that already exist on the destination chain.
                        requested_funds.saturating_sub(requested_asset_balance_on_dst),
                    )],
                    settler_context: Vec::<ChainId>::new().abi_encode().into(),
                }),
            )
            .await?;
        // It should never happen that we do not have a quote from this simulation, but to avoid
        // outright crashing we just throw an internal error.
        let mut output_quote =
            quotes.quotes.into_iter().next().ok_or_else(|| {
                RelayError::InternalError(eyre::eyre!("no quote after simulation"))
            })?;

        // If we can cover the fees + requested assets *without* `sourced_funds`, then we can
        // just do this single chain instead.
        if requested_asset_balance_on_dst
            .checked_sub(requested_funds)
            .and_then(|n| {
                n.checked_sub(if source_fee {
                    output_quote.intent.totalPaymentMaxAmount
                } else {
                    U256::ZERO
                })
            })
            .is_some()
        {
            debug!(
                %eoa,
                chain_id = %request.chain_id,
                %requested_asset,
                %requested_funds,
                %requested_asset_balance_on_dst,
                %source_fee,
                fee = %output_quote.intent.totalPaymentMaxAmount,
                "Falling back to single chain for intent"
            );
            return self
                .build_single_chain_quote(request, maybe_stored, calls, nonce, None)
                .await
                .map_err(Into::into);
        }

        // ensure interop has been configured, before proceeding
        self.inner.chains.interop().ok_or(QuoteError::MultichainDisabled)?;

        // We have to source funds from other chains. Since we estimated the output fees as if it
        // was a single chain intent, we now have to build an estimate the multichain intent to get
        // the true fees. After this, we do one more pass of finding funds on other chains.
        //
        // The issue here is that if we send even 1 unit too little of the fees required to execute
        // the output intent, it will revert because of us, and we won't be able to claim
        // the input funds, and we know for sure that validating a single chain intent !=
        // validating a multichain intent.
        //
        // Since the cost of validating a multichain intent is proportional to the size of the
        // merkle tree, we find funds in a loop until `balance + funds - required_assets - fee >=
        // 0`.
        //
        // We constrain this to three attempts
        let mut num_funding_chains = 1;
        for _ in 0..3 {
            // Figure out what chains to pull funds from, if any. This will pull the funds the user
            // requested from chains, minus the cost of transferring those funds out of the
            // respective chains.
            debug!(
                %eoa,
                chain_id = %request.chain_id,
                %requested_asset,
                %requested_funds,
                %requested_asset_balance_on_dst,
                %source_fee,
                fee = %output_quote.intent.totalPaymentMaxAmount,
                "Trying to source funds"
            );
            let (sourced_funds, funding_chains) = if let Some(new_chains) = self
                .source_funds(
                    eoa,
                    request.key.as_ref().ok_or(IntentError::MissingKey)?,
                    assets.clone(),
                    request.chain_id,
                    asset,
                    requested_funds
                        + if source_fee {
                            output_quote.intent.totalPaymentMaxAmount
                        } else {
                            U256::ZERO
                        },
                    // TODO(onbjerg): why is the estimate for the input
                    // dependent on the number of inputs? this seems extremely circular
                    num_funding_chains + 1,
                )
                .await?
            {
                (new_chains.iter().map(|source| source.amount).sum(), new_chains)
            } else {
                return Err(RelayError::InsufficientFunds {
                    required: requested_funds,
                    chain_id: request.chain_id,
                    asset: requested_asset,
                }
                .into());
            };
            num_funding_chains = funding_chains.len();
            let input_chain_ids: Vec<ChainId> = funding_chains.iter().map(|s| s.chain_id).collect();
            let interop = self.inner.chains.interop().ok_or(QuoteError::MultichainDisabled)?;

            debug!(
                %eoa,
                chain_id = %request.chain_id,
                %requested_asset,
                %requested_funds,
                %requested_asset_balance_on_dst,
                %source_fee,
                fee = %output_quote.intent.totalPaymentMaxAmount,
                ?input_chain_ids,
                "Found potential fund sources"
            );

<<<<<<< HEAD
            // If the number of funding sources did not change, we are good (probably)
            if number_of_sources == funding_chains.len() {
=======
            // Encode the input chain IDs for the settler context
            let settler_context =
                interop.encode_settler_context(input_chain_ids).map_err(RelayError::from)?;

            // Simulate multi-chain
            let (output_asset_diffs, new_quote) = self
                .build_intent(
                    request,
                    maybe_stored,
                    calls.clone(),
                    nonce,
                    IntentKind::MultiOutput {
                        leaf_index: funding_chains.len(),
                        fund_transfers: vec![(requested_asset, sourced_funds)],
                        settler_context,
                    },
                )
                .await?;
            output_quote = new_quote;

            // If the existing balance on the destination chain, plus any funds we've sourced, minus
            // the requested amount of funds (and the fee if the requested asset is also the fee
            // token) is 0 or more, we're done.
            //
            // If `balance + sourced_funds - requested_funds - fee?` is `0`, then we've sourced
            // exactly the amount we need. If it's more, then we're overfunding a bit, which is not
            // the worst scenario, but ideally we get as close to 0 as possible.
            if requested_asset_balance_on_dst
                .saturating_add(sourced_funds)
                .checked_sub(requested_funds)
                .and_then(|n| {
                    n.checked_sub(if source_fee {
                        output_quote.intent.totalPaymentMaxAmount
                    } else {
                        U256::ZERO
                    })
                })
                .is_some()
            {
                self.validate_multichain_contracts()?;

                // Compute EIP-712 digest (settlement_id)
                let (output_intent_digest, _) = output_quote
                    .intent
                    .compute_eip712_data(
                        output_quote.orchestrator,
                        &self.provider(request.chain_id)?,
                    )
                    .await
                    .map_err(RelayError::from)?;

>>>>>>> 85993283
                let request_key = request.key.as_ref().ok_or(IntentError::MissingKey)?;
                let funding_intents = try_join_all(funding_chains.iter().enumerate().map(
                    async |(leaf_index, source)| {
                        self.simulate_funding_intent(
                            eoa,
                            request_key.clone(),
                            MerkleLeafInfo { total: num_funding_chains + 1, index: leaf_index },
                            source,
                            output_intent_digest,
                            request.chain_id,
                        )
                        .await
                    },
                ))
                .await?;

                // Collect all quotes and build aggregated asset diff response
                let mut all_quotes = Vec::with_capacity(funding_intents.len() + 1);
                let mut all_asset_diffs = AssetDiffResponse::default();

                // Process source chains
                for resp in funding_intents {
                    all_quotes
                        .extend(resp.context.quote().expect("should exist").ty().quotes.clone());
                    all_asset_diffs.extend(resp.capabilities.asset_diff);
                }

                // Add output chain
                all_quotes.push(output_quote);
                all_asset_diffs.push(request.chain_id, output_asset_diffs);

                return Ok((
                    all_asset_diffs,
                    Quotes {
                        quotes: all_quotes,
                        ttl: SystemTime::now()
                            .checked_add(self.inner.quote_config.ttl)
                            .expect("should never overflow"),
                        // todo(onbjerg): a little silly that we have to set this to `None`, then
                        // call `with_merke_payload`. we should consider
                        // smth like Quotes::new(quotes, ttl).with_merkle_payload(..) or
                        // Quotes::multichain(quotes, ttl, root)
                        multi_chain_root: None,
                    }
                    .with_merkle_payload(
                        funding_chains
                            .iter()
                            .map(|source| source.chain_id)
                            .chain(iter::once(request.chain_id))
                            .map(|chain| self.provider(chain))
                            .collect::<Result<Vec<_>, _>>()?,
                    )
                    .await?,
                ));
            }
        }

        Err(RelayError::InternalError(eyre::eyre!(
            "exhausted max attempts at estimating multichain action"
        ))
        .into())
    }

    async fn simulate_funding_intent(
        &self,
        eoa: Address,
        request_key: CallKey,
        leaf_info: MerkleLeafInfo,
        source: &FundSource,
        output_intent_digest: B256,
        output_chain_id: ChainId,
    ) -> RpcResult<PrepareCallsResponse> {
        let funding_context = FundingIntentContext {
            eoa,
            chain_id: source.chain_id,
            asset: source.address.into(),
            amount: source.amount,
            fee_token: source.address,
            output_intent_digest,
            output_chain_id,
        };

        self.prepare_calls_inner(
            self.build_funding_intent(funding_context, request_key)?,
            Some(IntentKind::MultiInput {
                leaf_info,
                // we override the fees here to avoid re-estimating. if we
                // re-estimate, we might end up with
                // a higher fee, which will invalidate the entire call.
                fee: Some((source.address, source.cost)),
            }),
        )
        .await
    }

    /// Build a single-chain quote
    async fn build_single_chain_quote(
        &self,
        request: &PrepareCallsParameters,
        maybe_stored: Option<&CreatableAccount>,
        calls: Vec<Call>,
        nonce: U256,
        intent_kind: Option<IntentKind>,
    ) -> Result<(AssetDiffResponse, Quotes), RelayError> {
        let (asset_diffs, quote) = self
            .build_intent(
                request,
                maybe_stored,
                calls,
                nonce,
                intent_kind.unwrap_or(IntentKind::Single),
            )
            .await?;

        Ok((
            AssetDiffResponse::new(request.chain_id, asset_diffs),
            Quotes {
                quotes: vec![quote],
                ttl: SystemTime::now()
                    .checked_add(self.inner.quote_config.ttl)
                    .expect("should never overflow"),
                multi_chain_root: None,
            },
        ))
    }

    /// Handle single-chain send intent
    async fn send_single_chain_intent(
        &self,
        quotes: &SignedQuotes,
        capabilities: SendPreparedCallsCapabilities,
        signature: Bytes,
        bundle_id: BundleId,
    ) -> RpcResult<BundleId> {
        // send intent
        let tx = self
            .prepare_tx(
                bundle_id,
                // safety: we know there is 1 element
                quotes.ty().quotes.first().unwrap().clone(),
                capabilities,
                signature,
            )
            .await?;

        let span = span!(
            Level::INFO, "send tx",
            otel.kind = ?SpanKind::Producer,
            messaging.system = "pg",
            messaging.destination.name = "tx",
            messaging.operation.name = "send",
            messaging.operation.type = "send",
            messaging.message.id = %tx.id
        );
        self.inner
            .chains
            .get(tx.chain_id())
            .ok_or_else(|| RelayError::UnsupportedChain(tx.chain_id()))?
            .transactions
            .send_transaction(tx)
            .instrument(span)
            .await?;

        Ok(bundle_id)
    }

    /// Handle multichain send intents
    async fn send_multichain_intents(
        &self,
        mut quotes: SignedQuotes,
        capabilities: SendPreparedCallsCapabilities,
        signature: Bytes,
        bundle_id: BundleId,
    ) -> RpcResult<BundleId> {
        let bundle =
            self.create_interop_bundle(bundle_id, &mut quotes, &capabilities, &signature).await?;

        let interop = self.inner.chains.interop().ok_or(QuoteError::MultichainDisabled)?;
        interop.send_bundle(bundle).await?;

        Ok(bundle_id)
    }

    /// Creates a [`InteropBundle`] from signed quotes for multichain transactions.
    async fn create_interop_bundle(
        &self,
        bundle_id: BundleId,
        quotes: &mut SignedQuotes,
        capabilities: &SendPreparedCallsCapabilities,
        signature: &Bytes,
    ) -> Result<InteropBundle, RelayError> {
        let mut intents = Intents::new(
            quotes
                .ty()
                .quotes
                .iter()
                .map(|quote| {
                    self.provider(quote.chain_id)
                        .map(|provider| (quote.intent.clone(), provider, quote.orchestrator))
                })
                .collect::<Result<_, _>>()?,
        );

        // Create InteropBundle
        let interop = self.inner.chains.interop().ok_or(QuoteError::MultichainDisabled)?;
        let settler_id = interop.settler_id();
        let mut bundle = InteropBundle::new(bundle_id, settler_id);

        // last quote is the output intent
        let dst_idx = quotes.ty().quotes.len() - 1;

        let root = intents.root().await?;
        let tx_futures = quotes.ty().quotes.iter().enumerate().map(async |(idx, quote)| {
            let proof = intents.get_proof_immutable(idx)?;
            let merkle_sig = (proof, root, signature.clone()).abi_encode_params().into();

            self.prepare_tx(bundle_id, quote.clone(), capabilities.clone(), merkle_sig)
                .await
                .map(|tx| (idx, tx))
                .map_err(|e| RelayError::InternalError(e.into()))
        });

        // Append transactions directly to bundle
        for (idx, tx) in try_join_all(tx_futures).await? {
            if idx == dst_idx {
                bundle.append_dst(tx);
            } else {
                bundle.append_src(tx);
            }
        }

        Ok(bundle)
    }
}

#[async_trait]
impl RelayApiServer for Relay {
    async fn health(&self) -> RpcResult<Health> {
        let chains_ok = try_join_all(self.chains().map(|chain| async {
            chain.provider().get_block_number().await.inspect_err(|err| {
                error!(
                    %err,
                    chain_id=%chain.id(),
                    "Failed to obtain block number for health check",
                );
            })
        }))
        .await
        .is_ok();

        let db_ok = self
            .inner
            .storage
            .ping()
            .await
            .inspect_err(|err| {
                error!(
                    %err,
                    "Failed to ping database for health check",
                );
            })
            .is_ok();

        if chains_ok && db_ok {
            Ok(Health { status: "rpc ok".into(), version: RELAY_SHORT_VERSION.into() })
        } else {
            Err(RelayError::Unhealthy.into())
        }
    }

    async fn get_capabilities(&self, chains: Vec<ChainId>) -> RpcResult<RelayCapabilities> {
        let capabilities = try_join_all(chains.into_iter().filter_map(|chain_id| {
            // Relay needs a chain endpoint to support a chain.
            self.inner.chains.get(chain_id)?;

            // Relay needs a list of accepted chain tokens to support a chain.
            let fee_tokens = self.inner.fee_tokens.chain_tokens(chain_id)?.clone();

            Some(async move {
                let fee_tokens = try_join_all(fee_tokens.into_iter().map(|token| {
                    async move {
                        // TODO: only handles eth as native fee token
                        let rate = self
                            .inner
                            .price_oracle
                            .eth_price(token.kind)
                            .await
                            .ok_or(QuoteError::UnavailablePrice(token.address))?;
                        Ok(token.with_rate(rate))
                    }
                }))
                .await?;

                Ok::<_, QuoteError>((
                    chain_id,
                    ChainCapabilities {
                        contracts: self.inner.contracts.clone(),
                        fees: ChainFees {
                            recipient: self.inner.fee_recipient,
                            quote_config: self.inner.quote_config.clone(),
                            tokens: fee_tokens,
                        },
                    },
                ))
            })
        }))
        .await?
        .into_iter()
        .collect();

        Ok(RelayCapabilities(capabilities))
    }

    async fn get_keys(&self, request: GetKeysParameters) -> RpcResult<Vec<AuthorizeKeyResponse>> {
        Ok(self.get_keys(request).await?)
    }

    async fn get_assets(&self, mut request: GetAssetsParameters) -> RpcResult<GetAssetsResponse> {
        // If no explicit asset_filter was provided, build it from the other filters, the supported
        // chains and supported fee tokens
        if request.asset_filter.is_empty() {
            // If there is no chain filter provided, just use all chains that the relay supports.
            let chains = if request.chain_filter.is_empty() {
                self.inner.chains.chain_ids_iter().copied().collect()
            } else {
                request.chain_filter
            };

            for chain in chains {
                // If there is no asset type filter provided, just use all assets that the relay
                // supports on this chain.
                let mut items = vec![];

                if request.asset_type_filter.is_empty()
                    || request.asset_type_filter.contains(&AssetType::Native)
                {
                    items.push(AssetFilterItem {
                        address: AddressOrNative::Native,
                        asset_type: AssetType::Native,
                    });
                }

                if (request.asset_type_filter.is_empty()
                    || request.asset_type_filter.contains(&AssetType::ERC20))
                    && let Some(tokens) = self.inner.fee_tokens.chain_tokens(chain)
                {
                    for token in tokens {
                        if token.address == Address::ZERO {
                            continue;
                        }

                        items.push(AssetFilterItem {
                            address: AddressOrNative::Address(token.address),
                            asset_type: AssetType::ERC20,
                        });
                    }
                }

                request.asset_filter.insert(chain, items);
            }
        }

        let chain_details = request.asset_filter.iter().map(async |(chain, assets)| {
            let chain_provider = self.provider(*chain)?;

            let txs =
                assets.iter().filter(|asset| !asset.asset_type.is_erc721()).map(async |asset| {
                    if asset.asset_type.is_native() {
                        return Ok::<_, RelayError>(Asset7811 {
                            address: AddressOrNative::Native,
                            balance: chain_provider.get_balance(request.account).await?,
                            asset_type: asset.asset_type,
                            metadata: None,
                        });
                    }

                    let erc20 = IERC20::new(asset.address.address(), &chain_provider);

                    let (balance, decimals, name, symbol) = chain_provider
                        .multicall()
                        .add(erc20.balanceOf(request.account))
                        .add(erc20.decimals())
                        .add(erc20.name())
                        .add(erc20.symbol())
                        .aggregate()
                        .await?;

                    Ok(Asset7811 {
                        address: asset.address,
                        balance,
                        asset_type: asset.asset_type,
                        metadata: Some(AssetMetadata {
                            name: Some(name),
                            symbol: Some(symbol),
                            decimals: Some(decimals),
                            uri: None,
                        }),
                    })
                });
            Ok::<_, RelayError>((*chain, try_join_all(txs).await?))
        });

        Ok(GetAssetsResponse(try_join_all(chain_details).await?.into_iter().collect()))
    }

    async fn prepare_calls(
        &self,
        request: PrepareCallsParameters,
    ) -> RpcResult<PrepareCallsResponse> {
        self.prepare_calls_inner(request, None).await
    }

    async fn prepare_upgrade_account(
        &self,
        request: PrepareUpgradeAccountParameters,
    ) -> RpcResult<PrepareUpgradeAccountResponse> {
        let chain_id = request.chain_id.unwrap_or_else(|| {
            *self.inner.chains.chain_ids_iter().next().expect("there should be one")
        });
        let provider = self.provider(chain_id)?;

        // Upgrading account should have at least one authorize admin key since
        // `wallet_prepareCalls` only accepts non-root keys.
        if !request.capabilities.authorize_keys.iter().any(|key| key.key.isSuperAdmin) {
            return Err(KeysError::MissingAdminKey)?;
        }

        // Generate all calls that will authorize keys and set their permissions
        let calls = self.authorize_into_calls(request.capabilities.authorize_keys.clone())?;

        // Random sequence key, with a multichain prefix starting at nonce 0.
        let intent_nonce = (MULTICHAIN_NONCE_PREFIX << 240)
            | ((U256::from_be_bytes(B256::random().into()) >> 80) << 64);

        let pre_call = SignedCall {
            eoa: request.address,
            executionData: calls.abi_encode().into(),
            nonce: intent_nonce,
            signature: Bytes::new(),
        };

        let account =
            Account::new(request.address, &provider).with_delegation_override(&request.delegation);

        let (auth_nonce, _) = try_join!(
            async {
                provider
                    .get_transaction_count(request.address)
                    .pending()
                    .await
                    .map_err(RelayError::from)
            },
            self.ensure_latest_delegation(&account)
        )?;

        let authorization =
            Authorization { chain_id: U256::ZERO, address: request.delegation, nonce: auth_nonce };

        // Calculate the eip712 digest that the user will need to sign.
        let (pre_call_digest, typed_data) = pre_call
            .compute_eip712_data(self.orchestrator(), &provider)
            .await
            .map_err(RelayError::from)?;

        let digests =
            UpgradeAccountDigests { auth: authorization.signature_hash(), exec: pre_call_digest };

        let response = PrepareUpgradeAccountResponse {
            chain_id,
            context: UpgradeAccountContext {
                chain_id,
                address: request.address,
                authorization,
                pre_call,
            },
            digests,
            typed_data,
            capabilities: request.capabilities,
        };

        Ok(response)
    }

    async fn send_prepared_calls(
        &self,
        request: SendPreparedCallsParameters,
    ) -> RpcResult<SendPreparedCallsResponse> {
        let SendPreparedCallsParameters { capabilities, context, signature, key } = request;
        let Some(quotes) = context.take_quote() else {
            return Err(QuoteError::QuoteNotFound.into());
        };

        // broadcasts intents in transactions
        let bundle_id =
            self.send_intents(quotes, capabilities, signature, key).await.inspect_err(|err| {
                error!(
                    %err,
                    "Failed to submit call bundle transaction.",
                );
            })?;

        Ok(SendPreparedCallsResponse { id: bundle_id })
    }

    async fn upgrade_account(&self, request: UpgradeAccountParameters) -> RpcResult<()> {
        let UpgradeAccountParameters { context, signatures } = request;
        let provider = self.provider(context.chain_id)?;

        // Ensures precall authorizes an admin key
        if !context
            .pre_call
            .authorized_keys()
            .map_err(RelayError::from)?
            .iter()
            .any(|k| k.isSuperAdmin)
        {
            return Err(KeysError::MissingAdminKey)?;
        }

        // Ensures signature matches the requested account (7702 auth)
        let got = signatures
            .auth
            .recover_address_from_prehash(&context.authorization.signature_hash())
            .ok();
        if got != Some(context.address) {
            return Err(AuthError::InvalidAuthAddress { expected: context.address, got }.into());
        }

        let delegated_account = Account::new(context.address, &provider)
            .with_delegation_override(context.authorization.address());

        let mut storage_account = CreatableAccount::new(
            context.address,
            context.pre_call,
            context.authorization.into_signed(signatures.auth),
        );

        // Signed by the root eoa key.
        storage_account.pre_call.signature = signatures.exec.as_bytes().into();

        let (_, _, (pre_call_digest, _), expected_nonce) = try_join!(
            // Ensure it's using the lasted delegation implementation.
            self.ensure_latest_delegation(&delegated_account,),
            // Ensures the initialization precall is successful.
            self.simulate_init(&storage_account, context.chain_id),
            // Calculate precall digest.
            async {
                storage_account
                    .pre_call
                    .compute_eip712_data(self.orchestrator(), &provider)
                    .await
                    .map_err(RelayError::from)
            },
            // Get account nonce.
            async {
                provider
                    .get_transaction_count(context.address)
                    .pending()
                    .await
                    .map_err(RelayError::from)
            },
        )?;

        // Ensures signature matches the requested account (precall)
        let got = signatures.exec.recover_address_from_prehash(&pre_call_digest).ok();
        if got != Some(context.address) {
            return Err(
                IntentError::InvalidPreCallRecovery { expected: context.address, got }.into()
            );
        }

        // Ensures authorization nonce matches the requested account
        if expected_nonce != storage_account.signed_authorization.nonce {
            return Err(AuthError::AuthItemInvalidNonce {
                expected: expected_nonce,
                got: storage_account.signed_authorization.nonce,
            }
            .into());
        }

        // Write to storage to be used on prepareCalls
        self.inner.storage.write_account(storage_account).await?;

        Ok(())
    }

    async fn get_calls_status(&self, id: BundleId) -> RpcResult<CallsStatus> {
        let tx_ids = self.inner.storage.get_bundle_transactions(id).await?;
        if tx_ids.is_empty() {
            return Err(StorageError::BundleDoesNotExist(id).into());
        }

        let tx_statuses =
            try_join_all(tx_ids.into_iter().map(|tx_id| async move {
                self.inner.storage.read_transaction_status(tx_id).await
            }))
            .await?;

        let any_pending = tx_statuses
            .iter()
            .any(|status| status.as_ref().is_none_or(|(_, status)| status.is_pending()));
        let any_failed = tx_statuses.iter().flatten().any(|(_, status)| status.is_failed());

        let receipts = tx_statuses
            .iter()
            .flatten()
            .filter_map(|(chain_id, status)| match status {
                TransactionStatus::Confirmed(receipt) => Some((*chain_id, receipt.clone())),
                _ => None,
            })
            .collect::<Vec<_>>();

        // note(onbjerg): this currently rests on the assumption that there is only one intent per
        // transaction, and that each transaction in a bundle originates from a single user
        //
        // in the future, this may not be the case, and we need to store the originating users
        // address in the txs table.
        //
        // note that we also assume that failure to decode a log as `IntentExecuted` means the
        // intent failed
        let any_reverted = receipts.iter().any(|(_, receipt)| {
            IntentExecuted::try_from_receipt(receipt).is_none_or(|e| e.has_error())
        });
        let all_reverted = receipts.iter().all(|(_, receipt)| {
            IntentExecuted::try_from_receipt(receipt).is_none_or(|e| e.has_error())
        });

        let status = if any_failed {
            CallStatusCode::Failed
        } else if any_pending {
            CallStatusCode::Pending
        } else if all_reverted {
            CallStatusCode::Reverted
        } else if any_reverted {
            CallStatusCode::PartiallyReverted
        } else {
            CallStatusCode::Confirmed
        };

        let capabilities = if tx_statuses.len() > 1 {
            self.inner
                .storage
                .get_interop_status(id)
                .await?
                .map(|status| CallsStatusCapabilities { interop_status: Some(status) })
        } else {
            None
        };

        Ok(CallsStatus {
            id,
            status,
            receipts: receipts
                .into_iter()
                .map(|(chain_id, receipt)| CallReceipt {
                    chain_id,
                    logs: receipt.inner.logs().to_vec(),
                    status: receipt.status().into(),
                    block_hash: receipt.block_hash,
                    block_number: receipt.block_number,
                    gas_used: receipt.gas_used,
                    transaction_hash: receipt.transaction_hash,
                })
                .collect(),
            capabilities,
        })
    }

    async fn verify_signature(
        &self,
        parameters: VerifySignatureParameters,
    ) -> RpcResult<VerifySignatureResponse> {
        let VerifySignatureParameters { address, digest, signature, chain_id } = parameters;

        let mut init_pre_call = None;
        let mut account = Account::new(address, self.provider(chain_id)?);
        let signatures: Vec<Signature> = self
            .get_keys(GetKeysParameters { address, chain_id })
            .await?
            .into_iter()
            .filter_map(|k| {
                k.authorize_key.key.isSuperAdmin.then_some(Signature {
                    innerSignature: signature.clone(),
                    keyHash: k.authorize_key.key.key_hash(),
                    prehash: false,
                })
            })
            .collect();

        if !account.is_delegated().await? {
            let Some(stored) = self.inner.storage.read_account(&address).await? else {
                return Err(StorageError::AccountDoesNotExist(address).into());
            };

            account = account.with_overrides(
                StateOverridesBuilder::with_capacity(1)
                    .append(
                        stored.address,
                        AccountOverride::default()
                            .with_code(Bytes::from(
                                [
                                    &EIP7702_DELEGATION_DESIGNATOR,
                                    stored.signed_authorization.address.as_slice(),
                                ]
                                .concat(),
                            ))
                            .with_state_diff(
                                stored
                                    .authorized_keys()?
                                    .into_iter()
                                    .flat_map(|k| k.authorize_key.key.storage_slots().into_iter()),
                            ),
                    )
                    .build(),
            );

            init_pre_call = Some(stored.pre_call);
        }

        let results = try_join_all(
            signatures.into_iter().map(|signature| account.validate_signature(digest, signature)),
        )
        .await
        .map_err(RelayError::from)?;

        let key_hash = results.into_iter().find_map(|result| result);

        let proof = key_hash.map(|key_hash| ValidSignatureProof {
            account: account.address(),
            key_hash,
            init_pre_call,
        });

        return Ok(VerifySignatureResponse { valid: proof.is_some(), proof });
    }
}

/// Implementation of the Ithaca `relay_` namespace.
#[derive(Debug)]
pub(super) struct RelayInner {
    /// The contract addresses.
    contracts: VersionedContracts,
    /// The chains supported by the relay.
    chains: Chains,
    /// Supported fee tokens.
    fee_tokens: Arc<FeeTokens>,
    /// The fee recipient address.
    fee_recipient: Address,
    /// The signer used to sign quotes.
    quote_signer: DynSigner,
    /// The signer used to sign fund transfers.
    funder_signer: DynSigner,
    /// Quote related configuration.
    quote_config: QuoteConfig,
    /// Price oracle.
    price_oracle: PriceOracle,
    /// Storage
    storage: RelayStorage,
    /// AssetInfo
    asset_info: AssetInfoServiceHandle,
    /// Percentile of the priority fees to use for the transactions.
    priority_fee_percentile: f64,
    /// Escrow refund threshold in seconds
    escrow_refund_threshold: u64,
}

impl Relay {
    /// The orchestrator address.
    pub fn orchestrator(&self) -> Address {
        self.inner.contracts.orchestrator.address
    }

    /// Previously deployed orchestrators.
    pub fn legacy_orchestrators(&self) -> impl Iterator<Item = Address> {
        self.inner.contracts.legacy_orchestrators.iter().map(|c| c.address)
    }

    /// Previously deployed delegation implementations.
    pub fn legacy_delegations(&self) -> impl Iterator<Item = Address> {
        self.inner.contracts.legacy_delegations.iter().map(|c| c.address)
    }

    /// The delegation proxy address.
    pub fn delegation_proxy(&self) -> Address {
        self.inner.contracts.delegation_proxy.address
    }

    /// The delegation implementation address.
    pub fn delegation_implementation(&self) -> Address {
        self.inner.contracts.delegation_implementation.address
    }

    /// The simulator address.
    pub fn simulator(&self) -> Address {
        self.inner.contracts.simulator.address
    }

    /// The escrow address.
    pub fn escrow(&self) -> Address {
        self.inner.contracts.escrow.address
    }

    /// Creates an escrow struct for funding intents.
    fn create_escrow_struct(&self, context: &FundingIntentContext) -> Result<Escrow, RelayError> {
        let salt = B192::random().as_slice()[..ESCROW_SALT_LENGTH].try_into().map_err(|_| {
            RelayError::InternalError(eyre::eyre!("Failed to create salt from B192"))
        })?;

        // Calculate refund timestamp
        let current_timestamp = SystemTime::now()
            .duration_since(std::time::UNIX_EPOCH)
            .map_err(RelayError::internal)?
            .as_secs();
        let refund_timestamp =
            U256::from(current_timestamp.saturating_add(self.inner.escrow_refund_threshold));

        Ok(Escrow {
            salt,
            depositor: context.eoa,
            recipient: self.inner.contracts.funder.address,
            token: context.asset.address(),
            settler: self
                .inner
                .chains
                .interop()
                .ok_or(QuoteError::MultichainDisabled)?
                .settler_address(),
            sender: self.orchestrator(),
            settlementId: context.output_intent_digest,
            senderChainId: U256::from(context.output_chain_id),
            escrowAmount: context.amount,
            refundAmount: context.amount,
            refundTimestamp: refund_timestamp,
        })
    }

    /// Builds the escrow calls based on the asset type.
    ///
    /// IMPORTANT: The escrow call is always placed last in the returned vector.
    /// This ordering is critical as it's relied upon by other parts of the system
    /// (e.g., extract_escrow_details) for efficient parsing.
    fn build_escrow_calls(&self, escrow: Escrow, context: &FundingIntentContext) -> Vec<Call> {
        let escrow_call = Call {
            to: self.inner.contracts.escrow.address,
            value: if context.asset.is_native() { context.amount } else { U256::ZERO },
            data: IEscrow::escrowCall { _escrows: vec![escrow] }.abi_encode().into(),
        };

        // Build the transaction calls based on token type
        if context.asset.is_native() {
            // Native token: escrow call only (which is also the last call)
            vec![escrow_call]
        } else {
            // ERC20 token: approve then escrow (escrow is last)
            vec![
                Call {
                    to: context.asset.address(),
                    value: U256::ZERO,
                    data: IERC20::approveCall {
                        spender: self.inner.contracts.escrow.address,
                        amount: context.amount,
                    }
                    .abi_encode()
                    .into(),
                },
                escrow_call,
            ]
        }
    }

    /// Builds a funding intent for multichain operations.
    ///
    /// Creates the necessary calls to escrow funds on an input chain that will
    /// be used to fund a multichain intent execution on the output chain.
    ///
    /// Note: The escrow call is always placed last in the call sequence. This is
    /// relied upon by the extract_escrow_details method for efficient parsing.
    fn build_funding_intent(
        &self,
        context: FundingIntentContext,
        request_key: CallKey,
    ) -> Result<PrepareCallsParameters, RelayError> {
        let escrow = self.create_escrow_struct(&context)?;
        let calls = self.build_escrow_calls(escrow, &context);

        Ok(PrepareCallsParameters {
            calls,
            chain_id: context.chain_id,
            from: Some(context.eoa),
            capabilities: PrepareCallsCapabilities {
                authorize_keys: vec![],
                meta: Meta { fee_payer: None, fee_token: context.fee_token, nonce: None },
                revoke_keys: vec![],
                pre_calls: vec![],
                pre_call: false,
            },
            state_overrides: Default::default(),
            balance_overrides: Default::default(),
            key: Some(request_key),
            required_funds: vec![],
        })
    }
}

/// Approximates the intrinsic cost of a transaction.
///
/// This function assumes Prague rules.
fn approx_intrinsic_cost(input: &[u8], has_auth: bool) -> u64 {
    let zero_data_len = input.iter().filter(|v| **v == 0).count() as u64;
    let non_zero_data_len = input.len() as u64 - zero_data_len;
    let non_zero_data_multiplier = 4; // as defined in istanbul
    let standard_token_cost = 4;
    let tokens = zero_data_len + non_zero_data_len * non_zero_data_multiplier;

    // for 7702 designations there is an additional gas charge
    //
    // note: this is not entirely accurate, as there is also a gas refund in 7702, but at this
    // point it is not possible to compute the gas refund, so it is an overestimate, as we also
    // need to charge for the account being presumed empty.
    let auth_cost = if has_auth { PER_EMPTY_ACCOUNT_COST } else { 0 };

    21000 + auth_cost + tokens * standard_token_cost
}<|MERGE_RESOLUTION|>--- conflicted
+++ resolved
@@ -1323,10 +1323,6 @@
                 "Found potential fund sources"
             );
 
-<<<<<<< HEAD
-            // If the number of funding sources did not change, we are good (probably)
-            if number_of_sources == funding_chains.len() {
-=======
             // Encode the input chain IDs for the settler context
             let settler_context =
                 interop.encode_settler_context(input_chain_ids).map_err(RelayError::from)?;
@@ -1366,8 +1362,6 @@
                 })
                 .is_some()
             {
-                self.validate_multichain_contracts()?;
-
                 // Compute EIP-712 digest (settlement_id)
                 let (output_intent_digest, _) = output_quote
                     .intent
@@ -1378,7 +1372,6 @@
                     .await
                     .map_err(RelayError::from)?;
 
->>>>>>> 85993283
                 let request_key = request.key.as_ref().ok_or(IntentError::MissingKey)?;
                 let funding_intents = try_join_all(funding_chains.iter().enumerate().map(
                     async |(leaf_index, source)| {
