--- conflicted
+++ resolved
@@ -1014,17 +1014,11 @@
                 request.chain_id,
                 request_key.prehash,
                 FeeEstimationContext {
-<<<<<<< HEAD
                     // fee_token should have been set in the beginning of prepare_calls_inner if it
                     // was not provided by the user
                     fee_token: request.capabilities.meta.fee_token.unwrap_or(Address::ZERO),
-                    stored_authorization: maybe_stored
-                        .as_ref()
-=======
-                    fee_token: request.capabilities.meta.fee_token,
                     stored_authorization: delegation_status
                         .stored_account()
->>>>>>> 57d145fe
                         .map(|acc| acc.signed_authorization.clone()),
                     account_key: key,
                     key_slot_override: false,
@@ -1055,36 +1049,26 @@
 
         let provider = self.provider(request.chain_id)?;
 
-<<<<<<< HEAD
-        // Get stored account and ensure fee_token is set (only for non-pre_call)
-        let maybe_stored = if request.capabilities.pre_call {
-            None
-        } else {
-            let from = request.from.ok_or(IntentError::MissingSender)?;
-            if request.capabilities.meta.fee_token.is_none() {
+        // Get delegation status and ensure fee_token is set (only for non-pre_call)
+        let delegation_status = if let Some(from) = request.from {
+            let status = Account::new(from, provider.clone()).delegation_status(&self.inner.storage).await?;
+            
+            // Ensure fee_token is set for non-pre_call requests
+            if !request.capabilities.pre_call && request.capabilities.meta.fee_token.is_none() {
                 let chain = self.inner.chains.ensure_chain(request.chain_id)?;
-                let (acc, best_fee_token) =
-                    try_join!(self.get_stored_account_if_not_delegated(from, &provider), async {
-                        let assets = self
-                            .get_assets(GetAssetsParameters::eoa(from))
-                            .await
-                            .map_err(RelayError::internal)?;
-                        Ok(assets
-                            .find_best_fee_token(request.chain_id, &chain, &self.inner.price_oracle)
-                            .await)
-                    })?;
+                let assets = self
+                    .get_assets(GetAssetsParameters::eoa(from))
+                    .await
+                    .map_err(RelayError::internal)?;
+                let best_fee_token = assets
+                    .find_best_fee_token(request.chain_id, &chain, &self.inner.price_oracle)
+                    .await;
                 request.capabilities.meta.fee_token = Some(best_fee_token);
-                acc
-            } else {
-                self.get_stored_account_if_not_delegated(from, &provider).await?
             }
-=======
-        // Get delegation status if there's a sender
-        let delegation_status = if let Some(from) = request.from {
-            Some(Account::new(from, provider.clone()).delegation_status(&self.inner.storage).await?)
+            
+            Some(status)
         } else {
             None
->>>>>>> 57d145fe
         };
 
         // Generate all requested calls.
