--- conflicted
+++ resolved
@@ -17,15 +17,9 @@
     signers::Eip712PayLoadSigner,
     transactions::interop::InteropBundle,
     types::{
-<<<<<<< HEAD
-        Asset, AssetDiffResponse, AssetMetadata, AssetType, Call, ChainAssetDiffs, Escrow,
-        FeeTokens, FundSource, FundingIntentContext, GasEstimate, IERC20, IEscrow, IntentKind,
-        Intents, Key, KeyHash, KeyType, MULTICHAIN_NONCE_PREFIX, MerkleLeafInfo,
-=======
-        AssetDiffs, AssetMetadata, AssetType, Call, Escrow, FeeTokens, FundSource,
-        FundingIntentContext, GasEstimate, IERC20, IEscrow, IntentKind, Intents, Key, KeyHash,
-        KeyType, MULTICHAIN_NONCE_PREFIX, MerkleLeafInfo,
->>>>>>> 77959c69
+        AssetDiffResponse, AssetMetadata, AssetType, Call, ChainAssetDiffs, Escrow, FeeTokens,
+        FundSource, FundingIntentContext, GasEstimate, IERC20, IEscrow, IntentKind, Intents, Key,
+        KeyHash, KeyType, MULTICHAIN_NONCE_PREFIX, MerkleLeafInfo,
         OrchestratorContract::{self, IntentExecuted},
         Quotes, SignedCall, SignedCalls, Transfer, VersionedContracts,
         rpc::{
@@ -1267,41 +1261,6 @@
         // We constrain this to three attempts
         let mut num_funding_chains = 1;
         for _ in 0..3 {
-<<<<<<< HEAD
-            // todo use funding chains from prev iter of loop
-            // Calculate total sourced funds
-            let sourced_funds = funding_chains.iter().map(|source| source.amount).sum();
-
-            // Encode the input chain IDs for the settler context
-            let input_chain_ids: Vec<ChainId> = funding_chains.iter().map(|s| s.chain_id).collect();
-            let interop = self.inner.chains.interop().ok_or(QuoteError::MultichainDisabled)?;
-            let settler_context =
-                interop.encode_settler_context(input_chain_ids).map_err(RelayError::from)?;
-
-            // Simulate multi-chain
-            let (output_asset_diffs, output_quote) = self
-                .build_intent(
-                    request,
-                    maybe_stored,
-                    calls.clone(),
-                    nonce,
-                    IntentKind::MultiOutput {
-                        leaf_index: funding_chains.len(),
-                        fund_transfers: vec![(requested_asset, sourced_funds)],
-                        settler_context,
-                    },
-                )
-                .await?;
-
-            // Compute EIP-712 digest (settlement_id)
-            let (output_intent_digest, _) = output_quote
-                .intent
-                .compute_eip712_data(output_quote.orchestrator, &self.provider(request.chain_id)?)
-                .await
-                .map_err(RelayError::from)?;
-
-=======
->>>>>>> 77959c69
             // Figure out what chains to pull funds from, if any. This will pull the funds the user
             // requested from chains, minus the cost of transferring those funds out of the
             // respective chains.
@@ -1342,7 +1301,7 @@
                 interop.encode_settler_context(input_chain_ids).map_err(RelayError::from)?;
 
             // Simulate multi-chain
-            let (asset_diffs, new_quote) = self
+            let (output_asset_diffs, new_quote) = self
                 .build_intent(
                     request,
                     maybe_stored,
