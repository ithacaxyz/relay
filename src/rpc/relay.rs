--- conflicted
+++ resolved
@@ -15,14 +15,9 @@
         ChainAssetDiffs, DelegationStatus, Escrow, FundSource, FundingIntentContext, GasEstimate,
         Health, IERC20, IEscrow, IntentKind, Intents, Key, KeyHash, KeyType,
         MULTICHAIN_NONCE_PREFIX, MerkleLeafInfo,
-<<<<<<< HEAD
-        OrchestratorContract::IntentExecuted,
+        OrchestratorContract::{self, IntentExecuted},
         Quotes, SignedCall, SignedCalls, SimulateExecuteResult, Transfer, VersionedContracts,
-=======
-        OrchestratorContract::{self, IntentExecuted},
-        Quotes, SignedCall, SignedCalls, Transfer, VersionedContracts,
         VersionedOrchestratorContracts,
->>>>>>> 89a4ae76
         rpc::{
             AddFaucetFundsParameters, AddFaucetFundsResponse, AddressOrNative, Asset7811,
             AssetFilterItem, CallKey, CallReceipt, CallStatusCode, ChainCapabilities,
