--- conflicted
+++ resolved
@@ -510,7 +510,6 @@
                     U256::ZERO
                 };
 
-<<<<<<< HEAD
         // For simulation purposes we only simulate with a payment of 1 unit of the fee token. This
         // should be enough to simulate the gas cost of paying for the intent for most (if not all)
         // ERC20s.
@@ -523,9 +522,6 @@
 
         // Simulate the intent
         let (asset_diffs, asset_deficits, gas_results) = orchestrator
-=======
-        let (asset_diffs, sim_result) = orchestrator
->>>>>>> e60927c6
             .simulate_execute(
                 mock_from,
                 self.get_simulator_for_orchestrator(*orchestrator.address()),
