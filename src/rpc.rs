//! # Ithaca Relay RPC
//!
//! Implementations of a custom `relay_` namespace.
//!
//! - `relay_estimateFee` for estimating [`UserOp`] fees.
//! - `relay_sendAction` that can perform service-sponsored [EIP-7702][eip-7702] delegations and
//!   send other service-sponsored UserOp's on behalf of EOAs with delegated code.
//!
//! [eip-7702]: https://eips.ethereum.org/EIPS/eip-7702

use alloy::{
    eips::{
        eip7702::{
            constants::{PER_AUTH_BASE_COST, PER_EMPTY_ACCOUNT_COST},
            SignedAuthorization,
        },
        Encodable2718,
    },
    network::{
        Ethereum, EthereumWallet, NetworkWallet, TransactionBuilder, TransactionBuilder7702,
    },
    primitives::{map::AddressMap, Address, Bytes, TxHash, U256},
    providers::{fillers::NonceManager, Provider},
    rpc::types::{state::AccountOverride, TransactionRequest},
    sol_types::{SolCall, SolValue},
    transports::TransportErrorKind,
};
use futures_util::TryFutureExt;
use jsonrpsee::{
    core::{async_trait, RpcResult},
    proc_macros::rpc,
};
use std::{
    sync::Arc,
    time::{Duration, SystemTime},
};
use tracing::{debug, warn};

use crate::{
    chains::Chains,
    constants::{
        EIP7702_CLEARED_DELEGATION, EIP7702_DELEGATION_DESIGNATOR, INNER_ENTRYPOINT_GAS_OVERHEAD,
        TX_GAS_BUFFER, USER_OP_GAS_BUFFER,
    },
    error::{EstimateFeeError, SendActionError},
    nonce::MultiChainNonceManager,
    price::PriceOracle,
    signer::DynSigner,
    types::{
<<<<<<< HEAD
        Account, Action, Entry, EntryPoint, FeeTokens, Key, KeyType, PartialAction, Quote,
        Signature, SignedQuote, UserOp, U40,
=======
        Account, Action, Entry, EntryPoint, FeeTokens, Key, PartialAction, Quote, SignedQuote,
        UserOp, ENTRYPOINT_NO_ERROR, U40,
>>>>>>> 47e2f809
    },
};

/// Ithaca `relay_` RPC namespace.
#[rpc(server, client, namespace = "relay")]
pub trait RelayApi {
    /// Get all supported fee tokens by chain.
    #[method(name = "feeTokens", aliases = ["wallet_feeTokens"])]
    async fn fee_tokens(&self) -> RpcResult<FeeTokens>;

    /// Estimates the fee a user would have to pay for the given action in the given fee token.
    #[method(name = "estimateFee", aliases = ["wallet_estimateFee"])]
    async fn estimate_fee(
        &self,
        request: PartialAction,
        token: Address,
        authorization_address: Option<Address>,
        key: KeyType,
    ) -> RpcResult<SignedQuote>;

    // todo: rewrite
    /// Send a sponsored transaction.
    ///
    /// The transaction will only be processed if:
    ///
    /// - The transaction is an [EIP-7702][eip-7702] transaction.
    /// - The transaction is an [EIP-1559][eip-1559] transaction to an EOA that is currently
    ///   delegated to one of the addresses above
    /// - The value in the transaction is exactly 0.
    ///
    /// The service will sign the transaction and inject it into the transaction pool, provided it
    /// is valid. The nonce is managed by the service.
    ///
    /// [eip-7702]: https://eips.ethereum.org/EIPS/eip-7702
    /// [eip-1559]: https://eips.ethereum.org/EIPS/eip-1559
    #[method(name = "sendAction", aliases = ["wallet_sendAction"])]
    async fn send_action(
        &self,
        request: Action,
        quote: SignedQuote,
        authorization: Option<SignedAuthorization>,
    ) -> RpcResult<TxHash>;
}

/// Implementation of the Ithaca `relay_` namespace.
#[derive(Debug)]
pub struct Relay {
    inner: Arc<RelayInner>,
}

impl Relay {
    /// Create a new Ithaca relay module.
    pub fn new(
        chains: Chains,
        tx_signer: EthereumWallet,
        quote_signer: DynSigner,
        quote_ttl: Duration,
        price_oracle: PriceOracle,
        fee_tokens: FeeTokens,
    ) -> Self {
        let inner = RelayInner {
            chains,
            fee_tokens,
            nonce_manager: MultiChainNonceManager::default(),
            tx_signer,
            quote_signer,
            quote_ttl,
            price_oracle,
        };
        Self { inner: Arc::new(inner) }
    }
}

#[async_trait]
impl RelayApiServer for Relay {
    async fn fee_tokens(&self) -> RpcResult<FeeTokens> {
        Ok(self.inner.fee_tokens.clone())
    }

    async fn estimate_fee(
        &self,
        request: PartialAction,
        token: Address,
        authorization_address: Option<Address>,
        key_type: KeyType,
    ) -> RpcResult<SignedQuote> {
        let provider = self
            .inner
            .chains
            .get(request.chain_id)
            .ok_or(EstimateFeeError::UnsupportedChain(request.chain_id))?;
        let Some(token) = self.inner.fee_tokens.find(request.chain_id, &token) else {
            return Err(EstimateFeeError::UnsupportedFeeToken(token).into());
        };

        // create key
        let mock_signer_address = self.inner.quote_signer.address();
        let key = Key::new(key_type, &self.inner.quote_signer, U40::ZERO, true);

        // mocking key storage for the eoa, and the balance for the mock signer
        let overrides = AddressMap::from_iter([
            (
                mock_signer_address,
                AccountOverride::default().with_balance(U256::MAX.div_ceil(2.try_into().unwrap())),
            ),
            (
                request.op.eoa,
                // todo: we can't use builder api here because we only maybe set the code sometimes https://github.com/alloy-rs/alloy/issues/2062
                AccountOverride {
                    state_diff: Some(key.storage_slots()),
                    // we manually etch the 7702 designator since we do not have a signed auth item
                    code: authorization_address.map(|addr| {
                        Bytes::from([&EIP7702_DELEGATION_DESIGNATOR, addr.as_slice()].concat())
                    }),
                    ..Default::default()
                },
            ),
        ]);

        // load account and entrypoint
        let account =
            Account::new(request.op.eoa, provider.clone()).with_overrides(overrides.clone());
        let (entrypoint_address, nonce_salt) =
            futures_util::try_join!(account.entrypoint(), account.nonce_salt())
                .map_err(EstimateFeeError::from)?;
        let entrypoint =
            Entry::new(entrypoint_address, provider.clone()).with_overrides(overrides.clone());

        // fill userop
        let mut op = UserOp {
            eoa: request.op.eoa,
            executionData: request.op.executionData.clone(),
            nonce: request.op.nonce,
            paymentToken: token.address,
            // we intentionally do not use the maximum amount of gas since the contracts add a small
            // overhead when checking if there is sufficient gas for the op
            combinedGas: U256::from(20_000_000),
            ..Default::default()
        };

        // sign userop
        op.signature = Signature {
            innerSignature: self
                .inner
                .quote_signer
                .sign_typed_data(
                    key_type,
                    &op.as_eip712(nonce_salt)
                        .map_err(|err| EstimateFeeError::InternalError(err.into()))?,
                    &entrypoint
                        .eip712_domain(op.is_multichain())
                        .await
                        .map_err(EstimateFeeError::from)?,
                )
                .await
                .map_err(EstimateFeeError::InternalError)?,
            keyHash: key.key_hash(),
            prehash: false,
        }
        .abi_encode_packed()
        .into();

        // we estimate gas and fees
        let (mut gas_estimate, native_fee_estimate) = futures_util::try_join!(
            entrypoint
                .simulate_execute(&op)
                .map_ok(|gas| gas.to::<u64>())
                .map_err(EstimateFeeError::from),
            provider.estimate_eip1559_fees(None).map_err(EstimateFeeError::from)
        )?;

        // for 7702 designations there is an additional gas charge
        //
        // note: this is not entirely accurate, as there is also a gas refund in 7702, but at this
        // point it is not possible to compute the gas refund, so it is an overestimate, as we also
        // need to charge for the account being presumed empty.
        if authorization_address.is_some() {
            gas_estimate += PER_AUTH_BASE_COST + PER_EMPTY_ACCOUNT_COST;
        }

        // Add some leeway, since the actual simulation may no be enough.
        gas_estimate += USER_OP_GAS_BUFFER;
        debug!(eoa = %request.op.eoa, gas_estimate = %gas_estimate, "Estimated operation");

        // Get paymentPerGas
        // TODO: only handles eth as native fee token
        let Some(eth_price) = self.inner.price_oracle.eth_price(token.coin).await else {
            return Err(EstimateFeeError::UnavailablePrice(token.address).into());
        };
        let gas_price = U256::from(
            native_fee_estimate.max_fee_per_gas + native_fee_estimate.max_priority_fee_per_gas,
        );
        op.paymentPerGas = (gas_price * U256::from(10u128.pow(token.decimals as u32))) / eth_price;

        // Calculate amount with updated paymentPerGas
        op.paymentAmount = op.paymentPerGas * op.combinedGas;
        op.paymentMaxAmount = op.paymentAmount;

        // todo: this is just a mock, we should add actual amounts
        let quote = Quote {
            token: token.address,
            amount: op.paymentPerGas * U256::from(gas_estimate),
            gas_estimate,
            native_fee_estimate,
            digest: op.digest(),
            ttl: SystemTime::now()
                .checked_add(self.inner.quote_ttl)
                .expect("should never overflow"),
        };
        let sig = self
            .inner
            .quote_signer
            .sign_hash(&quote.digest())
            .await
            .map_err(|err| EstimateFeeError::InternalError(err.into()))?;

        Ok(quote.into_signed(sig))
    }

    async fn send_action(
        &self,
        request: Action,
        quote: SignedQuote,
        authorization: Option<SignedAuthorization>,
    ) -> RpcResult<TxHash> {
        let provider = self
            .inner
            .chains
            .get(request.chain_id)
            .ok_or(EstimateFeeError::UnsupportedChain(request.chain_id))?;

        // verify payment recipient is entrypoint or us
        let tx_signer_address = <EthereumWallet as NetworkWallet<Ethereum>>::default_signer_address(
            &self.inner.tx_signer,
        );
        if !request.op.paymentRecipient.is_zero()
            && request.op.paymentRecipient != tx_signer_address
        {
            return Err(SendActionError::WrongPaymentRecipient.into());
        }

        // possibly mocking the code for the eoa
        let overrides = AddressMap::from_iter([(
            request.op.eoa,
            AccountOverride {
                // we manually etch the 7702 designator since we do not have a signed auth item
                code: authorization.as_ref().map(|auth| {
                    Bytes::from([&EIP7702_DELEGATION_DESIGNATOR, auth.address.as_slice()].concat())
                }),
                ..Default::default()
            },
        )]);

        // get the account and entrypoint
        let account = Account::new(request.op.eoa, provider.clone()).with_overrides(overrides);
        let entrypoint =
            account.entrypoint().await.map_err(|err| SendActionError::InternalError(err.into()))?;

        // Calculate tx.gas with the 63/64 check, auth cost and extra for leeway.
        let mut tx_gas =
            TX_GAS_BUFFER + ((quote.ty().gas_estimate + INNER_ENTRYPOINT_GAS_OVERHEAD) * 64) / 63;
        if authorization.is_some() {
            tx_gas += PER_AUTH_BASE_COST + PER_EMPTY_ACCOUNT_COST;
        }

        let mut tx = TransactionRequest::default()
            .with_chain_id(request.chain_id)
            .input(
                EntryPoint::executeCall { encodedUserOp: request.op.abi_encode().into() }
                    .abi_encode()
                    .into(),
            )
            .to(entrypoint)
            .from(tx_signer_address)
            .gas_limit(tx_gas)
            .max_fee_per_gas(quote.ty().native_fee_estimate.max_fee_per_gas)
            .max_priority_fee_per_gas(quote.ty().native_fee_estimate.max_priority_fee_per_gas);

        if let Some(auth) = authorization {
            // todo: persist auth
            if !auth.inner().chain_id().is_zero() {
                return Err(SendActionError::AuthItemNotChainAgnostic.into());
            }

            let expected_nonce = self
                .inner
                .chains
                .get(request.chain_id)
                .unwrap()
                .get_transaction_count(request.op.eoa)
                .await
                .map_err(SendActionError::from)?;

            if expected_nonce != auth.nonce {
                return Err(SendActionError::AuthItemInvalidNonce {
                    expected: expected_nonce,
                    got: auth.nonce,
                }
                .into());
            }

            tx.set_authorization_list(vec![auth]);
        } else {
            let code = provider.get_code_at(request.op.eoa).await.map_err(SendActionError::from)?;

            if code.get(..3) != Some(&EIP7702_DELEGATION_DESIGNATOR[..])
                || code[..] == EIP7702_CLEARED_DELEGATION
            {
                return Err(SendActionError::EoaNotDelegated(request.op.eoa).into());
            }
        }

        // check that the payment amount matches whats in the quote
        if quote.ty().amount != request.op.paymentAmount {
            return Err(SendActionError::InvalidFeeAmount {
                expected: quote.ty().amount,
                got: request.op.paymentAmount,
            }
            .into());
        }

        // check that digest of the userop is the same as in the quote
        if quote.ty().digest != request.op.digest() {
            return Err(SendActionError::InvalidOpDigest {
                expected: quote.ty().digest,
                got: request.op.digest(),
            }
            .into());
        }

        // this can be done by just verifying the signature & userop hash against the rfq
        // ticket from `relay_estimateFee`'
        if !quote
            .recover_address()
            .is_ok_and(|address| address == self.inner.quote_signer.address())
        {
            return Err(SendActionError::InvalidQuoteSignature.into());
        }

        // if we do **not** get an error here, then the quote ttl must be in the past, which means
        // it is expired
        if SystemTime::now().duration_since(quote.ty().ttl).is_ok() {
            return Err(SendActionError::QuoteExpired.into());
        }

        // broadcast the tx
        tx.set_nonce(
            self.inner
                .nonce_manager
                .get_next_nonce(&provider, tx_signer_address)
                .await
                .map_err(|err| SendActionError::InternalError(err.into()))?,
        );

        // try eth_call before committing to send the actual transaction
        provider
            .call(&tx)
            .await
            .and_then(|res| {
                EntryPoint::executeCall::abi_decode_returns(&res, true)
                    .map_err(TransportErrorKind::custom)
            })
            .map_err(SendActionError::from)
            .and_then(|result| {
                if result.err != ENTRYPOINT_NO_ERROR {
                    return Err(SendActionError::OpRevert { revert_reason: result.err.into() });
                }
                Ok(())
            })?;

        Ok(provider
            .send_raw_transaction(
                &tx.build(&self.inner.tx_signer)
                    .await
                    .map_err(|err| SendActionError::InternalError(err.into()))?
                    .encoded_2718(),
            )
            .await
            .map(|pending| *pending.tx_hash())
            .inspect_err(|err| warn!(?err, "Error adding sponsored tx to pool"))
            .map_err(SendActionError::from)?)
    }
}

/// Implementation of the Ithaca `relay_` namespace.
#[derive(Debug)]
struct RelayInner {
    /// The chains supported by the relay.
    chains: Chains,
    /// Supported fee tokens.
    fee_tokens: FeeTokens,
    /// The nonce manager used to manage transaction nonces.
    nonce_manager: MultiChainNonceManager,
    /// The signer used to sign transactions.
    tx_signer: EthereumWallet,
    /// The signer used to sign quotes.
    quote_signer: DynSigner,
    /// The TTL of a quote.
    quote_ttl: Duration,
    /// Price oracle.
    price_oracle: PriceOracle,
}<|MERGE_RESOLUTION|>--- conflicted
+++ resolved
@@ -47,13 +47,8 @@
     price::PriceOracle,
     signer::DynSigner,
     types::{
-<<<<<<< HEAD
         Account, Action, Entry, EntryPoint, FeeTokens, Key, KeyType, PartialAction, Quote,
-        Signature, SignedQuote, UserOp, U40,
-=======
-        Account, Action, Entry, EntryPoint, FeeTokens, Key, PartialAction, Quote, SignedQuote,
-        UserOp, ENTRYPOINT_NO_ERROR, U40,
->>>>>>> 47e2f809
+        Signature, SignedQuote, UserOp, ENTRYPOINT_NO_ERROR, U40,
     },
 };
 
