--- conflicted
+++ resolved
@@ -16,10 +16,6 @@
 // todo: rewrite module docs
 
 use alloy::{
-<<<<<<< HEAD
-=======
-    hex,
->>>>>>> 17474cd4
     primitives::{map::AddressMap, Address, Bytes, TxHash, U256},
     providers::{Provider, WalletProvider},
     rpc::types::{state::AccountOverride, TransactionRequest},
