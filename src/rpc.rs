//! # Ithaca Relay RPC
//!
//! Implementations of a custom `relay_` namespace.
//!
//! - `relay_estimateFee` for estimating [`UserOp`] fees.
//! - `relay_sendAction` that can perform service-sponsored [EIP-7702][eip-7702] delegations and
//!   send other service-sponsored UserOp's on behalf of EOAs with delegated code.
//!
//! [eip-7702]: https://eips.ethereum.org/EIPS/eip-7702

use alloy::{
    eips::eip7702::constants::{PER_AUTH_BASE_COST, PER_EMPTY_ACCOUNT_COST},
<<<<<<< HEAD
    primitives::{fixed_bytes, map::AddressMap, Address, Bytes, TxHash, U256},
=======
    hex,
    network::{TransactionBuilder, TransactionBuilder7702},
    primitives::{map::AddressMap, Address, Bytes, TxHash, U256},
>>>>>>> 49f835c3
    providers::{Provider, WalletProvider},
    rpc::types::{state::AccountOverride, TransactionRequest},
    signers::Signer,
    sol_types::{SolCall, SolValue},
};
use jsonrpsee::{
    core::{async_trait, RpcResult},
    proc_macros::rpc,
};
use std::{
    sync::Arc,
    time::{Duration, SystemTime},
};
use tracing::{debug, warn};

use crate::{
<<<<<<< HEAD
    constants::{
        EIP7702_CLEARED_DELEGATION, EIP7702_DELEGATION_DESIGNATOR, INNER_ENTRYPOINT_GAS_OVERHEAD,
        TX_GAS_BUFFER, USER_OP_GAS_BUFFER,
    },
    error::{CallError, EstimateFeeError, SendActionError},
=======
    constants::{INNER_ENTRYPOINT_GAS_OVERHEAD, TX_GAS_BUFFER, USER_OP_GAS_BUFFER},
    error::{EstimateFeeError, SendActionError},
>>>>>>> 49f835c3
    price::PriceOracle,
    types::{
        Account, Action, Entry, EntryPoint, FeeTokens, Key, PartialAction, Quote, SignedQuote,
        UserOp, U40,
    },
    upstream::Upstream,
};

/// Ithaca `relay_` RPC namespace.
#[rpc(server, client, namespace = "relay")]
pub trait RelayApi {
    /// Get all supported fee tokens by chain.
    #[method(name = "feeTokens", aliases = ["wallet_feeTokens"])]
    async fn fee_tokens(&self) -> RpcResult<FeeTokens>;

    /// Estimates the fee a user would have to pay for the given action in the given fee token.
    #[method(name = "estimateFee", aliases = ["wallet_estimateFee"])]
    async fn estimate_fee(&self, request: PartialAction, token: Address) -> RpcResult<SignedQuote>;

    // todo: rewrite
    /// Send a sponsored transaction.
    ///
    /// The transaction will only be processed if:
    ///
    /// - The transaction is an [EIP-7702][eip-7702] transaction.
    /// - The transaction is an [EIP-1559][eip-1559] transaction to an EOA that is currently
    ///   delegated to one of the addresses above
    /// - The value in the transaction is exactly 0.
    ///
    /// The service will sign the transaction and inject it into the transaction pool, provided it
    /// is valid. The nonce is managed by the service.
    ///
    /// [eip-7702]: https://eips.ethereum.org/EIPS/eip-7702
    /// [eip-1559]: https://eips.ethereum.org/EIPS/eip-1559
    #[method(name = "sendAction", aliases = ["wallet_sendAction"])]
    async fn send_action(&self, request: Action, quote: SignedQuote) -> RpcResult<TxHash>;
}

/// Implementation of the Ithaca `relay_` namespace.
#[derive(Debug)]
pub struct Relay<P, Q> {
    inner: Arc<RelayInner<P, Q>>,
}

impl<P, Q> Relay<P, Q> {
    /// Create a new Ithaca relay module.
    pub fn new(
        upstream: Upstream<P>,
        quote_signer: Q,
        quote_ttl: Duration,
        price_oracle: PriceOracle,
        fee_tokens: FeeTokens,
    ) -> Self {
        let inner = RelayInner { upstream, fee_tokens, quote_signer, quote_ttl, price_oracle };
        Self { inner: Arc::new(inner) }
    }
}

#[async_trait]
impl<P, Q> RelayApiServer for Relay<P, Q>
where
    P: Provider + WalletProvider + 'static,
    Q: Signer + Send + Sync + 'static,
{
    async fn fee_tokens(&self) -> RpcResult<FeeTokens> {
        Ok(self.inner.fee_tokens.clone())
    }

    async fn estimate_fee(&self, request: PartialAction, token: Address) -> RpcResult<SignedQuote> {
        let Some(token) = self.inner.fee_tokens.find(self.inner.upstream.chain_id(), &token) else {
            return Err(EstimateFeeError::UnsupportedFeeToken(token).into());
        };

        // create key
        let key = Key::secp256k1(self.inner.quote_signer.address(), U40::ZERO, true);

        // mocking key storage for the eoa, and the balance for the mock signer
        let overrides = AddressMap::from_iter([
            (
                self.inner.quote_signer.address(),
                AccountOverride::default().with_balance(U256::MAX.div_ceil(2.try_into().unwrap())),
            ),
            (
                request.op.eoa,
                // todo: we can't use builder api here because we only maybe set the code sometimes https://github.com/alloy-rs/alloy/issues/2062
                AccountOverride {
                    state_diff: Some(key.storage_slots()),
                    // we manually etch the 7702 designator since we do not have a signed auth item
                    code: request.auth.map(|addr| {
                        Bytes::from([&EIP7702_DELEGATION_DESIGNATOR, addr.as_slice()].concat())
                    }),
                    ..Default::default()
                },
            ),
        ]);

        // load account and entrypoint
        let account = Account::new(request.op.eoa, self.inner.upstream.provider())
            .with_overrides(overrides.clone());
        let entrypoint = Entry::new(
            account.entrypoint().await.map_err(EstimateFeeError::from)?,
            self.inner.upstream.provider(),
        )
        .with_overrides(overrides.clone());

        // fill userop
        let mut op = UserOp {
            eoa: request.op.eoa,
            executionData: request.op.executionData.clone(),
            nonce: request.op.nonce,
            paymentToken: token.address,
            // we intentionally do not use the maximum amount of gas since the contracts add a small
            // overhead when checking if there is sufficient gas for the op
            combinedGas: U256::from(20_000_000),
            ..Default::default()
        };

        // sign userop
        op.signature = key.encode_secp256k1_signature(
            self.inner
                .quote_signer
                .sign_typed_data(
                    &op.as_eip712(account.nonce_salt().await.unwrap_or_default())
                        .map_err(|err| EstimateFeeError::InternalError(err.into()))?,
                    &entrypoint
                        .eip712_domain(op.is_multichain())
                        .await
                        .map_err(EstimateFeeError::from)?,
                )
                .await
                .map_err(|err| EstimateFeeError::InternalError(err.into()))?,
        );

        // we perform a call to `simulateExecute`, which reverts with the amount of gas used and an
        // error selector.
        let mut gas_estimate =
            entrypoint.simulate_execute(&op).await.map_err(EstimateFeeError::from)?.to::<u64>();
        let native_fee_estimate =
            self.inner.upstream.estimate_eip1559().await.map_err(EstimateFeeError::from)?;

        // for 7702 designations there is an additional gas charge
        //
        // note: this is not entirely accurate, as there is also a gas refund in 7702, but at this
        // point it is not possible to compute the gas refund, so it is an overestimate, as we also
        // need to charge for the account being presumed empty.
        if request.auth.is_some() {
            gas_estimate += PER_AUTH_BASE_COST + PER_EMPTY_ACCOUNT_COST;
        }

        // Add some leeway, since the actual simulation may no be enough.
        gas_estimate += USER_OP_GAS_BUFFER;
        debug!(eoa = %request.op.eoa, gas_estimate = %gas_estimate, "Estimated operation");

        // Get paymentPerGas
        // TODO: only handles eth as native fee token
        let Some(eth_price) = self.inner.price_oracle.eth_price(token.coin).await else {
            return Err(EstimateFeeError::UnavailablePrice(token.address).into());
        };
        let gas_price = U256::from(
            native_fee_estimate.max_fee_per_gas + native_fee_estimate.max_priority_fee_per_gas,
        );
        op.paymentPerGas = (gas_price * U256::from(10u128.pow(token.decimals as u32))) / eth_price;

        // Calculate amount with updated paymentPerGas
        op.paymentAmount = op.paymentPerGas * op.combinedGas;
        op.paymentMaxAmount = op.paymentAmount;

        // todo: this is just a mock, we should add actual amounts
        let quote = Quote {
            token: token.address,
            amount: op.paymentPerGas * U256::from(gas_estimate),
            gas_estimate,
            native_fee_estimate,
            digest: op.digest(),
            ttl: SystemTime::now()
                .checked_add(self.inner.quote_ttl)
                .expect("should never overflow"),
        };
        let sig = self
            .inner
            .quote_signer
            .sign_hash(&quote.digest())
            .await
            .map_err(|err| EstimateFeeError::InternalError(err.into()))?;

        Ok(quote.into_signed(sig))
    }

    // todo: chain ids
    async fn send_action(&self, request: Action, quote: SignedQuote) -> RpcResult<TxHash> {
        // verify payment recipient is entrypoint or us
        if !request.op.paymentRecipient.is_zero()
            && request.op.paymentRecipient != self.inner.upstream.default_signer_address()
        {
            return Err(SendActionError::WrongPaymentRecipient.into());
        }

        // possibly mocking the code for the eoa
        let overrides = AddressMap::from_iter([(
            request.op.eoa,
            AccountOverride {
                // we manually etch the 7702 designator since we do not have a signed auth item
                code: request.auth.as_ref().map(|auth| {
                    Bytes::from([&EIP7702_DELEGATION_DESIGNATOR, auth.address.as_slice()].concat())
                }),
                ..Default::default()
            },
        )]);

        // get the account and entrypoint
        let account =
            Account::new(request.op.eoa, self.inner.upstream.provider()).with_overrides(overrides);
        let entrypoint =
            account.entrypoint().await.map_err(|err| SendActionError::InternalError(err.into()))?;

        // Calculate tx.gas with the 63/64 check, auth cost and extra for leeway.
        let mut tx_gas =
            TX_GAS_BUFFER + ((quote.ty().gas_estimate + INNER_ENTRYPOINT_GAS_OVERHEAD) * 64) / 63;
        if request.auth.is_some() {
            tx_gas += PER_AUTH_BASE_COST + PER_EMPTY_ACCOUNT_COST;
        }

        let mut tx = TransactionRequest::default()
            .with_chain_id(self.inner.upstream.chain_id())
            .input(
                EntryPoint::executeCall { encodedUserOp: request.op.abi_encode().into() }
                    .abi_encode()
                    .into(),
            )
            .to(entrypoint)
            .from(self.inner.upstream.default_signer_address())
            .gas_limit(tx_gas)
            .max_fee_per_gas(quote.ty().native_fee_estimate.max_fee_per_gas)
            .max_priority_fee_per_gas(quote.ty().native_fee_estimate.max_priority_fee_per_gas);

        if let Some(auth) = request.auth {
            // todo: persist auth
            if !auth.inner().chain_id().is_zero() {
                return Err(SendActionError::AuthItemNotChainAgnostic.into());
            }
<<<<<<< HEAD

            let expected_nonce = self
                .inner
                .upstream
                .inner()
                .get_transaction_count(action.op.eoa)
                .await
                .map_err(SendActionError::from)?;

            if expected_nonce != auth.nonce {
                return Err(SendActionError::AuthItemInvalidNonce {
                    expected: expected_nonce,
                    got: auth.nonce,
                }
                .into());
            }

            request.authorization_list = Some(vec![auth]);
=======
            tx.set_authorization_list(vec![auth]);
>>>>>>> 49f835c3
        } else {
            let code = self
                .inner
                .upstream
                .get_code(request.op.eoa)
                .await
                .map_err(SendActionError::from)?;

            if code.get(..3) != Some(&EIP7702_DELEGATION_DESIGNATOR[..])
                || code[..] == EIP7702_CLEARED_DELEGATION
            {
                return Err(SendActionError::EoaNotDelegated(request.op.eoa).into());
            }
        }

        // check that the payment amount matches whats in the quote
        if quote.ty().amount != request.op.paymentAmount {
            return Err(SendActionError::InvalidFeeAmount {
                expected: quote.ty().amount,
                got: request.op.paymentAmount,
            }
            .into());
        }

        // check that digest of the userop is the same as in the quote
        if quote.ty().digest != request.op.digest() {
            return Err(SendActionError::InvalidOpDigest {
                expected: quote.ty().digest,
                got: request.op.digest(),
            }
            .into());
        }

        // this can be done by just verifying the signature & userop hash against the rfq
        // ticket from `relay_estimateFee`'
        if !quote
            .recover_address()
            .is_ok_and(|address| address == self.inner.quote_signer.address())
        {
            return Err(SendActionError::InvalidQuoteSignature.into());
        }

        // if we do **not** get an error here, then the quote ttl must be in the past, which means
        // it is expired
        if SystemTime::now().duration_since(quote.ty().ttl).is_ok() {
            return Err(SendActionError::QuoteExpired.into());
        }

        // broadcast the tx
        Ok(self
            .inner
            .upstream
            .sign_and_send(tx)
            .await
            .inspect_err(
                |err| warn!(target: "rpc::wallet", ?err, "Error adding sponsored tx to pool"),
            )
            .map_err(SendActionError::from)?)
    }
}

/// Implementation of the Ithaca `relay_` namespace.
#[derive(Debug)]
struct RelayInner<P, Q> {
    /// The upstream RPC of the relay.
    upstream: Upstream<P>,
    /// Supported fee tokens.
    fee_tokens: FeeTokens,
    /// The signer used to sign quotes.
    quote_signer: Q,
    /// The TTL of a quote.
    quote_ttl: Duration,
    /// Price oracle.
    price_oracle: PriceOracle,
}<|MERGE_RESOLUTION|>--- conflicted
+++ resolved
@@ -10,13 +10,9 @@
 
 use alloy::{
     eips::eip7702::constants::{PER_AUTH_BASE_COST, PER_EMPTY_ACCOUNT_COST},
-<<<<<<< HEAD
-    primitives::{fixed_bytes, map::AddressMap, Address, Bytes, TxHash, U256},
-=======
     hex,
     network::{TransactionBuilder, TransactionBuilder7702},
-    primitives::{map::AddressMap, Address, Bytes, TxHash, U256},
->>>>>>> 49f835c3
+    primitives::{fixed_bytes, map::AddressMap, Address, Bytes, TxHash, U256},
     providers::{Provider, WalletProvider},
     rpc::types::{state::AccountOverride, TransactionRequest},
     signers::Signer,
@@ -33,16 +29,11 @@
 use tracing::{debug, warn};
 
 use crate::{
-<<<<<<< HEAD
     constants::{
         EIP7702_CLEARED_DELEGATION, EIP7702_DELEGATION_DESIGNATOR, INNER_ENTRYPOINT_GAS_OVERHEAD,
         TX_GAS_BUFFER, USER_OP_GAS_BUFFER,
     },
     error::{CallError, EstimateFeeError, SendActionError},
-=======
-    constants::{INNER_ENTRYPOINT_GAS_OVERHEAD, TX_GAS_BUFFER, USER_OP_GAS_BUFFER},
-    error::{EstimateFeeError, SendActionError},
->>>>>>> 49f835c3
     price::PriceOracle,
     types::{
         Account, Action, Entry, EntryPoint, FeeTokens, Key, PartialAction, Quote, SignedQuote,
@@ -283,13 +274,12 @@
             if !auth.inner().chain_id().is_zero() {
                 return Err(SendActionError::AuthItemNotChainAgnostic.into());
             }
-<<<<<<< HEAD
 
             let expected_nonce = self
                 .inner
                 .upstream
                 .inner()
-                .get_transaction_count(action.op.eoa)
+                .get_transaction_count(request.op.eoa)
                 .await
                 .map_err(SendActionError::from)?;
 
@@ -301,10 +291,7 @@
                 .into());
             }
 
-            request.authorization_list = Some(vec![auth]);
-=======
             tx.set_authorization_list(vec![auth]);
->>>>>>> 49f835c3
         } else {
             let code = self
                 .inner
