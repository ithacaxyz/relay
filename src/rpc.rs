//! # Odyssey wallet.
//!
//! Implementations of a custom `relay_` namespace for Odyssey experiment 1.
//!
//! - `odyssey_sendTransaction` that can perform service-sponsored [EIP-7702][eip-7702] delegations
//!   and send other service-sponsored transactions on behalf of EOAs with delegated code.
//!
//! # Restrictions
//!
//! `odyssey_sendTransaction` has additional verifications in place to prevent some
//! rudimentary abuse of the service's funds. For example, transactions cannot contain any
//! `value`.
//!
//! [eip-5792]: https://eips.ethereum.org/EIPS/eip-5792
//! [eip-7702]: https://eips.ethereum.org/EIPS/eip-7702
// todo: rewrite module docs

use alloy::{
    primitives::{map::AddressMap, Address, Bytes, PrimitiveSignature, TxHash, U256},
    providers::{Provider, WalletProvider},
<<<<<<< HEAD
    rpc::types::TransactionRequest,
=======
    rpc::types::{state::AccountOverride, TransactionRequest},
    signers::Signer,
    sol_types::{SolCall, SolValue},
    transports::Transport,
>>>>>>> 0f807d37
};
use jsonrpsee::{
    core::{async_trait, RpcResult},
    proc_macros::rpc,
};
use std::{sync::Arc, time::SystemTime};
use tokio::sync::Mutex;
use tracing::warn;

use crate::{
    error::{EstimateFeeError, SendActionError},
    signer::QuoteSigner,
    types::{executeCall, Action, Key, KeyType, PartialAction, SignedQuote, UserOp, U40},
    upstream::Upstream,
};

/// Ithaca `relay_` RPC namespace.
#[cfg_attr(not(test), rpc(server, namespace = "relay"))]
#[cfg_attr(test, rpc(server, client, namespace = "relay"))]
pub trait RelayApi {
    /// Estimates the fee a user would have to pay for the given action in the given fee token.
    #[method(name = "estimateFee", aliases = ["wallet_estimateFee"])]
    async fn estimate_fee(&self, request: PartialAction, token: Address) -> RpcResult<SignedQuote>;

    // todo: rewrite
    /// Send a sponsored transaction.
    ///
    /// The transaction will only be processed if:
    ///
    /// - The transaction is an [EIP-7702][eip-7702] transaction.
    /// - The transaction is an [EIP-1559][eip-1559] transaction to an EOA that is currently
    ///   delegated to one of the addresses above
    /// - The value in the transaction is exactly 0.
    ///
    /// The service will sign the transaction and inject it into the transaction pool, provided it
    /// is valid. The nonce is managed by the service.
    ///
    /// [eip-7702]: https://eips.ethereum.org/EIPS/eip-7702
    /// [eip-1559]: https://eips.ethereum.org/EIPS/eip-1559
    #[method(name = "sendAction", aliases = ["wallet_sendAction"])]
    async fn send_action(&self, request: Action, quote: SignedQuote) -> RpcResult<TxHash>;
}

/// Implementation of the Odyssey `relay_` namespace.
#[derive(Debug)]
<<<<<<< HEAD
pub struct OdysseyWallet<P> {
    inner: Arc<OdysseyWalletInner<P>>,
}

impl<P> OdysseyWallet<P> {
    /// Create a new Odyssey wallet module.
    pub fn new(upstream: Upstream<P>, chain_id: ChainId) -> Self {
        let inner = OdysseyWalletInner { upstream, chain_id, permit: Default::default() };
=======
pub struct Relay<P, T, Q> {
    inner: Arc<RelayInner<P, T, Q>>,
}

impl<P, T, Q> Relay<P, T, Q> {
    /// Create a new Odyssey wallet module.
    pub fn new(upstream: Upstream<P, T>, quote_signer: Q, fee_tokens: Vec<Address>) -> Self {
        let inner = RelayInner { upstream, fee_tokens, quote_signer, permit: Default::default() };
>>>>>>> 0f807d37
        Self { inner: Arc::new(inner) }
    }
}

/// The EIP-7702 delegation designator.
const EIP7702_DELEGATION_DESIGNATOR: [u8; 3] = [0xef, 0x01, 0x00];

/// The EIP-7702 delegation designator for a cleared delegation.
const EIP7702_CLEARED_DELEGATION: [u8; 23] = [
    0xef, 0x01, 0x00, 0x00, 0x00, 0x00, 0x00, 0x00, 0x00, 0x00, 0x00, 0x00, 0x00, 0x00, 0x00, 0x00,
    0x00, 0x00, 0x00, 0x00, 0x00, 0x00, 0x00,
];

#[async_trait]
<<<<<<< HEAD
impl<P> OdysseyWalletApiServer for OdysseyWallet<P>
where
    P: Provider + WalletProvider + 'static,
=======
impl<P, T, Q> RelayApiServer for Relay<P, T, Q>
where
    P: Provider<T> + WalletProvider + 'static,
    T: Transport + Clone,
    Q: Signer + QuoteSigner<PrimitiveSignature> + Send + Sync + 'static,
>>>>>>> 0f807d37
{
    async fn estimate_fee(&self, request: PartialAction, token: Address) -> RpcResult<SignedQuote> {
        if !self.inner.fee_tokens.contains(&token) {
            return Err(EstimateFeeError::UnsupportedFeeToken(token).into());
        }

        // create key
        let key = Key {
            expiry: U40::from(0),
            keyType: KeyType::Secp256k1,
            isSuperAdmin: true,
            publicKey: self.inner.quote_signer.address().into_array().into(),
        };

        // fill userop
        let op = UserOp {
            eoa: request.op.eoa,
            executionData: request.op.executionData,
            nonce: request.op.nonce,
            payer: Address::ZERO,
            paymentToken: token,
            paymentRecipient: Address::ZERO,
            paymentAmount: U256::ZERO,
            paymentMaxAmount: U256::ZERO,
            paymentPerGas: U256::ZERO,
            // we intentionally do not use the maximum amount of gas since the contracts add a small
            // overhead when checking if there is sufficient gas for the op
            combinedGas: U256::MAX.div_ceil(2.try_into().unwrap()),
            signature: Bytes::default(),
        };

        // sign userop

        // estimate gas, mocking key storage for the eoa, and the balance for the mock signer
        let overrides = AddressMap::from_iter([
            (
                self.inner.quote_signer.address(),
                AccountOverride {
                    balance: Some(U256::MAX.div_ceil(2.try_into().unwrap())),
                    ..Default::default()
                },
            ),
            (
                request.op.eoa,
                AccountOverride { state_diff: Some(key.storage_slots()), ..Default::default() },
            ),
        ]);

        let estimate = self
            .inner
            .upstream
            .estimate(
                &TransactionRequest {
                    from: Some(self.inner.quote_signer.address()),
                    to: Some(self.inner.upstream.entrypoint().into()),
                    authorization_list: request.auth.map(|auth| vec![auth]),
                    input: executeCall { encodedUserOp: op.abi_encode().into() }
                        .abi_encode()
                        .into(),
                    ..Default::default()
                },
                &overrides,
            )
            .await
            .map_err(|err| EstimateFeeError::InternalError(err.into()))?;
        println!("estimate: {estimate:#?}");

        // convert prices
        todo!()
    }

    // todo: chain ids
    // todo: should we just make quote optional? for Action::Delegate
    async fn send_action(&self, action: Action, quote: SignedQuote) -> RpcResult<TxHash> {
        let mut request = TransactionRequest {
            input: executeCall { encodedUserOp: action.op.abi_encode().into() }.abi_encode().into(),
            to: Some(self.inner.upstream.entrypoint().into()),
            // note: we also set the `from` field here to correctly estimate for contracts that use
            // e.g. `tx.origin`
            from: Some(self.inner.upstream.default_signer_address()),
            chain_id: Some(self.inner.upstream.chain_id().await?),
            gas: Some(quote.ty().gas_estimate),
            max_fee_per_gas: Some(quote.ty().native_fee_estimate.max_fee_per_gas),
            max_priority_fee_per_gas: Some(quote.ty().native_fee_estimate.max_priority_fee_per_gas),
            ..Default::default()
        };

        if let Some(auth) = action.auth {
            // todo: persist auth
            if !auth.inner().chain_id().is_zero() {
                return Err(SendActionError::AuthItemNotChainAgnostic.into());
            }
            request.authorization_list = Some(vec![auth]);
        } else {
            let code = self.inner.upstream.get_code(action.op.eoa).await?;

            if code[0..3] != EIP7702_DELEGATION_DESIGNATOR || code[..] == EIP7702_CLEARED_DELEGATION
            {
                return Err(SendActionError::EoaNotDelegated(action.op.eoa).into());
            }
        }

        // todo: validate paymentToken & paymentAmount & paymentRecipient
        // todo: validate userop hash matches quote
        // this can be done by just verifying the signature & userop hash against the rfq
        // ticket from `relay_estimateFee`'
        if !quote
            .recover_address()
            .map_or(false, |address| address == self.inner.quote_signer.address())
        {
            return Err(SendActionError::InvalidQuoteSignature.into());
        }

        // if we do **not** get an error here, then the quote ttl must be in the past, which means
        // it is expired
        if SystemTime::now().duration_since(quote.ty().ttl).is_ok() {
            return Err(SendActionError::QuoteExpired.into());
        }

        // we acquire the permit here so that all following operations are performed exclusively
        let _permit = self.inner.permit.lock().await;
        Ok(self.inner.upstream.sign_and_send(request).await.inspect_err(
            |err| warn!(target: "rpc::wallet", ?err, "Error adding sponsored tx to pool"),
        )?)
    }
}

/// Implementation of the Ithaca `relay_` namespace.
#[derive(Debug)]
<<<<<<< HEAD
struct OdysseyWalletInner<P> {
    upstream: Upstream<P>,
    chain_id: ChainId,
=======
struct RelayInner<P, T, Q> {
    /// The upstream RPC of the relay.
    upstream: Upstream<P, T>,
    /// Supported fee tokens.
    fee_tokens: Vec<Address>,
    /// The signer used to sign quotes.
    quote_signer: Q,
>>>>>>> 0f807d37
    /// Used to guard tx signing
    permit: Mutex<()>,
}<|MERGE_RESOLUTION|>--- conflicted
+++ resolved
@@ -18,14 +18,10 @@
 use alloy::{
     primitives::{map::AddressMap, Address, Bytes, PrimitiveSignature, TxHash, U256},
     providers::{Provider, WalletProvider},
-<<<<<<< HEAD
-    rpc::types::TransactionRequest,
-=======
     rpc::types::{state::AccountOverride, TransactionRequest},
     signers::Signer,
     sol_types::{SolCall, SolValue},
     transports::Transport,
->>>>>>> 0f807d37
 };
 use jsonrpsee::{
     core::{async_trait, RpcResult},
@@ -71,16 +67,6 @@
 
 /// Implementation of the Odyssey `relay_` namespace.
 #[derive(Debug)]
-<<<<<<< HEAD
-pub struct OdysseyWallet<P> {
-    inner: Arc<OdysseyWalletInner<P>>,
-}
-
-impl<P> OdysseyWallet<P> {
-    /// Create a new Odyssey wallet module.
-    pub fn new(upstream: Upstream<P>, chain_id: ChainId) -> Self {
-        let inner = OdysseyWalletInner { upstream, chain_id, permit: Default::default() };
-=======
 pub struct Relay<P, T, Q> {
     inner: Arc<RelayInner<P, T, Q>>,
 }
@@ -89,7 +75,6 @@
     /// Create a new Odyssey wallet module.
     pub fn new(upstream: Upstream<P, T>, quote_signer: Q, fee_tokens: Vec<Address>) -> Self {
         let inner = RelayInner { upstream, fee_tokens, quote_signer, permit: Default::default() };
->>>>>>> 0f807d37
         Self { inner: Arc::new(inner) }
     }
 }
@@ -104,17 +89,11 @@
 ];
 
 #[async_trait]
-<<<<<<< HEAD
-impl<P> OdysseyWalletApiServer for OdysseyWallet<P>
-where
-    P: Provider + WalletProvider + 'static,
-=======
 impl<P, T, Q> RelayApiServer for Relay<P, T, Q>
 where
     P: Provider<T> + WalletProvider + 'static,
     T: Transport + Clone,
     Q: Signer + QuoteSigner<PrimitiveSignature> + Send + Sync + 'static,
->>>>>>> 0f807d37
 {
     async fn estimate_fee(&self, request: PartialAction, token: Address) -> RpcResult<SignedQuote> {
         if !self.inner.fee_tokens.contains(&token) {
@@ -244,11 +223,6 @@
 
 /// Implementation of the Ithaca `relay_` namespace.
 #[derive(Debug)]
-<<<<<<< HEAD
-struct OdysseyWalletInner<P> {
-    upstream: Upstream<P>,
-    chain_id: ChainId,
-=======
 struct RelayInner<P, T, Q> {
     /// The upstream RPC of the relay.
     upstream: Upstream<P, T>,
@@ -256,7 +230,6 @@
     fee_tokens: Vec<Address>,
     /// The signer used to sign quotes.
     quote_signer: Q,
->>>>>>> 0f807d37
     /// Used to guard tx signing
     permit: Mutex<()>,
 }