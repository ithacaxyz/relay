//! # Ithaca Relay RPC
//!
//! Implementations of a custom `relay_` namespace.
//!
//! - `relay_estimateFee` for estimating [`UserOp`] fees.
//! - `relay_sendAction` that can perform service-sponsored [EIP-7702][eip-7702] delegations and
//!   send other service-sponsored UserOp's on behalf of EOAs with delegated code.
//!
//! [eip-7702]: https://eips.ethereum.org/EIPS/eip-7702

use alloy::{
    eips::{
        eip7702::constants::{PER_AUTH_BASE_COST, PER_EMPTY_ACCOUNT_COST},
        Encodable2718,
    },
    network::{
        Ethereum, EthereumWallet, NetworkWallet, TransactionBuilder, TransactionBuilder7702,
    },
    primitives::{map::AddressMap, Address, Bytes, TxHash, U256},
    providers::{fillers::NonceManager, Provider},
    rpc::types::{state::AccountOverride, TransactionRequest},
    sol_types::{SolCall, SolValue},
};
use futures_util::TryFutureExt;
use jsonrpsee::{
    core::{async_trait, RpcResult},
    proc_macros::rpc,
};
use std::{
    sync::Arc,
    time::{Duration, SystemTime},
};
use tracing::{debug, warn};

use crate::{
    chains::Chains,
    constants::{
        EIP7702_CLEARED_DELEGATION, EIP7702_DELEGATION_DESIGNATOR, INNER_ENTRYPOINT_GAS_OVERHEAD,
        TX_GAS_BUFFER, USER_OP_GAS_BUFFER,
    },
    error::{EstimateFeeError, SendActionError},
    nonce::MultiChainNonceManager,
    price::PriceOracle,
<<<<<<< HEAD
    signer::DynSigner,
=======
    signer::LocalOrAws,
>>>>>>> d264d3f6
    types::{
        Account, Action, Entry, EntryPoint, FeeTokens, Key, PartialAction, Quote, SignedQuote,
        UserOp, U40,
    },
};

/// Ithaca `relay_` RPC namespace.
#[rpc(server, client, namespace = "relay")]
pub trait RelayApi {
    /// Get all supported fee tokens by chain.
    #[method(name = "feeTokens", aliases = ["wallet_feeTokens"])]
    async fn fee_tokens(&self) -> RpcResult<FeeTokens>;

    /// Estimates the fee a user would have to pay for the given action in the given fee token.
    #[method(name = "estimateFee", aliases = ["wallet_estimateFee"])]
    async fn estimate_fee(&self, request: PartialAction, token: Address) -> RpcResult<SignedQuote>;

    // todo: rewrite
    /// Send a sponsored transaction.
    ///
    /// The transaction will only be processed if:
    ///
    /// - The transaction is an [EIP-7702][eip-7702] transaction.
    /// - The transaction is an [EIP-1559][eip-1559] transaction to an EOA that is currently
    ///   delegated to one of the addresses above
    /// - The value in the transaction is exactly 0.
    ///
    /// The service will sign the transaction and inject it into the transaction pool, provided it
    /// is valid. The nonce is managed by the service.
    ///
    /// [eip-7702]: https://eips.ethereum.org/EIPS/eip-7702
    /// [eip-1559]: https://eips.ethereum.org/EIPS/eip-1559
    #[method(name = "sendAction", aliases = ["wallet_sendAction"])]
    async fn send_action(&self, request: Action, quote: SignedQuote) -> RpcResult<TxHash>;
}

/// Implementation of the Ithaca `relay_` namespace.
#[derive(Debug)]
<<<<<<< HEAD
pub struct Relay<P> {
    inner: Arc<RelayInner<P>>,
}

impl<P> Relay<P> {
    /// Create a new Ithaca relay module.
    pub fn new(
        upstream: Upstream<P>,
        quote_signer: DynSigner,
=======
pub struct Relay {
    inner: Arc<RelayInner>,
}

impl Relay {
    /// Create a new Ithaca relay module.
    pub fn new(
        chains: Chains,
        tx_signer: EthereumWallet,
        quote_signer: LocalOrAws,
>>>>>>> d264d3f6
        quote_ttl: Duration,
        price_oracle: PriceOracle,
        fee_tokens: FeeTokens,
    ) -> Self {
        let inner = RelayInner {
            chains,
            fee_tokens,
            nonce_manager: MultiChainNonceManager::default(),
            tx_signer,
            quote_signer,
            quote_ttl,
            price_oracle,
        };
        Self { inner: Arc::new(inner) }
    }
}

#[async_trait]
<<<<<<< HEAD
impl<P> RelayApiServer for Relay<P>
where
    P: Provider + WalletProvider + 'static,
{
=======
impl RelayApiServer for Relay {
>>>>>>> d264d3f6
    async fn fee_tokens(&self) -> RpcResult<FeeTokens> {
        Ok(self.inner.fee_tokens.clone())
    }

    async fn estimate_fee(&self, request: PartialAction, token: Address) -> RpcResult<SignedQuote> {
        let provider = self
            .inner
            .chains
            .get(request.chain_id)
            .ok_or(EstimateFeeError::UnsupportedChain(request.chain_id))?;
        let Some(token) = self.inner.fee_tokens.find(request.chain_id, &token) else {
            return Err(EstimateFeeError::UnsupportedFeeToken(token).into());
        };

        // create key
        let mock_signer_address = Signer::address(&self.inner.quote_signer);
        let key = Key::secp256k1(mock_signer_address, U40::ZERO, true);

        // mocking key storage for the eoa, and the balance for the mock signer
        let overrides = AddressMap::from_iter([
            (
                mock_signer_address,
                AccountOverride::default().with_balance(U256::MAX.div_ceil(2.try_into().unwrap())),
            ),
            (
                request.op.eoa,
                // todo: we can't use builder api here because we only maybe set the code sometimes https://github.com/alloy-rs/alloy/issues/2062
                AccountOverride {
                    state_diff: Some(key.storage_slots()),
                    // we manually etch the 7702 designator since we do not have a signed auth item
                    code: request.auth.map(|addr| {
                        Bytes::from([&EIP7702_DELEGATION_DESIGNATOR, addr.as_slice()].concat())
                    }),
                    ..Default::default()
                },
            ),
        ]);

        // load account and entrypoint
        let account =
            Account::new(request.op.eoa, provider.clone()).with_overrides(overrides.clone());
        let (entrypoint_address, nonce_salt) =
            futures_util::try_join!(account.entrypoint(), account.nonce_salt())
                .map_err(EstimateFeeError::from)?;
        let entrypoint =
            Entry::new(entrypoint_address, provider.clone()).with_overrides(overrides.clone());

        // fill userop
        let mut op = UserOp {
            eoa: request.op.eoa,
            executionData: request.op.executionData.clone(),
            nonce: request.op.nonce,
            paymentToken: token.address,
            // we intentionally do not use the maximum amount of gas since the contracts add a small
            // overhead when checking if there is sufficient gas for the op
            combinedGas: U256::from(20_000_000),
            ..Default::default()
        };

        // sign userop
        op.signature = key.encode_secp256k1_signature(
            self.inner
                .quote_signer
                .sign_typed_data(
                    &op.as_eip712(nonce_salt)
                        .map_err(|err| EstimateFeeError::InternalError(err.into()))?,
                    &entrypoint
                        .eip712_domain(op.is_multichain())
                        .await
                        .map_err(EstimateFeeError::from)?,
                )
                .await
                .map_err(|err| EstimateFeeError::InternalError(err.into()))?,
        );

        // we estimate gas and fees
        let (mut gas_estimate, native_fee_estimate) = futures_util::try_join!(
            entrypoint
                .simulate_execute(&op)
                .map_ok(|gas| gas.to::<u64>())
                .map_err(EstimateFeeError::from),
            provider.estimate_eip1559_fees(None).map_err(EstimateFeeError::from)
        )?;

        // for 7702 designations there is an additional gas charge
        //
        // note: this is not entirely accurate, as there is also a gas refund in 7702, but at this
        // point it is not possible to compute the gas refund, so it is an overestimate, as we also
        // need to charge for the account being presumed empty.
        if request.auth.is_some() {
            gas_estimate += PER_AUTH_BASE_COST + PER_EMPTY_ACCOUNT_COST;
        }

        // Add some leeway, since the actual simulation may no be enough.
        gas_estimate += USER_OP_GAS_BUFFER;
        debug!(eoa = %request.op.eoa, gas_estimate = %gas_estimate, "Estimated operation");

        // Get paymentPerGas
        // TODO: only handles eth as native fee token
        let Some(eth_price) = self.inner.price_oracle.eth_price(token.coin).await else {
            return Err(EstimateFeeError::UnavailablePrice(token.address).into());
        };
        let gas_price = U256::from(
            native_fee_estimate.max_fee_per_gas + native_fee_estimate.max_priority_fee_per_gas,
        );
        op.paymentPerGas = (gas_price * U256::from(10u128.pow(token.decimals as u32))) / eth_price;

        // Calculate amount with updated paymentPerGas
        op.paymentAmount = op.paymentPerGas * op.combinedGas;
        op.paymentMaxAmount = op.paymentAmount;

        // todo: this is just a mock, we should add actual amounts
        let quote = Quote {
            token: token.address,
            amount: op.paymentPerGas * U256::from(gas_estimate),
            gas_estimate,
            native_fee_estimate,
            digest: op.digest(),
            ttl: SystemTime::now()
                .checked_add(self.inner.quote_ttl)
                .expect("should never overflow"),
        };
        let sig = self
            .inner
            .quote_signer
            .sign_hash(&quote.digest())
            .await
            .map_err(|err| EstimateFeeError::InternalError(err.into()))?;

        Ok(quote.into_signed(sig))
    }

    async fn send_action(&self, request: Action, quote: SignedQuote) -> RpcResult<TxHash> {
        let provider = self
            .inner
            .chains
            .get(request.chain_id)
            .ok_or(EstimateFeeError::UnsupportedChain(request.chain_id))?;

        // verify payment recipient is entrypoint or us
        let tx_signer_address = <EthereumWallet as NetworkWallet<Ethereum>>::default_signer_address(
            &self.inner.tx_signer,
        );
        if !request.op.paymentRecipient.is_zero()
            && request.op.paymentRecipient != tx_signer_address
        {
            return Err(SendActionError::WrongPaymentRecipient.into());
        }

        // possibly mocking the code for the eoa
        let overrides = AddressMap::from_iter([(
            request.op.eoa,
            AccountOverride {
                // we manually etch the 7702 designator since we do not have a signed auth item
                code: request.auth.as_ref().map(|auth| {
                    Bytes::from([&EIP7702_DELEGATION_DESIGNATOR, auth.address.as_slice()].concat())
                }),
                ..Default::default()
            },
        )]);

        // get the account and entrypoint
        let account = Account::new(request.op.eoa, provider.clone()).with_overrides(overrides);
        let entrypoint =
            account.entrypoint().await.map_err(|err| SendActionError::InternalError(err.into()))?;

        // Calculate tx.gas with the 63/64 check, auth cost and extra for leeway.
        let mut tx_gas =
            TX_GAS_BUFFER + ((quote.ty().gas_estimate + INNER_ENTRYPOINT_GAS_OVERHEAD) * 64) / 63;
        if request.auth.is_some() {
            tx_gas += PER_AUTH_BASE_COST + PER_EMPTY_ACCOUNT_COST;
        }

        let mut tx = TransactionRequest::default()
            .with_chain_id(request.chain_id)
            .input(
                EntryPoint::executeCall { encodedUserOp: request.op.abi_encode().into() }
                    .abi_encode()
                    .into(),
            )
            .to(entrypoint)
            .from(tx_signer_address)
            .gas_limit(tx_gas)
            .max_fee_per_gas(quote.ty().native_fee_estimate.max_fee_per_gas)
            .max_priority_fee_per_gas(quote.ty().native_fee_estimate.max_priority_fee_per_gas);

        if let Some(auth) = request.auth {
            // todo: persist auth
            if !auth.inner().chain_id().is_zero() {
                return Err(SendActionError::AuthItemNotChainAgnostic.into());
            }

            let expected_nonce = self
                .inner
                .chains
                .get(request.chain_id)
                .unwrap()
                .get_transaction_count(request.op.eoa)
                .await
                .map_err(SendActionError::from)?;

            if expected_nonce != auth.nonce {
                return Err(SendActionError::AuthItemInvalidNonce {
                    expected: expected_nonce,
                    got: auth.nonce,
                }
                .into());
            }

            tx.set_authorization_list(vec![auth]);
        } else {
            let code = provider.get_code_at(request.op.eoa).await.map_err(SendActionError::from)?;

            if code.get(..3) != Some(&EIP7702_DELEGATION_DESIGNATOR[..])
                || code[..] == EIP7702_CLEARED_DELEGATION
            {
                return Err(SendActionError::EoaNotDelegated(request.op.eoa).into());
            }
        }

        // check that the payment amount matches whats in the quote
        if quote.ty().amount != request.op.paymentAmount {
            return Err(SendActionError::InvalidFeeAmount {
                expected: quote.ty().amount,
                got: request.op.paymentAmount,
            }
            .into());
        }

        // check that digest of the userop is the same as in the quote
        if quote.ty().digest != request.op.digest() {
            return Err(SendActionError::InvalidOpDigest {
                expected: quote.ty().digest,
                got: request.op.digest(),
            }
            .into());
        }

        // this can be done by just verifying the signature & userop hash against the rfq
        // ticket from `relay_estimateFee`'
        if !quote
            .recover_address()
            .is_ok_and(|address| address == Signer::address(&self.inner.quote_signer))
        {
            return Err(SendActionError::InvalidQuoteSignature.into());
        }

        // if we do **not** get an error here, then the quote ttl must be in the past, which means
        // it is expired
        if SystemTime::now().duration_since(quote.ty().ttl).is_ok() {
            return Err(SendActionError::QuoteExpired.into());
        }

        // broadcast the tx
        tx.set_nonce(
            self.inner
                .nonce_manager
                .get_next_nonce(&provider, tx_signer_address)
                .await
                .map_err(|err| SendActionError::InternalError(err.into()))?,
        );

        Ok(provider
            .send_raw_transaction(
                &tx.build(&self.inner.tx_signer)
                    .await
                    .map_err(|err| SendActionError::InternalError(err.into()))?
                    .encoded_2718(),
            )
            .await
            .map(|pending| *pending.tx_hash())
            .inspect_err(|err| warn!(?err, "Error adding sponsored tx to pool"))
            .map_err(SendActionError::from)?)
    }
}

/// Implementation of the Ithaca `relay_` namespace.
#[derive(Debug)]
<<<<<<< HEAD
struct RelayInner<P> {
    /// The upstream RPC of the relay.
    upstream: Upstream<P>,
=======
struct RelayInner {
    /// The chains supported by the relay.
    chains: Chains,
>>>>>>> d264d3f6
    /// Supported fee tokens.
    fee_tokens: FeeTokens,
    /// The nonce manager used to manage transaction nonces.
    nonce_manager: MultiChainNonceManager,
    /// The signer used to sign transactions.
    tx_signer: EthereumWallet,
    /// The signer used to sign quotes.
<<<<<<< HEAD
    quote_signer: DynSigner,
=======
    quote_signer: LocalOrAws,
>>>>>>> d264d3f6
    /// The TTL of a quote.
    quote_ttl: Duration,
    /// Price oracle.
    price_oracle: PriceOracle,
}<|MERGE_RESOLUTION|>--- conflicted
+++ resolved
@@ -41,11 +41,7 @@
     error::{EstimateFeeError, SendActionError},
     nonce::MultiChainNonceManager,
     price::PriceOracle,
-<<<<<<< HEAD
     signer::DynSigner,
-=======
-    signer::LocalOrAws,
->>>>>>> d264d3f6
     types::{
         Account, Action, Entry, EntryPoint, FeeTokens, Key, PartialAction, Quote, SignedQuote,
         UserOp, U40,
@@ -84,17 +80,6 @@
 
 /// Implementation of the Ithaca `relay_` namespace.
 #[derive(Debug)]
-<<<<<<< HEAD
-pub struct Relay<P> {
-    inner: Arc<RelayInner<P>>,
-}
-
-impl<P> Relay<P> {
-    /// Create a new Ithaca relay module.
-    pub fn new(
-        upstream: Upstream<P>,
-        quote_signer: DynSigner,
-=======
 pub struct Relay {
     inner: Arc<RelayInner>,
 }
@@ -104,8 +89,7 @@
     pub fn new(
         chains: Chains,
         tx_signer: EthereumWallet,
-        quote_signer: LocalOrAws,
->>>>>>> d264d3f6
+        quote_signer: DynSigner,
         quote_ttl: Duration,
         price_oracle: PriceOracle,
         fee_tokens: FeeTokens,
@@ -124,14 +108,7 @@
 }
 
 #[async_trait]
-<<<<<<< HEAD
-impl<P> RelayApiServer for Relay<P>
-where
-    P: Provider + WalletProvider + 'static,
-{
-=======
 impl RelayApiServer for Relay {
->>>>>>> d264d3f6
     async fn fee_tokens(&self) -> RpcResult<FeeTokens> {
         Ok(self.inner.fee_tokens.clone())
     }
@@ -147,7 +124,7 @@
         };
 
         // create key
-        let mock_signer_address = Signer::address(&self.inner.quote_signer);
+        let mock_signer_address = self.inner.quote_signer.address();
         let key = Key::secp256k1(mock_signer_address, U40::ZERO, true);
 
         // mocking key storage for the eoa, and the balance for the mock signer
@@ -374,7 +351,7 @@
         // ticket from `relay_estimateFee`'
         if !quote
             .recover_address()
-            .is_ok_and(|address| address == Signer::address(&self.inner.quote_signer))
+            .is_ok_and(|address| address == self.inner.quote_signer.address())
         {
             return Err(SendActionError::InvalidQuoteSignature.into());
         }
@@ -410,15 +387,9 @@
 
 /// Implementation of the Ithaca `relay_` namespace.
 #[derive(Debug)]
-<<<<<<< HEAD
-struct RelayInner<P> {
-    /// The upstream RPC of the relay.
-    upstream: Upstream<P>,
-=======
 struct RelayInner {
     /// The chains supported by the relay.
     chains: Chains,
->>>>>>> d264d3f6
     /// Supported fee tokens.
     fee_tokens: FeeTokens,
     /// The nonce manager used to manage transaction nonces.
@@ -426,11 +397,7 @@
     /// The signer used to sign transactions.
     tx_signer: EthereumWallet,
     /// The signer used to sign quotes.
-<<<<<<< HEAD
     quote_signer: DynSigner,
-=======
-    quote_signer: LocalOrAws,
->>>>>>> d264d3f6
     /// The TTL of a quote.
     quote_ttl: Duration,
     /// Price oracle.
