use std::collections::HashMap;

use crate::{
    config::{QuoteConfig, SimMode},
    constants::SIMULATEV1_NATIVE_ADDRESS,
<<<<<<< HEAD
    error::{ContractErrors::ContractErrorsErrors, IntentError, RelayError},
    types::{
        Asset, AssetType, IERC20, Intent,
        rpc::{BalanceOverride, BalanceOverrides, RequiredAsset},
    },
=======
    error::{IntentError, RelayError},
    types::{IERC20, generate_cast_call_command},
>>>>>>> e60927c6
};
use alloy::{
    primitives::{Address, B256, BlockNumber, Bytes, Log, U256},
    providers::{
        MULTICALL3_ADDRESS, Provider,
        bindings::IMulticall3::{Call, tryBlockAndAggregateCall},
        ext::DebugApi,
    },
    rpc::types::{
        BlockId, TransactionRequest,
        simulate::{SimBlock, SimulatePayload},
        state::StateOverride,
        trace::geth::{
            CallConfig, CallFrame, GethDebugTracingCallOptions, GethDebugTracingOptions,
        },
    },
    sol,
    sol_types::{SolCall, SolEvent, SolInterface, SolValue},
    transports::TransportErrorKind,
};
use futures::future::JoinAll;
use serde::{Deserialize, Serialize};
use tracing::{debug, trace};

sol! {

    /// For returning the gas used and the error from a simulation.
    ///
    /// - `gCombined` is the recommendation for `gCombined` in the Intent.
    /// - `gUsed` is the amount of gas that has definitely been used by the Intent.
    #[derive(Debug)]
    struct GasResults {
        uint256 gUsed;
        uint256 gCombined;
    }

    #[sol(rpc)]
    #[derive(Debug)]
    #[allow(clippy::too_many_arguments)]
    contract Simulator {
        function simulateV1Logs(
            address ep,
            uint8 paymentPerGasPrecision,
            uint256 paymentPerGas,
            uint256 combinedGasIncrement,
            uint256 combinedGasVerificationOffset,
            bytes calldata encodedIntent
        ) public payable virtual returns (uint256 gasUsed, uint256 combinedGas);
    }

    #[sol(rpc)]
    #[derive(Debug)]
    #[allow(clippy::too_many_arguments)]
    contract SimulatorV4 {
        function simulateV1Logs(
            address ep,
            bool isPrePayment,
            uint8 paymentPerGasPrecision,
            uint256 paymentPerGas,
            uint256 combinedGasIncrement,
            uint256 combinedGasVerificationOffset,
            bytes calldata encodedIntent
        ) public payable virtual returns (uint256 gasUsed, uint256 combinedGas);
    }
}

/// A gas estimate result for a [`Intent`].
#[derive(Debug, Clone, Serialize, Deserialize)]
pub struct GasEstimate {
    /// The recommended gas limit for the transaction.
    #[serde(with = "alloy::serde::quantity")]
    pub tx: u64,
    /// The recommended gas limit for the [`Intent`].
    #[serde(with = "alloy::serde::quantity")]
    pub intent: u64,
}

impl GasEstimate {
    /// Returns a [`GasEstimate`] calculated from the combined gas returned by the simulator
    /// function, plus any extra buffer.
    ///
    /// The recommended transaction gas is calculated according to the contracts recommendation: [https://github.com/ithacaxyz/account/blob/feffa280d5de487223e43a69126f5b6b3d99a10a/test/SimulateExecute.t.sol#L205-L206]
    pub fn from_combined_gas(
        combined_gas: u64,
        intrinsic_gas: u64,
        quote_config: &QuoteConfig,
    ) -> Self {
        let intent = combined_gas + quote_config.intent_buffer();
        Self { tx: (intent + 110_000 + quote_config.tx_buffer()) * 64 / 63 + intrinsic_gas, intent }
    }
}

/// A Simulator contract wrapper.
#[derive(Debug, Clone)]
pub struct SimulatorContract<P: Provider> {
    simulator: Simulator::SimulatorInstance<P>,
    overrides: StateOverride,
    sim_mode: SimMode,
    calculate_asset_deficits: bool,
}

impl<P: Provider> SimulatorContract<P> {
    /// Create a new simulator wrapper
    pub fn new(
        simulator_address: Address,
        provider: P,
        overrides: StateOverride,
        sim_mode: SimMode,
        calculate_asset_deficits: bool,
    ) -> Self {
        Self {
            simulator: Simulator::SimulatorInstance::new(simulator_address, provider),
            overrides,
            sim_mode,
            calculate_asset_deficits,
        }
    }

    /// Simulates the execution of an intent to estimate its gas usage and collect execution logs.
    ///
    /// Returns a `SimulationExecutionResult` containing:
    /// - Gas estimates for the transaction
    /// - All logs emitted during execution
    /// - The transaction request used for simulation
    /// - The block number from aggregate
    pub async fn simulate(
        &self,
        orchestrator_address: Address,
        mock_from: Address,
        intent: &Intent,
        gas_validation_offset: U256,
        orchestrator_version: Option<&semver::Version>,
    ) -> Result<SimulationExecutionResult, RelayError> {
        // whether orchestrator is v4
        let is_v4 =
            orchestrator_version.map(|v| *v < semver::Version::new(0, 5, 0)).unwrap_or(false);

        let simulate_calldata = if is_v4 {
            // Use SimulatorV4 with additional isPrePayment parameter
            SimulatorV4::SimulatorV4Instance::new(
                *self.simulator.address(),
                self.simulator.provider(),
            )
            .simulateV1Logs(
                orchestrator_address,
                true,
                0,
                U256::ZERO,
                U256::from(11_000),
                gas_validation_offset,
                intent.abi_encode().into(),
            )
            .calldata()
            .clone()
        } else {
            self.simulator
                .simulateV1Logs(
                    orchestrator_address,
                    0,
                    U256::ZERO,
                    U256::from(11_000),
                    gas_validation_offset,
                    intent.abi_encode().into(),
                )
                .calldata()
                .clone()
        };

        // Wrap the simulator call in multicall3's tryBlockAndAggregate to get the block number
        let tx_request =
            TransactionRequest::default().from(mock_from).to(MULTICALL3_ADDRESS).input(
                tryBlockAndAggregateCall {
                    requireSuccess: false,
                    calls: vec![Call {
                        target: *self.simulator.address(),
                        callData: simulate_calldata,
                    }],
                }
                .abi_encode()
                .into(),
            );

<<<<<<< HEAD
        // Use `eth_simulateV1` if `sim_mode` allows it and we don't need to calculate asset
        // deficits
        if self.sim_mode.is_simulate_v1() && !self.calculate_asset_deficits {
            self.with_simulate_v1(tx_request).await
        } else {
            self.with_debug_trace(tx_request, intent).await
        }
=======
        // check how to simulate
        let result = if self.sim_mode.is_simulate_v1() {
            self.with_simulate_v1(&tx_request).await
        } else {
            self.with_debug_trace(&tx_request).await
        };

        // log the cast call command for potential debugging
        trace!(?result, cast_call = %generate_cast_call_command(&tx_request, &self.overrides), "prepare_calls simulation");

        result
>>>>>>> e60927c6
    }

    async fn with_simulate_v1(
        &self,
        tx_request: &TransactionRequest,
    ) -> Result<SimulationExecutionResult, RelayError> {
        let simulate_block = SimBlock::default()
            .call(tx_request.clone())
            .with_state_overrides(self.overrides.clone());

        trace!(?simulate_block, "simulating intent with eth_simulateV1");

        let result = self
            .simulator
            .provider()
            .simulate(&SimulatePayload::default().extend(simulate_block).with_trace_transfers())
            .await?
            .pop()
            .and_then(|mut block| block.calls.pop())
            .ok_or_else(|| TransportErrorKind::custom_str("could not simulate call"))?;

        if !result.status {
            debug!(?result, ?tx_request, "Unable to simulate intent with eth_simulateV1");
            return Err(IntentError::intent_revert(result.return_data).into());
        }

        let (simulation_result, block_number) = decode_aggregate_result(&result.return_data)?;

        let Ok(gas) = simulation_result else {
            return Err(IntentError::intent_revert(simulation_result.unwrap_err()).into());
        };

        Ok(SimulationExecutionResult {
            gas,
            calls: Vec::new(),
            logs: result.logs.into_iter().map(|l| l.into_inner()).collect(),
            tx_request: tx_request.clone(),
            block_number,
            asset_deficits: HashMap::new(),
        })
    }

    async fn with_debug_trace(
        &self,
<<<<<<< HEAD
        tx_request: TransactionRequest,
        intent: &Intent,
=======
        tx_request: &TransactionRequest,
>>>>>>> e60927c6
    ) -> Result<SimulationExecutionResult, RelayError> {
        let mut overrides = self.overrides.clone();
        let mut asset_deficits: HashMap<Address, U256> = HashMap::new();

        loop {
            let trace_options = GethDebugTracingCallOptions {
                block_overrides: None,
                state_overrides: Some(overrides.clone()),
                // Enable log collection to capture all asset transfers emitted during simulation
                tracing_options: GethDebugTracingOptions::call_tracer(
                    CallConfig::default().with_log(),
                ),
            };

            trace!(?tx_request, ?trace_options, "simulating intent with debug_traceCall");

            let call_frame = self
                .simulator
                .provider()
                .debug_trace_call_callframe(tx_request.clone(), BlockId::latest(), trace_options)
                .await
                .map_err(|e| {
                    TransportErrorKind::custom_str(&format!("debug_traceCall failed: {e}"))
                })?;

            if call_frame.error.is_some() || call_frame.revert_reason.is_some() {
                debug!(reason = ?call_frame.revert_reason, "Unable to simulate intent - call reverted");
                return Err(
                    IntentError::intent_revert(call_frame.output.unwrap_or_default()).into()
                );
            }

            let (simulation_result, block_number) = decode_aggregate_result(
                call_frame
                    .output
                    .as_ref()
                    .ok_or_else(|| TransportErrorKind::custom_str("no output from simulation"))?,
            )?;

            let (calls, logs) = collect_calls_and_logs_from_frame(call_frame);

            let output = match simulation_result {
                // If intent succeeds as is, just return the result
                Ok(gas) => {
                    return Ok(SimulationExecutionResult {
                        gas,
                        calls,
                        logs,
                        tx_request,
                        block_number,
                        asset_deficits,
                    });
                }
                // If intent failed but we are not asked to calculate asset deficits, return the
                // error
                Err(err) if !self.calculate_asset_deficits => {
                    return Err(IntentError::intent_revert(err).into());
                }
                // Otherwise prodceed to figuring out the asset deficit
                Err(output) => output,
            };

            let Some(asset) = self.find_asset_deficit(&calls, *intent.eoa()).await? else {
                // If there's no deficit detected, just return the error
                return Err(IntentError::intent_revert(output).into());
            };

            if asset_deficits.get(&asset.address).is_some_and(|value| *value >= asset.value) {
                // If we've already applied this deficit, return the error
                return Err(IntentError::intent_revert(output).into());
            }

            // Add the balance to the overrides
            let mut balance_override = BalanceOverride::new(AssetType::ERC20);
            balance_override.add_balance(*intent.eoa(), asset.value);

            overrides.extend(
                BalanceOverrides::new(HashMap::from([(asset.address, balance_override)]))
                    .into_state_overrides(self.simulator.provider())
                    .await?,
            );

            asset_deficits.insert(asset.address, asset.value);
        }
    }

    /// Calculates the asset deficit for each account and asset based on calls.
    ///
    /// Supports only ERC-20 tokens.
    async fn find_asset_deficit(
        &self,
        calls: &[CallFrame],
        eoa: Address,
    ) -> Result<Option<RequiredAsset>, RelayError> {
        let mut missing_asset = None;
        let mut required_funds = U256::ZERO;

        let transfers = calls
            .iter()
            .map(|call| self.decode_transfer_from_call(call))
            .collect::<JoinAll<_>>()
            .await;

        // We iterate over all frames in reverse order and find first transfer that failed,
        // assumption is that this transfer is the one causing entire intent to fail.
        //
        // Once the transfer is found, we find all other transfers of the same asset and sum up the
        // amounts to get the minimum required balance for the intent to succeed.
        for (from, _, asset, amount, success) in transfers.into_iter().flatten().rev() {
            if from != eoa {
                continue;
            }

            if missing_asset.is_none() && !success {
                missing_asset = Some(asset);
            } else if Some(asset) != missing_asset {
                continue;
            }

            required_funds += amount;
        }

        Ok(missing_asset
            .map(|asset| RequiredAsset { address: asset.address(), value: required_funds }))
    }

<<<<<<< HEAD
    /// Extracts the asset deficit from a [`CallFrame`], if there's any detected.
    ///
    /// General algorithm is:
    /// 1. Try to decode the call as ERC-20 `transferFrom` first, and `transfer` second.
    /// 2. If decoding succeeded, start checking common ERC-20 ways to fail on insufficient funds.
    async fn decode_transfer_from_call(
        &self,
        call: &CallFrame,
    ) -> Option<(Address, Address, Asset, U256, bool)> {
        let callee = call.to?;

        // Extract sender and amount
        let (asset, from, to, amount) =
            // First try to decode as `transferFrom`, as it's
            // more likely the user is interacting with a
            // contract that tries to pull funds from their
            // wallet
            IERC20::transferFromCall::abi_decode(&call.input)
                    .map(|transfer| (transfer.from, transfer.to, transfer.amount))
                    .or_else(|_| {
                        // Then try to decode as `transfer` in case the user is making a direct
                        // transfer
                        IERC20::transferCall::abi_decode(&call.input)
                            .map(|transfer| (call.from, transfer.to, transfer.amount))
                    }).map(|(from, to, amount)| {
                        (Asset::Token(callee), from, to, amount)
                    })
                    // If both attempts failed, it's not an ERC-20 transfer. We're sure that it's not a
                    // native token transfer either, because tracing of calls with insufficient native
                    // token balance fails with an error.
                    .ok()?;

        // Check if the call is reverted / errored due to insufficient balance. We check through
        // several common ERC-20 implementations, including specialized cases such as USDT.
        if let Some(revert_reason) = &call.revert_reason
            && (
                // OpenZeppelin < 5.0.0
                revert_reason.contains("transfer amount exceeds balance") ||
                // Solmate and other implementations that don't use SafeMath
                revert_reason.contains("arithmetic underflow or overflow")
            )
        {
        }
        // Check common custom contract errors
        else if let Some(error) =
            call.output.as_ref().and_then(|output| ContractErrorsErrors::abi_decode(output).ok())
            && matches!(
                error,
                ContractErrorsErrors::ERC20InsufficientBalance(_) // OpenZeppelin >= 5.0.0
                    | ContractErrorsErrors::InsufficientBalance(_) // Solady
                    | ContractErrorsErrors::ETHTransferFailed(_) // Solady
                    | ContractErrorsErrors::TransferFailed(_) // Solady
                    | ContractErrorsErrors::TransferFromFailed(_) // Solady
            )
        {
        }
        // USDT transfers just revert on not enough allowance or insufficient funds
        else if call.error.is_some()
            // Make sure it's not a revert due to insufficient allowance
            && let Ok(allowance) = IERC20::new(asset.address(), self.simulator.provider()).allowance(from, to).call().await
            && allowance > amount
        {
        } else {
            return Some((from, to, asset, amount, true));
        }

        Some((from, to, asset, amount, false))
=======
        Ok(SimulationExecutionResult {
            gas,
            logs: collect_logs_from_frame(call_frame),
            tx_request: tx_request.clone(),
            block_number,
        })
>>>>>>> e60927c6
    }
}

/// Result from a simulation execution
#[derive(Debug)]
pub struct SimulationExecutionResult {
    /// Gas estimates from the simulation result
    pub gas: GasResults,
    /// Calls collected from the simulation. `calls` and `logs` fields of each [`CallFrame`] are
    /// not populated.
    pub calls: Vec<CallFrame>,
    /// Logs with topics collected from the simulation (including ETH transfers as defined on
    /// eth_simulateV1)
    pub logs: Vec<Log>,
    /// The transaction request that was simulated
    pub tx_request: TransactionRequest,
    /// Block number the simulation was executed against
    pub block_number: u64,
    /// Required funds for the intent to succeed.
    ///
    /// This is a mapping from asset address to the minimum required balance for the intent to
    /// succeed.
    pub asset_deficits: HashMap<Address, U256>,
}

/// Decodes the tryBlockAndAggregate response to extract gas results and block number.
fn decode_aggregate_result(
    output: &[u8],
) -> Result<(Result<GasResults, Bytes>, BlockNumber), RelayError> {
    let mut decoded = tryBlockAndAggregateCall::abi_decode_returns(output).map_err(|e| {
        TransportErrorKind::custom_str(&format!(
            "Failed to decode tryBlockAndAggregate result: {e}"
        ))
    })?;

    let block_number = decoded.blockNumber.to::<u64>();

    let Some(result) = decoded.returnData.pop() else {
        return Err(TransportErrorKind::custom_str("no return data from simulation").into());
    };

    // Check if the call was successful
    if !result.success {
        return Ok((Err(result.returnData), block_number));
    }

    let gas = decode_gas_results(&result.returnData)?;

    Ok((Ok(gas), block_number))
}

fn decode_gas_results(output: &[u8]) -> Result<GasResults, RelayError> {
    GasResults::abi_decode(output).map_err(|e| {
        TransportErrorKind::custom_str(&format!(
            "could not decode intent simulation return data: {e}"
        ))
        .into()
    })
}

/// Collects calls and logs recursively from a given frame.
///
/// 1. All calls, including reverting ones. `logs` and `calls` fields of each [`CallFrame`] are not
///    populated.
/// 1. Logs from non-reverting calls, including ETH transfers as logs similarly to `eth_simulateV1`.
///    Only logs with topics are collected.
fn collect_calls_and_logs_from_frame(root_frame: CallFrame) -> (Vec<CallFrame>, Vec<Log>) {
    let mut calls = Vec::with_capacity(1);
    let mut logs = Vec::with_capacity(32);
    let mut stack = vec![(root_frame, false)];

    while let Some((mut frame, parent_failed)) = stack.pop() {
        if frame.error.is_some() || frame.revert_reason.is_some() || parent_failed {
            stack.extend(frame.calls.drain(..).rev().map(|f| (f, true)));
            calls.push(frame);
            continue;
        }

        // Add ETH transfer as log if value > 0 (maintains eth_simulateV1 compatibility)
        if let Some(value) = frame.value.filter(|v| !v.is_zero() && frame.typ != "DELEGATECALL") {
            logs.push(Log::new_unchecked(
                SIMULATEV1_NATIVE_ADDRESS,
                vec![
                    IERC20::Transfer::SIGNATURE_HASH,
                    B256::left_padding_from(frame.from.as_slice()),
                    B256::left_padding_from(frame.to.unwrap_or_default().as_slice()),
                ],
                value.abi_encode().into(),
            ));
        }

        // extract logs
        for log in frame.logs.drain(..) {
            if let (Some(address), Some(topics)) = (log.address, log.topics)
                && !topics.is_empty()
            {
                logs.push(Log::new_unchecked(address, topics, log.data.unwrap_or_default()));
            };
        }

        stack.extend(frame.calls.drain(..).rev().map(|f| (f, false)));
        calls.push(frame);
    }

    (calls, logs)
}<|MERGE_RESOLUTION|>--- conflicted
+++ resolved
@@ -3,16 +3,11 @@
 use crate::{
     config::{QuoteConfig, SimMode},
     constants::SIMULATEV1_NATIVE_ADDRESS,
-<<<<<<< HEAD
     error::{ContractErrors::ContractErrorsErrors, IntentError, RelayError},
     types::{
-        Asset, AssetType, IERC20, Intent,
+        Asset, AssetType, IERC20, Intent, generate_cast_call_command,
         rpc::{BalanceOverride, BalanceOverrides, RequiredAsset},
     },
-=======
-    error::{IntentError, RelayError},
-    types::{IERC20, generate_cast_call_command},
->>>>>>> e60927c6
 };
 use alloy::{
     primitives::{Address, B256, BlockNumber, Bytes, Log, U256},
@@ -195,27 +190,18 @@
                 .into(),
             );
 
-<<<<<<< HEAD
         // Use `eth_simulateV1` if `sim_mode` allows it and we don't need to calculate asset
         // deficits
-        if self.sim_mode.is_simulate_v1() && !self.calculate_asset_deficits {
-            self.with_simulate_v1(tx_request).await
-        } else {
-            self.with_debug_trace(tx_request, intent).await
-        }
-=======
-        // check how to simulate
-        let result = if self.sim_mode.is_simulate_v1() {
+        let result = if self.sim_mode.is_simulate_v1() && !self.calculate_asset_deficits {
             self.with_simulate_v1(&tx_request).await
         } else {
-            self.with_debug_trace(&tx_request).await
+            self.with_debug_trace(&tx_request, intent).await
         };
 
         // log the cast call command for potential debugging
         trace!(?result, cast_call = %generate_cast_call_command(&tx_request, &self.overrides), "prepare_calls simulation");
 
         result
->>>>>>> e60927c6
     }
 
     async fn with_simulate_v1(
@@ -260,12 +246,8 @@
 
     async fn with_debug_trace(
         &self,
-<<<<<<< HEAD
-        tx_request: TransactionRequest,
+        tx_request: &TransactionRequest,
         intent: &Intent,
-=======
-        tx_request: &TransactionRequest,
->>>>>>> e60927c6
     ) -> Result<SimulationExecutionResult, RelayError> {
         let mut overrides = self.overrides.clone();
         let mut asset_deficits: HashMap<Address, U256> = HashMap::new();
@@ -314,7 +296,7 @@
                         gas,
                         calls,
                         logs,
-                        tx_request,
+                        tx_request: tx_request.clone(),
                         block_number,
                         asset_deficits,
                     });
@@ -392,7 +374,6 @@
             .map(|asset| RequiredAsset { address: asset.address(), value: required_funds }))
     }
 
-<<<<<<< HEAD
     /// Extracts the asset deficit from a [`CallFrame`], if there's any detected.
     ///
     /// General algorithm is:
@@ -460,14 +441,6 @@
         }
 
         Some((from, to, asset, amount, false))
-=======
-        Ok(SimulationExecutionResult {
-            gas,
-            logs: collect_logs_from_frame(call_frame),
-            tx_request: tx_request.clone(),
-            block_number,
-        })
->>>>>>> e60927c6
     }
 }
 
