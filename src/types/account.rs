use super::{
    Call,
    IDelegation::authorizeCall,
    Key, KeyHash, Signature,
    rpc::{AuthorizeKey, AuthorizeKeyResponse, Permission},
};
use crate::{error::RelayError, types::IDelegation};
use Delegation::{
    DelegationInstance, spendAndExecuteInfosReturn, unwrapAndValidateSignatureReturn,
};
use alloy::{
    eips::eip7702::{
        SignedAuthorization,
        constants::{EIP7702_CLEARED_DELEGATION, EIP7702_DELEGATION_DESIGNATOR},
    },
    primitives::{Address, B256, Bytes, FixedBytes, Keccak256, U256, keccak256, map::HashMap},
    providers::{MulticallError, Provider},
    rpc::types::{Authorization, TransactionRequest, state::StateOverride},
    sol,
    sol_types::{SolCall, SolStruct, SolValue},
    transports::{TransportErrorKind, TransportResult},
};
use serde::{Deserialize, Serialize};
use tracing::debug;

sol! {
    #[sol(rpc)]
    #[derive(Debug)]
    contract Delegation {
        /// A spend period.
        #[derive(Eq, PartialEq, Serialize, Deserialize)]
        #[serde(rename_all = "lowercase")]
        enum SpendPeriod {
            /// Per minute.
            Minute,
            /// Per hour.
            Hour,
            /// Per day.
            Day,
            /// Per week.
            Week,
            /// Per month.
            Month,
            /// Per year.
            Year
        }


        /// Information about a spend.
        /// All timestamp related values are Unix timestamps in seconds.
        #[derive(Eq, PartialEq)]
        struct SpendInfo {
            /// Address of the token. `address(0)` denotes native token.
            address token;
            /// The type of period.
            SpendPeriod period;
            /// The maximum spend limit for the period.
            uint256 limit;
            /// The amount spent in the last updated period.
            uint256 spent;
            /// The start of the last updated period.
            uint256 lastUpdated;
            /// The amount spent in the current period.
            uint256 currentSpent;
            /// The start of the current period.
            uint256 current;
        }

        /// The key does not exist.
        error KeyDoesNotExist();

        /// The `opData` is too short.
        error OpDataTooShort();

        /// The PREP `initData` is invalid.
        error InvalidPREP();

        /// @dev The `keyType` cannot be super admin.
        error KeyTypeCannotBeSuperAdmin();

        /// Cannot set or get the permissions if the `keyHash` is `bytes32(0)`.
        error KeyHashIsZero();

        /// Only the EOA itself and super admin keys can self execute.
        error CannotSelfExecute();

        /// Unauthorized to perform the action.
        error Unauthorized();

        /// Exceeded the spend limit.
        error ExceededSpendLimit(address token);

        /// @dev In order to spend a token, it must have spend permissions set.
        error NoSpendPermissions();

        /// Super admin keys can execute everything.
        error SuperAdminCanExecuteEverything();

        /// @dev Super admin keys can spend anything.
        error SuperAdminCanSpendAnything();

        /// The execution mode is not supported.
        error UnsupportedExecutionMode();

        /// Cannot decode `executionData` as a batch of batches `abi.encode(bytes[])`.
        error BatchOfBatchesDecodingError();

        /// The function selector is not recognized.
        error FnSelectorNotRecognized();

        /// Set a limited amount of `token` that `keyHash` can spend per `period`.
        function setSpendLimit(bytes32 keyHash, address token, SpendPeriod period, uint256 limit)
            public
            virtual
            onlyThis
            checkKeyHashIsNonZero(keyHash);

        /// Removes the daily spend limit of `token` for `keyHash` for `period`.
        function removeSpendLimit(bytes32 keyHash, address token, SpendPeriod period)
            public
            virtual
            onlyThis
            checkKeyHashIsNonZero(keyHash);

        /// Sets the ability of a key hash to execute a call with a function selector.
        function setCanExecute(bytes32 keyHash, address target, bytes4 fnSel, bool can);

        /// Returns spend and execute infos for each provided key hash in the same order.
        ///
        /// canExecute elements are packed as (`target`, `fnSel`):
        /// - `target` is in the upper 20 bytes.
        /// - `fnSel` is in the lower 4 bytes.
        function spendAndExecuteInfos(bytes32[] calldata keyHashes) returns (SpendInfo[][] memory keys_spends, bytes32[][] memory keys_executes);

        /// The entrypoint address.
        address public ENTRY_POINT;

<<<<<<< HEAD
        /// Returns whether the given signature is valid and a keyHash that signed the digest.
        function unwrapAndValidateSignature(bytes32 digest, bytes calldata signature)
            public
            view
            virtual
            returns (bool isValid, bytes32 keyHash);

        /// Initializes PREP account with given `initData`.
        function initializePREP(bytes calldata initData) public virtual returns (bool);
=======
        /// The implementation address.
        address public implementation;
>>>>>>> fba90cb6
    }
}

impl spendAndExecuteInfosReturn {
    /// Converts [`spendAndExecuteInfosReturn`] into a list of [`Permission`] per key.
    ///
    /// On each key, the spend permissions come before the call ones.
    pub fn into_permissions(self) -> Vec<Vec<Permission>> {
        self.keys_spends
            .into_iter()
            .zip(self.keys_executes)
            .map(|(spends, executes)| {
                spends
                    .into_iter()
                    .map(|spend| Permission::Spend(spend.into()))
                    .chain(executes.into_iter().map(|data| {
                        Permission::Call(CallPermission {
                            to: Address::from_slice(&data[..20]),
                            selector: FixedBytes::from_slice(&data[28..]),
                        })
                    }))
                    .collect()
            })
            .collect()
    }
}

/// Represents a granted allowance to execute a specific function on a target contract.
#[derive(Debug, Clone, Eq, PartialEq, Serialize, Deserialize)]
pub struct CallPermission {
    /// The 4-byte selector of the allowed function.
    #[serde(deserialize_with = "crate::serde::fn_selector::deserialize")]
    pub selector: FixedBytes<4>,
    /// The target contract's address.
    pub to: Address,
}

/// A Porto account.
#[derive(Debug)]
pub struct Account<P: Provider> {
    delegation: DelegationInstance<P>,
    overrides: StateOverride,
}

impl<P: Provider> Account<P> {
    /// Create a new instance of [`Account`].
    pub fn new(address: Address, provider: P) -> Self {
        Self {
            delegation: DelegationInstance::new(address, provider),
            overrides: StateOverride::default(),
        }
    }

    /// Sets overrides for all calls on this account.
    pub fn with_overrides(mut self, overrides: StateOverride) -> Self {
        self.overrides = overrides;
        self
    }

    /// Whether this account is delegated.
    pub async fn is_delegated(&self) -> Result<bool, RelayError> {
        let code = self
            .delegation
            .provider()
            .get_code_at(*self.delegation.address())
            .await
            .map_err(RelayError::from)?;

        Ok(code.get(..3) == Some(&EIP7702_DELEGATION_DESIGNATOR[..])
            && code[..] != EIP7702_CLEARED_DELEGATION)
    }

    /// Returns a list of all non expired keys as (KeyHash, Key) tuples.
    pub async fn keys(&self) -> TransportResult<Vec<(B256, Key)>> {
        debug!(eoa = %self.delegation.address(), "Fetching keys");

        let keys = self
            .delegation
            .provider()
            .call(
                TransactionRequest::default()
                    .to(*self.delegation.address())
                    .input(IDelegation::getKeysCall::SELECTOR.to_vec().into()),
            )
            .overrides(self.overrides.clone())
            .await
            .and_then(|r| {
                IDelegation::getKeysCall::abi_decode_returns(&r).map_err(TransportErrorKind::custom)
            })?;

        debug!(
            eoa = %self.delegation.address(),
            keys = ?keys.keys,
            "Fetched keys"
        );

        Ok(keys.into_tuples().collect())
    }

    /// Returns a list of all permissions for the given key set.
    pub async fn permissions(
        &self,
        key_hashes: impl Iterator<Item = B256> + Clone,
    ) -> TransportResult<HashMap<B256, Vec<Permission>>> {
        debug!(eoa = %self.delegation.address(), "Fetching permissions");

        let permissions = self
            .delegation
            .spendAndExecuteInfos(key_hashes.clone().collect())
            .call()
            .overrides(self.overrides.clone())
            .await
            .map_err(TransportErrorKind::custom)?
            .into_permissions();

        debug!(
            eoa = %self.delegation.address(),
            permissions = ?permissions,
            "Fetched keys permissions"
        );

        Ok(key_hashes.zip(permissions).collect())
    }

    /// Fetch the entrypoint address from the delegation contract.
    pub async fn get_entrypoint(&self) -> TransportResult<Address> {
        self.delegation
            .ENTRY_POINT()
            .call()
            .overrides(self.overrides.clone())
            .await
            .map_err(TransportErrorKind::custom)
    }

    /// Validates the given signature, returns `Some(key_hash)` if the signature is valid.
    pub async fn validate_signature(
        &self,
        digest: B256,
        signature: Signature,
    ) -> TransportResult<Option<KeyHash>> {
        let unwrapAndValidateSignatureReturn { isValid, keyHash } = self
            .delegation
            .unwrapAndValidateSignature(digest, signature.abi_encode_packed().into())
            .call()
            .overrides(self.overrides.clone())
            .await
            .map_err(TransportErrorKind::custom)?;

        Ok(isValid.then_some(keyHash))
    }

    /// A helper to combine `initializePREP` and `validateSignature` calls into a single multicall.
    pub async fn initialize_and_validate_signature(
        &self,
        init_data: Bytes,
        digest: B256,
        signature: Signature,
    ) -> Result<Option<B256>, MulticallError> {
        let (_, unwrapAndValidateSignatureReturn { isValid, keyHash }) = self
            .delegation
            .provider()
            .multicall()
            .add(self.delegation.initializePREP(init_data))
            .add(
                self.delegation
                    .unwrapAndValidateSignature(digest, signature.abi_encode_packed().into()),
            )
            .overrides(self.overrides.clone())
            .aggregate()
            .await?;

        Ok(isValid.then_some(keyHash))
    }
}

/// PREP account based on <https://blog.biconomy.io/prep-deep-dive/>.
///
/// Read [`PREPAccount::initialize`] for more information on how it is generated.
#[derive(Debug, Clone, Deserialize, Serialize, PartialEq)]
#[serde(rename_all = "camelCase")]
pub struct PREPAccount {
    /// EOA generated address.
    pub address: Address,
    /// Signed 7702 authorization.
    pub signed_authorization: SignedAuthorization,
    /// Salt used to generate the EOA.
    pub salt: u8,
    /// Initialization calls.
    pub init_calls: Vec<Call>,
}

impl PREPAccount {
    /// Initializes a new account with the given delegation and digest.
    ///
    /// The digest is a hash of the [`UserOp`] used to initialize the account.
    ///
    /// This generates a new EOA address and a signed authorization for the account using the
    /// Provably Rootless EIP-7702 Proxy method, which is an application of Nick's Method to
    /// EIP-7702.
    ///
    /// The authorization item is the signed tuple `(0, delegation, 0)`, where `r` is derived by
    /// taking the lower 160 bits of the hash of the initialization data, `s` is the hash of
    /// `r`, and `y_parity` is always `0`.
    ///
    /// The `r` value is used as an integrity check in the smart contract to prevent front running,
    /// and the `s` value being the hash of `r` should reasonably prove that the private key is
    /// unknown.
    ///
    /// Finding the associated private key for the signature would take `2^159` operations given the
    /// predefined prefix (or trillions of years with the most powerful supercomputers available
    /// today).
    ///
    /// See <https://blog.biconomy.io/prep-deep-dive/>
    pub fn initialize(delegation: Address, init_calls: Vec<Call>) -> Self {
        let digest = Self::calculate_digest(&init_calls);

        // we mine until we have a valid `r`, `s` combination
        let mut salt = [0u8; 32];
        loop {
            let mut hasher = Keccak256::new();
            hasher.update(digest);
            hasher.update(salt);
            let hash: U256 = hasher.finalize().into();

            // Take only the lower 160bits
            let r: U256 = (hash << 96) >> 96;
            let s = keccak256(r.to_be_bytes::<32>());

            let signed_authorization = SignedAuthorization::new_unchecked(
                Authorization { chain_id: U256::ZERO, address: delegation, nonce: 0 },
                0,
                r,
                s.into(),
            );

            if let Ok(eoa) = signed_authorization.recover_authority() {
                return Self { address: eoa, signed_authorization, salt: salt[31], init_calls };
            }

            // u8 should be enough to find it.
            salt[31] += 1;
        }
    }

    /// Returns the expected PREP digest from a list of [`Call`].
    fn calculate_digest(calls: &[Call]) -> B256 {
        let mut hashed_calls = Vec::with_capacity(calls.len());
        let mut target_padded = [0u8; 32];
        for call in calls {
            target_padded[12..].copy_from_slice(call.to.as_slice());

            let mut hasher = Keccak256::new();
            hasher.update(call.eip712_type_hash().as_slice());
            hasher.update(target_padded);
            hasher.update(call.value.to_be_bytes::<32>());
            hasher.update(keccak256(&call.data));
            hashed_calls.push(hasher.finalize());
        }

        keccak256(hashed_calls.abi_encode_packed())
    }

    /// Return the ABI encoded `initData`.
    pub fn init_data(&self) -> Bytes {
        PREPInitData {
            calls: self.init_calls.clone(),
            saltAndDelegation: self.salt_and_delegation().abi_encode_packed().into(),
        }
        .abi_encode_params()
        .into()
    }

    /// Return `saltAndDelegation`.
    ///
    /// `saltAndDelegation` is `bytes32((uint256(salt) << 160) | uint160(delegation))`.
    fn salt_and_delegation(&self) -> B256 {
        let mut salt_and_delegation = [0u8; 32];
        salt_and_delegation[11] = self.salt;
        salt_and_delegation[12..].copy_from_slice(self.signed_authorization.address.as_slice());
        B256::from(salt_and_delegation)
    }

    /// Verifies that the current account is valid.
    pub fn is_valid(&self) -> bool {
        self == &Self::initialize(self.signed_authorization.address, self.init_calls.clone())
    }

    /// Return the list of authorized keys as [`AuthorizeKeyResponse`].
    pub fn authorized_keys(&self) -> Vec<AuthorizeKeyResponse> {
        self.init_calls
            .iter()
            .filter(|call| call.to == Address::ZERO)
            .filter_map(|call| {
                let authorize = authorizeCall::abi_decode(&call.data).ok()?;
                Some(AuthorizeKeyResponse {
                    hash: authorize.key.key_hash(),
                    authorize_key: AuthorizeKey {
                        key: authorize.key,
                        permissions: vec![],
                        signature: None,
                    },
                })
            })
            .collect()
    }
}

sol! {
    struct PREPInitData {
        Call[] calls;
        bytes saltAndDelegation;
    }
}

#[cfg(test)]
mod tests {
    use super::*;
    use alloy::{
        primitives::{address, b256, bytes},
        uint,
    };

    const INIT_CALLS: [Call; 2] = [
        Call {
            to: address!("0x100000000000000000636f6e736F6c652E6C6f67"),
            value: uint!(2000000000000000000_U256),
            data: bytes!(
                "0xcebfe33600000000000000000000000000000000000000000000000000000000000000200000000000000000000000000000000000000000000000000000000000000000000000000000000000000000000000000000000000000000000000000000000000000000000000000000000000000000000000000000000000000000000000010000000000000000000000000000000000000000000000000000000000000080000000000000000000000000000000000000000000000000000000000000004024c8e0b2b31a1f91f54334f27e04c1aac5b5f0bad187ce4394080477c7c3424952b6c9019ff4c7abe65658e46cc544d7cbd1b591402bf14bc4b94753c65942a0"
            ),
        },
        Call {
            to: address!("0x200000000000000000636f6e736F6c652E6C6f67"),
            value: uint!(4000000000000000000_U256),
            data: bytes!(
                "0xcebfe33600000000000000000000000000000000000000000000000000000000000000200000000000000000000000000000000000000000000000000000000000000000000000000000000000000000000000000000000000000000000000000000000000000000000000000000000000000000000000000000000000000000000000010000000000000000000000000000000000000000000000000000000000000080000000000000000000000000000000000000000000000000000000000000004024c8e0b2b31a1f91f54334f27e04c1aac5b5f0bad187ce4394080477c7c3424952b6c9019ff4c7abe65658e46cc544d7cbd1b591402bf14bc4b94753c65942a0"
            ),
        },
    ];

    #[test]
    fn initialize_solidity() {
        struct Case {
            target: Address,
            target_salt: u8,
            delegation: Address,
            digest: B256,
            salt_and_delegation: Bytes,
            init_data: Bytes,
        }

        let cases = [Case {
            target: address!("0xce2b4b648ba29b5ba6fb739ecf25ec36f082a08d"),
            target_salt: 4u8,
            delegation: address!("0x5991A2dF15A8F6A256D3Ec51E99254Cd3fb576A9"),
            digest: b256!("0x4d395bfc5ea4edf4801a023c61aa43c295ab95392a2ab9a894bf2854490c3c72"),
            salt_and_delegation: bytes!(
                "0x0000000000000000000000045991a2df15a8f6a256d3ec51e99254cd3fb576a9"
            ),
            init_data: bytes!(
                "0x000000000000000000000000000000000000000000000000000000000000004000000000000000000000000000000000000000000000000000000000000003e00000000000000000000000000000000000000000000000000000000000000002000000000000000000000000000000000000000000000000000000000000004000000000000000000000000000000000000000000000000000000000000001e0000000000000000000000000100000000000000000636f6e736f6c652e6c6f670000000000000000000000000000000000000000000000001bc16d674ec8000000000000000000000000000000000000000000000000000000000000000000600000000000000000000000000000000000000000000000000000000000000104cebfe33600000000000000000000000000000000000000000000000000000000000000200000000000000000000000000000000000000000000000000000000000000000000000000000000000000000000000000000000000000000000000000000000000000000000000000000000000000000000000000000000000000000000000010000000000000000000000000000000000000000000000000000000000000080000000000000000000000000000000000000000000000000000000000000004024c8e0b2b31a1f91f54334f27e04c1aac5b5f0bad187ce4394080477c7c3424952b6c9019ff4c7abe65658e46cc544d7cbd1b591402bf14bc4b94753c65942a000000000000000000000000000000000000000000000000000000000000000000000000000000000200000000000000000636f6e736f6c652e6c6f670000000000000000000000000000000000000000000000003782dace9d90000000000000000000000000000000000000000000000000000000000000000000600000000000000000000000000000000000000000000000000000000000000104cebfe33600000000000000000000000000000000000000000000000000000000000000200000000000000000000000000000000000000000000000000000000000000000000000000000000000000000000000000000000000000000000000000000000000000000000000000000000000000000000000000000000000000000000000010000000000000000000000000000000000000000000000000000000000000080000000000000000000000000000000000000000000000000000000000000004024c8e0b2b31a1f91f54334f27e04c1aac5b5f0bad187ce4394080477c7c3424952b6c9019ff4c7abe65658e46cc544d7cbd1b591402bf14bc4b94753c65942a00000000000000000000000000000000000000000000000000000000000000000000000000000000000000000000000000000000000000000000000200000000000000000000000045991a2df15a8f6a256d3ec51e99254cd3fb576a9"
            ),
        }];

        for Case { target, target_salt, delegation, digest, salt_and_delegation, init_data } in
            cases
        {
            let acc = PREPAccount::initialize(delegation, INIT_CALLS.to_vec());
            assert_eq!(digest, PREPAccount::calculate_digest(&INIT_CALLS));
            assert_eq!(target, acc.address);
            assert_eq!(target_salt, acc.salt);
            assert_eq!(&salt_and_delegation, acc.salt_and_delegation().as_slice());
            assert_eq!(init_data, acc.init_data());
        }
    }
}<|MERGE_RESOLUTION|>--- conflicted
+++ resolved
@@ -135,7 +135,6 @@
         /// The entrypoint address.
         address public ENTRY_POINT;
 
-<<<<<<< HEAD
         /// Returns whether the given signature is valid and a keyHash that signed the digest.
         function unwrapAndValidateSignature(bytes32 digest, bytes calldata signature)
             public
@@ -145,10 +144,9 @@
 
         /// Initializes PREP account with given `initData`.
         function initializePREP(bytes calldata initData) public virtual returns (bool);
-=======
+
         /// The implementation address.
         address public implementation;
->>>>>>> fba90cb6
     }
 }
 
