--- conflicted
+++ resolved
@@ -10,11 +10,7 @@
 /// If the key does not exist, it is added to the account, along with the permissions.
 ///
 /// If the key already exists, the permissions are updated.
-<<<<<<< HEAD
-#[derive(Clone, Debug, Serialize, Eq, PartialEq)]
-=======
 #[derive(Clone, Debug, Serialize, Deserialize, PartialEq, Eq)]
->>>>>>> 826a7412
 pub struct AuthorizeKey {
     /// The key to authorize or modify permissions for.
     #[serde(flatten)]
@@ -46,7 +42,6 @@
     }
 }
 
-<<<<<<< HEAD
 // Custom deserializer to enforce key validation rules
 impl<'de> Deserialize<'de> for AuthorizeKey {
     fn deserialize<D>(deserializer: D) -> Result<Self, D::Error>
@@ -75,7 +70,7 @@
 
         Ok(AuthorizeKey { key, permissions })
     }
-=======
+  
 /// Represents a key authorization response.
 #[derive(Clone, Debug, Serialize, Deserialize, Eq, PartialEq)]
 pub struct AuthorizeKeyResponse {
@@ -84,7 +79,6 @@
     /// The key to authorize or modify permissions for.
     #[serde(flatten)]
     authorize_key: AuthorizeKey,
->>>>>>> 826a7412
 }
 
 /// Represents key permissions.
