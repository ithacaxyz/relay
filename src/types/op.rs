--- conflicted
+++ resolved
@@ -1,10 +1,5 @@
-<<<<<<< HEAD
 use super::{Call, EntryPoint, IDelegation::authorizeCall, Key, PREPInitData};
-=======
 use crate::types::Entry;
-
-use super::{Call, IDelegation::authorizeCall, Key, PREPInitData};
->>>>>>> 20848d39
 use alloy::{
     dyn_abi::TypedData,
     primitives::{Address, B256, Bytes, Keccak256, U256, keccak256},
@@ -244,6 +239,11 @@
         }
         Ok(all_keys)
     }
+
+    /// Encodes this userop into calldata for [`EntryPoint::executeCall`].
+    pub fn encode_execute(&self) -> Bytes {
+        EntryPoint::executeCall { encodedUserOp: self.abi_encode().into() }.abi_encode().into()
+    }
 }
 
 /// Shared behaviour between [`UserOp`] and [`PreOp`].
@@ -379,11 +379,6 @@
         keys.extend(self.pre_authorized_keys()?);
 
         Ok(keys)
-    }
-
-    /// Encodes this userop into calldata for [`EntryPoint::executeCall`].
-    pub fn encode_execute(&self) -> Bytes {
-        EntryPoint::executeCall { encodedUserOp: self.abi_encode().into() }.abi_encode().into()
     }
 }
 
