//! RPC account-related request and response types.

use super::{
    AuthorizeKey, AuthorizeKeyResponse, KeySignature, PrepareCallsContext,
    SendPreparedCallsResponse,
};
use crate::{
    error::{AuthError, KeysError},
<<<<<<< HEAD
    types::{Key, KeyHashWithID, KeyID, PREPAccount, PreOp},
=======
    types::{Key, KeyHash, KeyHashWithID, KeyID, PREPAccount, SignedQuote, UserOp},
>>>>>>> 2a0c1462
};
use alloy::{
    eips::eip7702::SignedAuthorization,
    primitives::{Address, B256, Bytes, ChainId, Signature},
};
use jsonrpsee::core::RpcResult;
use serde::{Deserialize, Serialize};

/// Capabilities for `wallet_prepareCreateAccount` request.
#[derive(Debug, Clone, Serialize, Deserialize)]
#[serde(rename_all = "camelCase")]
pub struct PrepareCreateAccountCapabilities {
    /// Keys to authorize on the account.
    pub authorize_keys: Vec<AuthorizeKey>,
    /// Contract address to delegate to.
    pub delegation: Address,
}

impl PrepareCreateAccountCapabilities {
    /// Turns into [PrepareCreateAccountResponseCapabilities]
    pub fn into_response(self) -> PrepareCreateAccountResponseCapabilities {
        PrepareCreateAccountResponseCapabilities {
            authorize_keys: self
                .authorize_keys
                .into_iter()
                .map(|key| key.into_response())
                .collect::<Vec<_>>(),
            delegation: self.delegation,
        }
    }
}

/// Capabilities for `wallet_prepareCreateAccount` response.
#[derive(Debug, Clone, Serialize, Deserialize)]
#[serde(rename_all = "camelCase")]
pub struct PrepareCreateAccountResponseCapabilities {
    /// Keys that were authorized on the account.
    pub authorize_keys: Vec<AuthorizeKeyResponse>,
    /// Contract address the account was delegated to.
    pub delegation: Address,
}

/// Request parameters for `wallet_prepareCreateAccount`.
#[derive(Debug, Clone, Serialize, Deserialize)]
#[serde(rename_all = "camelCase")]
pub struct PrepareCreateAccountParameters {
    /// Capabilities.
    pub capabilities: PrepareCreateAccountCapabilities,
    /// Chain ID to initialize the account on.
    #[serde(with = "alloy::serde::quantity")]
    pub chain_id: ChainId,
}

/// Response for `wallet_prepareCreateAccount`.
#[derive(Debug, Clone, Serialize, Deserialize)]
#[serde(rename_all = "camelCase")]
pub struct PrepareCreateAccountResponse {
    /// Initializable account.
    pub context: CreateAccountContext,
    /// Address of the PREPAccount.
    pub address: Address,
    /// Digests that need to be signed by each admin key identifier.
    pub digests: Vec<B256>,
    /// Capabilities.
    pub capabilities: PrepareCreateAccountResponseCapabilities,
}

/// Request parameters for `wallet_createAccount`.
#[derive(Debug, Clone, Serialize, Deserialize)]
#[serde(rename_all = "camelCase")]
pub struct CreateAccountContext {
    /// Initializable account.
    pub account: PREPAccount,
    /// Chain ID to initialize the account on.
    #[serde(with = "alloy::serde::quantity")]
    pub chain_id: ChainId,
}

/// Request context for `wallet_createAccount`.
#[derive(Debug, Clone, Serialize, Deserialize)]
#[serde(rename_all = "camelCase")]
pub struct CreateAccountParameters {
    /// Initializable account.
    pub context: CreateAccountContext,
    /// List of key id signatures over the PREPAddress.
    pub signatures: Vec<KeySignature>,
}

impl CreateAccountParameters {
    /// Validates [`CreateAccountParameters`] and returns the derived list of [`KeyHashWithID`].
    pub fn validate_and_get_key_ids(&self) -> RpcResult<Vec<KeyHashWithID>> {
        // Ensure PREPAccount is well built, since it might not come from the relay.
        if !self.context.account.is_valid() {
            return Err(AuthError::InvalidPrep(self.context.account.clone()).into());
        }

        if self.signatures.is_empty() {
            return Err(KeysError::MissingAdminKey.into());
        }

        self.key_identifiers()
    }

    /// Validates all signatures and returns the derived list of [`KeyHashWithID`].
    fn key_identifiers(&self) -> RpcResult<Vec<KeyHashWithID>> {
        self.signatures
            .iter()
            .map(|key_signature| {
                let hash = key_signature.key_hash();
                let digest = Key::id_digest_from_hash(hash, self.context.account.address);

                Signature::from_raw(&key_signature.value)
                    .and_then(|signature| {
                        signature.recover_address_from_prehash(&digest).map(|id| KeyHashWithID {
                            hash,
                            id,
                            signature,
                        })
                    })
                    .map_err(|_| {
                        KeysError::InvalidKeyIdSignature(key_signature.value.clone()).into()
                    })
            })
            .collect()
    }
}

/// Capabilities for `wallet_createAccount` request.
#[derive(Debug, Clone, Serialize, Deserialize)]
#[serde(rename_all = "camelCase")]
pub struct UpgradeAccountCapabilities {
    /// Keys to authorize on the account.
    pub authorize_keys: Vec<AuthorizeKey>,
    /// Contract address to delegate to.
    pub delegation: Address,
    /// ERC20 token to pay for the gas of the calls.
    ///
    /// Defaults to the native token.
    #[serde(default)]
    pub fee_token: Address,
    /// Optional [`PreOp`] to execute before signature verification.
    #[serde(default)]
    pub pre_ops: Vec<PreOp>,
}

/// Request parameters for `wallet_prepareUpgradeAccount`.
#[derive(Debug, Clone, Serialize, Deserialize)]
#[serde(rename_all = "camelCase")]
pub struct PrepareUpgradeAccountParameters {
    /// Address of the EOA to upgrade.
    pub address: Address,
    /// Chain ID to initialize the account on.
    #[serde(with = "alloy::serde::quantity")]
    pub chain_id: ChainId,
    /// Capabilities.
    pub capabilities: UpgradeAccountCapabilities,
}

/// Request parameters for `wallet_upgradeAccount`.
#[derive(Debug, Clone, PartialEq, Eq, Serialize, Deserialize)]
pub struct UpgradeAccountParameters {
    /// The [`PrepareCallsContext`] of the prepared call bundle.
    pub context: PrepareCallsContext,
    /// Signature of the `wallet_prepareUpgradeAccount` digest.
    #[serde(with = "alloy::serde::displayfromstr")]
    pub signature: Signature,
    /// Signed authorization.
    pub authorization: SignedAuthorization,
}

/// Response for `wallet_upgradeAccount`.
#[derive(Debug, Clone, Serialize, Deserialize)]
pub struct UpgradeAccountResponse {
    /// Call bundles that were executed.
    pub bundles: Vec<SendPreparedCallsResponse>,
}

/// Request parameters for `wallet_getAccounts`.
#[derive(Debug, Clone, Serialize, Deserialize)]
pub struct GetAccountsParameters {
    /// Key identifier.
    pub id: KeyID,
    /// Chain ID.
    pub chain_id: ChainId,
}

/// A response item from `wallet_getAccounts`.
#[derive(Debug, Clone, Serialize, Deserialize, PartialEq, Eq)]
pub struct AccountResponse {
    /// Address of the account.
    pub address: Address,
    /// Delegation implementation address.
    pub delegation: Address,
    /// Authorized keys belonging to the account.
    pub keys: Vec<AuthorizeKeyResponse>,
}

/// Request parameters for `wallet_verifySignature`.
#[derive(Debug, Clone, Serialize, Deserialize)]
#[serde(rename_all = "camelCase")]
pub struct VerifySignatureParameters {
    /// ID of the key to verify signature with.
    pub key_id_or_address: Address,
    /// Digest of the message to verify.
    pub digest: B256,
    /// The signature bytes
    pub signature: Bytes,
    /// Chain ID of the account with the given key configured.
    pub chain_id: ChainId,
}

/// Response from `wallet_verifySignature`.
#[derive(Debug, Clone, Serialize, Deserialize)]
#[serde(rename_all = "camelCase")]
pub struct VerifySignatureResponse {
    /// Whether the signature is valid.
    pub valid: bool,
    /// Proof that can be used to verify the signature.
    pub proof: Option<ValidSignatureProof>,
}

/// Proof that can be used to verify output of `wallet_verifySignature`.
///
/// Signature is always verified against an account (either deployed or stored in relay storage).
/// [`ValidSignatureProof::account`] contains the address of account signature was verified against.
///
/// To verify that provided account is related to the provided `keyId`, user can either
/// 1. Query the `AccountRegistry` contract.
/// 2. Verify the returned [`ValidSignatureProof::id_signature`]. It is only returned for accounts
///    that are not yet delegated.
///
/// To verify that signature is valid for the returned account, user can call
/// `unwrapAndValidateSignature` on the returned account. For non-delegated PREP accounts, this call
/// will have to be preceeded by `initializePREP` with [`ValidSignatureProof::prep_init_data`] and a
/// state override delegating the account to `Delegation` contract.
#[derive(Debug, Clone, Serialize, Deserialize)]
#[serde(rename_all = "camelCase")]
pub struct ValidSignatureProof {
    /// Address of an account (either delegated or stored) that the signature was verified against.
    pub account: Address,
    /// The key hash that signed the digest.
    pub key_hash: KeyHash,
    /// PREP account initialization data. Provided, if account is a stored PREP account.
    pub prep_init_data: Option<Bytes>,
    /// Signature proving that account is associated with the requested `keyId`.
    pub id_signature: Option<Signature>,
}

#[cfg(test)]
mod tests {
    use super::*;
    use crate::types::{Quote, Signed};
    use alloy::{
        eips::{eip1559::Eip1559Estimation, eip7702::Authorization},
        primitives::U256,
    };
    use std::time::{Duration, UNIX_EPOCH};

    #[test]
    fn upgrade_account_params_serde() {
        let signature = Signature::new(U256::ZERO, U256::ZERO, false);
        let acc = UpgradeAccountParameters {
            context: PrepareCallsContext {
                user_op_quote: Some(Signed::new_unchecked(
                    Quote {
                        chain_id: 0,
                        op: Default::default(),
                        tx_gas: 0,
                        native_fee_estimate: Eip1559Estimation {
                            max_fee_per_gas: 0,
                            max_priority_fee_per_gas: 0,
                        },
                        ttl: UNIX_EPOCH + Duration::from_secs(0),
                        authorization_address: None,
                        is_preop: false,
                        entrypoint: Address::ZERO,
                    },
                    signature,
                    B256::ZERO,
                )),
                preop: None,
            },
            signature,
            authorization: Authorization {
                chain_id: Default::default(),
                address: Default::default(),
                nonce: 0,
            }
            .into_signed(signature),
        };
        let json = serde_json::to_string(&acc).unwrap();
        let from_json = serde_json::from_str::<UpgradeAccountParameters>(&json).unwrap();
        assert_eq!(acc, from_json);

        let s = r#"{"context":{"chainId":0,"op":{"eoa":"0x0000000000000000000000000000000000000000","executionData":"0x","nonce":"0x0","payer":"0x0000000000000000000000000000000000000000","paymentToken":"0x0000000000000000000000000000000000000000","paymentRecipient":"0x0000000000000000000000000000000000000000","paymentAmount":"0x0","paymentMaxAmount":"0x0","paymentPerGas":"0x0","combinedGas":"0x0","signature":"0x","initData":"0x","encodedPreOps":[],"paymentSignature":"0x"},"txGas":"0x0","nativeFeeEstimate":{"maxFeePerGas":"0x0","maxPriorityFeePerGas":"0x0"},"ttl":0,"authorizationAddress":null,"entrypoint":"0x0000000000000000000000000000000000000000","isPreop":false,"r":"0x0","s":"0x0","yParity":"0x0","v":"0x0","hash":"0x0000000000000000000000000000000000000000000000000000000000000000"},"signature":"000000000000000000000000000000000000000000000000000000000000000000000000000000000000000000000000000000000000000000000000000000001b","authorization":{"chainId":"0x0","address":"0x0000000000000000000000000000000000000000","nonce":"0x0","yParity":"0x0","r":"0x0","s":"0x0"}}
"#;
        let from_json = serde_json::from_str::<UpgradeAccountParameters>(s).unwrap();
        assert_eq!(acc, from_json);
    }
}<|MERGE_RESOLUTION|>--- conflicted
+++ resolved
@@ -6,11 +6,7 @@
 };
 use crate::{
     error::{AuthError, KeysError},
-<<<<<<< HEAD
-    types::{Key, KeyHashWithID, KeyID, PREPAccount, PreOp},
-=======
-    types::{Key, KeyHash, KeyHashWithID, KeyID, PREPAccount, SignedQuote, UserOp},
->>>>>>> 2a0c1462
+    types::{Key, KeyHash, KeyHashWithID, KeyID, PREPAccount, PreOp},
 };
 use alloy::{
     eips::eip7702::SignedAuthorization,
