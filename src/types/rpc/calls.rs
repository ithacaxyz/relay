--- conflicted
+++ resolved
@@ -9,12 +9,8 @@
     storage::{BundleStatus, RelayStorage, StorageApi},
     types::{
         Account, AssetDiffResponse, AssetType, Call, CreatableAccount, DEFAULT_SEQUENCE_KEY,
-<<<<<<< HEAD
         Erc20Slots, Key, KeyType, MULTICHAIN_NONCE_PREFIX_U192, Quote, SignedCall, SignedCalls,
         SignedQuotes, VersionedContracts,
-=======
-        Erc20Slots, Key, KeyType, SignedCall, SignedCalls, SignedQuotes, VersionedContracts,
->>>>>>> eb154544
     },
 };
 use alloy::{
