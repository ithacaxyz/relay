--- conflicted
+++ resolved
@@ -7,11 +7,8 @@
     sol,
     transports::{TransportErrorKind, TransportResult},
 };
-<<<<<<< HEAD
 use futures::future::try_join;
-=======
 use serde::{Deserialize, Serialize};
->>>>>>> 89a4ae76
 use tracing::debug;
 
 use super::{GasResults, simulator::SimulatorContract};
