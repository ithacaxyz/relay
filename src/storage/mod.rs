//! Relay storage

mod api;
pub use crate::transactions::interop::{BundleStatus, BundleWithStatus, InteropBundle};
use alloy::{
    primitives::{BlockNumber, U256},
    rpc::types::TransactionReceipt,
};
pub use api::{LockLiquidityInput, StorageApi};

mod memory;
mod pg;

use crate::{
    liquidity::{
        ChainAddress,
        bridge::{BridgeTransfer, BridgeTransferId, BridgeTransferState},
    },
    transactions::{PendingTransaction, PullGasState, RelayTransaction, TransactionStatus, TxId},
    types::{CreatableAccount, rpc::BundleId},
};
use alloy::{
    consensus::TxEnvelope,
    primitives::{Address, B256, ChainId, map::HashMap},
};
use async_trait::async_trait;
use sqlx::PgPool;
use std::sync::Arc;

/// Relay storage interface.
#[derive(Debug, Clone)]
pub struct RelayStorage {
    inner: Arc<dyn StorageApi>,
}

impl RelayStorage {
    /// Create [`RelayStorage`] with a in-memory backend.
    pub fn in_memory() -> Self {
        Self { inner: Arc::new(memory::InMemoryStorage::default()) }
    }

    /// Create a [`RelayStorage`] with a PostgreSQL backend.
    pub fn pg(pool: PgPool) -> Self {
        Self { inner: Arc::new(pg::PgStorage::new(pool)) }
    }
}

#[async_trait]
impl StorageApi for RelayStorage {
    async fn read_account(&self, address: &Address) -> api::Result<Option<CreatableAccount>> {
        self.inner.read_account(address).await
    }

    async fn write_account(&self, account: CreatableAccount) -> api::Result<()> {
        self.inner.write_account(account).await
    }

    async fn replace_queued_tx_with_pending(&self, tx: &PendingTransaction) -> api::Result<()> {
        self.inner.replace_queued_tx_with_pending(tx).await
    }

    async fn remove_queued(&self, tx_id: TxId) -> api::Result<()> {
        self.inner.remove_queued(tx_id).await
    }

    async fn add_pending_envelope(&self, tx_id: TxId, envelope: &TxEnvelope) -> api::Result<()> {
        self.inner.add_pending_envelope(tx_id, envelope).await
    }

    async fn remove_pending_transaction(&self, tx_id: TxId) -> api::Result<()> {
        self.inner.remove_pending_transaction(tx_id).await
    }

    async fn read_pending_transactions(
        &self,
        signer: Address,
        chain_id: u64,
    ) -> api::Result<Vec<PendingTransaction>> {
        self.inner.read_pending_transactions(signer, chain_id).await
    }

    async fn write_transaction_status(
        &self,
        tx: TxId,
        status: &TransactionStatus,
    ) -> api::Result<()> {
        self.inner.write_transaction_status(tx, status).await
    }

    async fn read_transaction_status(
        &self,
        tx: TxId,
    ) -> api::Result<Option<(ChainId, TransactionStatus)>> {
        self.inner.read_transaction_status(tx).await
    }

    async fn add_bundle_tx(&self, bundle: BundleId, tx: TxId) -> api::Result<()> {
        self.inner.add_bundle_tx(bundle, tx).await
    }

    async fn get_bundle_transactions(&self, bundle: BundleId) -> api::Result<Vec<TxId>> {
        self.inner.get_bundle_transactions(bundle).await
    }

    async fn queue_transaction(&self, tx: &RelayTransaction) -> api::Result<()> {
        self.inner.queue_transaction(tx).await
    }

    async fn read_queued_transactions(&self, chain_id: u64) -> api::Result<Vec<RelayTransaction>> {
        self.inner.read_queued_transactions(chain_id).await
    }

    async fn verified_email_exists(&self, email: &str) -> api::Result<bool> {
        self.inner.verified_email_exists(email).await
    }

    async fn add_unverified_email(
        &self,
        account: Address,
        email: &str,
        token: &str,
    ) -> api::Result<()> {
        self.inner.add_unverified_email(account, email, token).await
    }

    async fn verify_email(&self, account: Address, email: &str, token: &str) -> api::Result<bool> {
        self.inner.verify_email(account, email, token).await
    }

    async fn ping(&self) -> api::Result<()> {
        self.inner.ping().await
    }

    async fn store_pending_bundle(
        &self,
        bundle: &InteropBundle,
        status: BundleStatus,
    ) -> api::Result<()> {
        self.inner.store_pending_bundle(bundle, status).await
    }

    async fn update_pending_bundle_status(
        &self,
        bundle_id: BundleId,
        status: BundleStatus,
    ) -> api::Result<()> {
        self.inner.update_pending_bundle_status(bundle_id, status).await
    }

    async fn get_pending_bundles(&self) -> api::Result<Vec<BundleWithStatus>> {
        self.inner.get_pending_bundles().await
    }

    async fn get_pending_bundle(
        &self,
        bundle_id: BundleId,
    ) -> api::Result<Option<BundleWithStatus>> {
        self.inner.get_pending_bundle(bundle_id).await
    }

    async fn update_bundle_and_queue_transactions(
        &self,
        bundle: &InteropBundle,
        status: BundleStatus,
        transactions: &[RelayTransaction],
    ) -> api::Result<()> {
        self.inner.update_bundle_and_queue_transactions(bundle, status, transactions).await
    }

    async fn move_bundle_to_finished(&self, bundle_id: BundleId) -> api::Result<()> {
        self.inner.move_bundle_to_finished(bundle_id).await
    }

<<<<<<< HEAD
    async fn get_interop_status(&self, bundle_id: BundleId) -> api::Result<Option<BundleStatus>> {
        self.inner.get_interop_status(bundle_id).await
=======
    async fn get_finished_interop_bundle(
        &self,
        bundle_id: BundleId,
    ) -> api::Result<Option<BundleWithStatus>> {
        self.inner.get_finished_interop_bundle(bundle_id).await
>>>>>>> e150f068
    }

    async fn store_pending_refund(
        &self,
        bundle_id: BundleId,
        refund_timestamp: chrono::DateTime<chrono::Utc>,
        new_status: BundleStatus,
    ) -> api::Result<()> {
        self.inner.store_pending_refund(bundle_id, refund_timestamp, new_status).await
    }

    async fn get_pending_refunds_ready(
        &self,
        current_time: chrono::DateTime<chrono::Utc>,
    ) -> api::Result<Vec<(BundleId, chrono::DateTime<chrono::Utc>)>> {
        self.inner.get_pending_refunds_ready(current_time).await
    }

    async fn remove_processed_refund(&self, bundle_id: BundleId) -> api::Result<()> {
        self.inner.remove_processed_refund(bundle_id).await
    }

    async fn mark_refund_ready(
        &self,
        bundle_id: BundleId,
        new_status: BundleStatus,
    ) -> api::Result<()> {
        self.inner.mark_refund_ready(bundle_id, new_status).await
    }

    async fn lock_liquidity_for_bundle(
        &self,
        assets: HashMap<ChainAddress, LockLiquidityInput>,
        bundle_id: BundleId,
        status: BundleStatus,
    ) -> api::Result<()> {
        self.inner.lock_liquidity_for_bundle(assets, bundle_id, status).await
    }

    async fn unlock_bundle_liquidity(
        &self,
        bundle: &InteropBundle,
        receipts: HashMap<TxId, TransactionReceipt>,
        status: BundleStatus,
    ) -> api::Result<()> {
        self.inner.unlock_bundle_liquidity(bundle, receipts, status).await
    }

    async fn get_total_locked_at(&self, asset: ChainAddress, at: BlockNumber) -> api::Result<U256> {
        self.inner.get_total_locked_at(asset, at).await
    }

    async fn prune_unlocked_entries(
        &self,
        chain_id: ChainId,
        until: BlockNumber,
    ) -> api::Result<()> {
        self.inner.prune_unlocked_entries(chain_id, until).await
    }

    async fn lock_liquidity_for_bridge(
        &self,
        transfer: &BridgeTransfer,
        input: LockLiquidityInput,
    ) -> api::Result<()> {
        self.inner.lock_liquidity_for_bridge(transfer, input).await
    }

    async fn update_transfer_bridge_data(
        &self,
        transfer_id: BridgeTransferId,
        data: &serde_json::Value,
    ) -> api::Result<()> {
        self.inner.update_transfer_bridge_data(transfer_id, data).await
    }

    async fn get_transfer_bridge_data(
        &self,
        transfer_id: BridgeTransferId,
    ) -> api::Result<Option<serde_json::Value>> {
        self.inner.get_transfer_bridge_data(transfer_id).await
    }

    async fn update_transfer_state(
        &self,
        transfer_id: BridgeTransferId,
        state: BridgeTransferState,
    ) -> api::Result<()> {
        self.inner.update_transfer_state(transfer_id, state).await
    }

    async fn update_transfer_state_and_unlock_liquidity(
        &self,
        transfer_id: BridgeTransferId,
        state: BridgeTransferState,
        at: BlockNumber,
    ) -> api::Result<()> {
        self.inner.update_transfer_state_and_unlock_liquidity(transfer_id, state, at).await
    }

    async fn get_transfer_state(
        &self,
        transfer_id: BridgeTransferId,
    ) -> api::Result<Option<BridgeTransferState>> {
        self.inner.get_transfer_state(transfer_id).await
    }

    async fn load_pending_transfers(&self) -> api::Result<Vec<BridgeTransfer>> {
        self.inner.load_pending_transfers().await
    }

    async fn lock_liquidity_for_pull_gas(
        &self,
        transaction: &TxEnvelope,
        signer: Address,
        input: LockLiquidityInput,
    ) -> api::Result<()> {
        self.inner.lock_liquidity_for_pull_gas(transaction, signer, input).await
    }

    async fn update_pull_gas_and_unlock_liquidity(
        &self,
        tx_hash: B256,
        chain_id: ChainId,
        amount: U256,
        state: PullGasState,
        at: BlockNumber,
    ) -> api::Result<()> {
        self.inner.update_pull_gas_and_unlock_liquidity(tx_hash, chain_id, amount, state, at).await
    }

    async fn load_pending_pull_gas_transactions(
        &self,
        signer: Address,
        chain_id: ChainId,
    ) -> api::Result<Vec<TxEnvelope>> {
        self.inner.load_pending_pull_gas_transactions(signer, chain_id).await
    }
}<|MERGE_RESOLUTION|>--- conflicted
+++ resolved
@@ -171,16 +171,15 @@
         self.inner.move_bundle_to_finished(bundle_id).await
     }
 
-<<<<<<< HEAD
     async fn get_interop_status(&self, bundle_id: BundleId) -> api::Result<Option<BundleStatus>> {
         self.inner.get_interop_status(bundle_id).await
-=======
+    }
+
     async fn get_finished_interop_bundle(
         &self,
         bundle_id: BundleId,
     ) -> api::Result<Option<BundleWithStatus>> {
         self.inner.get_finished_interop_bundle(bundle_id).await
->>>>>>> e150f068
     }
 
     async fn store_pending_refund(
