--- conflicted
+++ resolved
@@ -16,11 +16,10 @@
         TransactionStatus, TxId,
         interop::{BundleStatus, BundleWithStatus, InteropBundle},
     },
-<<<<<<< HEAD
-    types::{AssetDiffs, CreatableAccount, SignedCall, rpc::BundleId},
-=======
-    types::{CreatableAccount, HistoricalPrice, HistoricalPriceKey, SignedCall, rpc::BundleId},
->>>>>>> e917213e
+    types::{
+        AssetDiffs, CreatableAccount, HistoricalPrice, HistoricalPriceKey, SignedCall,
+        rpc::BundleId,
+    },
 };
 use alloy::{
     consensus::{Transaction, TxEnvelope},
@@ -106,11 +105,8 @@
         DashMap<BridgeTransferId, (BridgeTransfer, Option<serde_json::Value>, BridgeTransferState)>,
     pull_gas_transactions: DashMap<B256, (PullGasState, TxEnvelope, Address)>,
     precalls: DashMap<(Address, ChainId, U256), SignedCall>,
-<<<<<<< HEAD
     asset_diffs: DashMap<TxId, AssetDiffs>,
-=======
     historical_usd_prices: DashMap<HistoricalPriceKey, f64>,
->>>>>>> e917213e
 }
 
 impl InMemoryStorage {
@@ -863,7 +859,6 @@
         Ok((multichain_count + singlechain_count) as u64)
     }
 
-<<<<<<< HEAD
     async fn store_asset_diffs(&self, tx_id: TxId, asset_diffs: &AssetDiffs) -> Result<()> {
         self.asset_diffs.insert(tx_id, asset_diffs.clone());
         Ok(())
@@ -874,7 +869,8 @@
             .into_iter()
             .map(|tx_id| self.asset_diffs.get(&tx_id).map(|v| v.clone()))
             .collect())
-=======
+    }
+
     async fn store_historical_usd_prices(&self, prices: Vec<HistoricalPrice>) -> Result<()> {
         for price in prices {
             let key = HistoricalPriceKey { asset_uid: price.asset_uid, timestamp: price.timestamp };
@@ -930,7 +926,6 @@
         }
 
         Ok(result)
->>>>>>> e917213e
     }
 }
 
