//! Relay storage implementation using a PostgreSQL database.

use super::{
    StorageApi,
    api::{BundleHistoryEntry, OnrampContactInfo, OnrampVerificationStatus, Result},
};

/// Whether to store full transaction data in the txs.tx column
#[derive(Debug, Clone, Copy)]
enum StoreTxData {
    /// Store full transaction data (for single-chain bundles)
    Yes,
    /// Don't store transaction data to avoid duplication (for interop bundles where data is in
    /// bundle_data)
    No,
}
use crate::{
    error::StorageError,
    liquidity::{
        ChainAddress,
        bridge::{BridgeTransfer, BridgeTransferId, BridgeTransferState},
    },
    storage::api::LockLiquidityInput,
    transactions::{
        PendingTransaction, PullGasState, RelayTransaction, RelayTransactionKind,
        TransactionStatus, TxId,
        interop::{BundleStatus, BundleWithStatus, InteropBundle},
    },
<<<<<<< HEAD
    types::{AssetDiffs, CreatableAccount, SignedCall, rpc::BundleId},
=======
    types::{
        AssetUid, CreatableAccount, HistoricalPrice, HistoricalPriceKey, SignedCall, rpc::BundleId,
    },
>>>>>>> e917213e
};
use alloy::{
    consensus::{Transaction, TxEnvelope},
    hex,
    primitives::{Address, B256, BlockNumber, ChainId, TxHash, U256, map::HashMap},
    rpc::types::TransactionReceipt,
};
use async_trait::async_trait;
use chrono::{DateTime, Utc};
use eyre::eyre;
use sqlx::{PgPool, Postgres, Row, types::BigDecimal};
use tracing::{error, instrument};

/// PostgreSQL storage implementation.
#[derive(Debug)]
pub struct PgStorage {
    pool: PgPool,
}

impl PgStorage {
    /// Creates a new PostgreSQL storage instance.
    pub fn new(pool: PgPool) -> Self {
        Self { pool }
    }

    /// Queue a single transaction within an existing database transaction
    async fn queue_transaction_with(
        &self,
        relay_tx: &RelayTransaction,
        store_tx_data: StoreTxData,
        tx: &mut sqlx::Transaction<'static, sqlx::Postgres>,
    ) -> Result<()> {
        // Insert transaction into txs table
        let tx_value = match store_tx_data {
            StoreTxData::Yes => Some(serde_json::to_value(relay_tx)?),
            StoreTxData::No => None,
        };

        sqlx::query!(
            "insert into txs (tx_id, chain_id, tx) values ($1, $2, $3)",
            relay_tx.id.as_slice(),
            relay_tx.chain_id() as i64, // yikes..
            tx_value
        )
        .execute(&mut **tx)
        .await
        .map_err(eyre::Error::from)?;

        sqlx::query!(
            r#"
            INSERT INTO queued_txs (tx_id, chain_id, tx)
            VALUES ($1, $2, $3)
            ON CONFLICT (tx_id) DO NOTHING
            "#,
            relay_tx.id.as_slice(),
            relay_tx.chain_id() as i64,
            serde_json::to_value(relay_tx)?
        )
        .execute(&mut **tx)
        .await
        .map_err(eyre::Error::from)?;

        Ok(())
    }

    /// Update pending bundle status within an existing database transaction
    async fn update_pending_bundle_status_with(
        &self,
        bundle_id: BundleId,
        status: BundleStatus,
        tx: &mut sqlx::Transaction<'static, sqlx::Postgres>,
    ) -> Result<()> {
        sqlx::query!(
            r#"
            UPDATE pending_bundles
            SET status = $2, updated_at = NOW()
            WHERE bundle_id = $1
            "#,
            bundle_id.as_slice(),
            status as _
        )
        .execute(&mut **tx)
        .await
        .map_err(eyre::Error::from)?;

        Ok(())
    }

    /// Remove processed refund within an existing database transaction
    async fn remove_processed_refund_with(
        &self,
        bundle_id: BundleId,
        tx: &mut sqlx::Transaction<'static, sqlx::Postgres>,
    ) -> Result<()> {
        sqlx::query!(
            r#"
            DELETE FROM pending_refunds
            WHERE bundle_id = $1
            "#,
            bundle_id.as_slice()
        )
        .execute(&mut **tx)
        .await
        .map_err(eyre::Error::from)?;

        Ok(())
    }

    async fn try_lock_liquidity_with(
        &self,
        assets: HashMap<ChainAddress, LockLiquidityInput>,
        tx: &mut sqlx::Transaction<'static, Postgres>,
    ) -> Result<()> {
        let (chain_ids, asset_addresses): (Vec<_>, Vec<_>) = assets
            .iter()
            .map(|((chain, asset), _)| (*chain as i64, asset.as_slice().to_vec()))
            .unzip();

        let locked = sqlx::query!(
            "select * from locked_liquidity where (chain_id, asset_address) = ANY(SELECT unnest($1::bigint[]), unnest($2::bytea[]))",
            &chain_ids,
            &asset_addresses
        )
        .fetch_all(&mut **tx)
        .await
        .map_err(eyre::Error::from)?;

        // create rows that don't exist
        for ((chain, asset), _) in assets.iter().filter(|((chain, asset), _)| {
            !locked
                .iter()
                .any(|row| row.chain_id == *chain as i64 && row.asset_address == asset.as_slice())
        }) {
            sqlx::query!(
                "insert into locked_liquidity (chain_id, asset_address, amount) values ($1, $2, $3) on conflict do nothing",
                *chain as i64,
                asset.as_slice(),
                BigDecimal::default(),
            )
            .execute(&mut **tx)
            .await
            .map_err(eyre::Error::from)?;
        }

        // select all locked assets for update
        let locked = sqlx::query!(
            "select * from locked_liquidity where (chain_id, asset_address) = ANY(SELECT unnest($1::bigint[]), unnest($2::bytea[])) for update",
            &chain_ids,
            &asset_addresses
        )
        .fetch_all(&mut **tx)
        .await
        .map_err(eyre::Error::from)?;

        // select all unlocked assets
        let unlocked = sqlx::query!(
            "select * from pending_unlocks where (chain_id, asset_address) = ANY(SELECT unnest($1::bigint[]), unnest($2::bytea[])) for update",
            &chain_ids,
            &asset_addresses
        )
        .fetch_all(&mut **tx)
        .await.map_err(eyre::Error::from)?;

        for ((chain, asset), input) in assets {
            let locked = locked
                .iter()
                .find(|row| row.chain_id == chain as i64 && row.asset_address == asset.as_slice())
                .map(|row| numeric_to_u256(&row.amount))
                .unwrap_or_default();

            let unlocked = unlocked
                .iter()
                .filter(|row| {
                    row.chain_id == chain as i64
                        && row.asset_address == asset.as_slice()
                        && row.block_number <= input.block_number as i64
                })
                .map(|row| numeric_to_u256(&row.amount))
                .sum::<U256>();

            if input.current_balance + unlocked >= locked + input.lock_amount {
                sqlx::query!(
                    "update locked_liquidity set amount = $1 where chain_id = $2 and asset_address = $3",
                    u256_to_numeric(locked + input.lock_amount),
                    chain as i64,
                    asset.as_slice()
                )
                .execute(&mut **tx)
                .await
                .map_err(eyre::Error::from)?;
            } else {
                error!(?locked, ?unlocked, balance=?input.current_balance, lock_amount=?input.lock_amount, ?chain, ?asset, "not enough liquidity");
                return Err(StorageError::CantLockLiquidity);
            }
        }

        Ok(())
    }

    async fn update_transfer_state_with(
        &self,
        transfer_id: BridgeTransferId,
        state: BridgeTransferState,
        tx: &mut sqlx::Transaction<'static, Postgres>,
    ) -> Result<()> {
        let status = match state {
            BridgeTransferState::Pending => BridgeTransferStatus::Pending,
            BridgeTransferState::Sent(_) => BridgeTransferStatus::Sent,
            BridgeTransferState::OutboundFailed => BridgeTransferStatus::OutboundFailed,
            BridgeTransferState::Completed(_) => BridgeTransferStatus::Completed,
            BridgeTransferState::InboundFailed => BridgeTransferStatus::InboundFailed,
        };

        sqlx::query!(
            "update bridge_transfers set status = $1 where transfer_id = $2",
            status as BridgeTransferStatus,
            transfer_id.as_slice(),
        )
        .execute(&mut **tx)
        .await
        .map_err(eyre::Error::from)?;

        if let BridgeTransferState::Sent(block_number) = state {
            sqlx::query!(
                "update bridge_transfers set outbound_block_number = $1 where transfer_id = $2",
                block_number as i64,
                transfer_id.as_slice(),
            )
            .execute(&mut **tx)
            .await
            .map_err(eyre::Error::from)?;
        }

        if let BridgeTransferState::Completed(block_number) = state {
            sqlx::query!(
                "update bridge_transfers set inbound_block_number = $1 where transfer_id = $2",
                block_number as i64,
                transfer_id.as_slice(),
            )
            .execute(&mut **tx)
            .await
            .map_err(eyre::Error::from)?;
        }

        Ok(())
    }

    /// Store a pending bundle within an existing database transaction
    async fn store_pending_bundle_with(
        &self,
        bundle: &InteropBundle,
        status: BundleStatus,
        tx: &mut sqlx::Transaction<'static, sqlx::Postgres>,
    ) -> Result<()> {
        sqlx::query!(
            r#"
            INSERT INTO pending_bundles (bundle_id, status, bundle_data, created_at)
            VALUES ($1, $2, $3, NOW())
            ON CONFLICT (bundle_id) DO UPDATE SET
                status = EXCLUDED.status,
                bundle_data = EXCLUDED.bundle_data,
                updated_at = NOW()
            "#,
            bundle.id.as_slice(),
            status as _,
            serde_json::to_value(bundle)?,
        )
        .execute(&mut **tx)
        .await
        .map_err(eyre::Error::from)?;

        Ok(())
    }

    async fn unlock_liquidity_with(
        &self,
        asset: ChainAddress,
        amount: U256,
        at: BlockNumber,
        executor: impl sqlx::Executor<'_, Database = Postgres>,
    ) -> Result<()> {
        sqlx::query!(
            "insert into pending_unlocks (chain_id, asset_address, amount, block_number) values ($1, $2, $3, $4)",
            asset.0 as i64,
            asset.1.as_slice(),
            u256_to_numeric(amount),
            at as i64,
        )
        .execute(executor)
        .await
        .map_err(eyre::Error::from)?;

        Ok(())
    }

    async fn load_transfer_with(
        &self,
        transfer_id: BridgeTransferId,
        executor: impl sqlx::Executor<'_, Database = Postgres>,
    ) -> Result<Option<BridgeTransfer>> {
        let Some(row) = sqlx::query!(
            "select transfer_data from bridge_transfers where transfer_id = $1",
            transfer_id.as_slice()
        )
        .fetch_optional(executor)
        .await
        .map_err(eyre::Error::from)?
        else {
            return Ok(None);
        };

        Ok(Some(serde_json::from_value(row.transfer_data)?))
    }
}

/// This is a wrapper around [`TransactionStatus`] since `sqlx` does not support enums with
/// associated data.
#[derive(Debug, sqlx::Type)]
#[sqlx(type_name = "tx_status", rename_all = "lowercase")]
enum TxStatus {
    InFlight,
    Pending,
    Confirmed,
    Failed,
}

/// Helper macro to parse transaction status from database row.
macro_rules! parse_transaction_status {
    ($row:expr) => {{
        let tx_hash = $row.tx_hash.as_ref().map(|hash| B256::from_slice(hash));
        (|| -> Result<_> {
            Ok((
                $row.chain_id as u64,
                match $row.status {
                    TxStatus::InFlight => TransactionStatus::InFlight,
                    // SAFETY: it should never be possible to have a pending transaction without a
                    // hash in the database
                    TxStatus::Pending => TransactionStatus::Pending(tx_hash.unwrap()),
                    // SAFETY: it should never be possible to have a confirmed transaction without a
                    // receipt in the database
                    TxStatus::Confirmed => TransactionStatus::Confirmed(
                        serde_json::from_value($row.receipt.unwrap()).map_err(eyre::Error::from)?,
                    ),
                    TxStatus::Failed => TransactionStatus::failed(
                        $row.error.unwrap_or_else(|| "transaction failed".to_string()),
                    ),
                },
            ))
        })()
    }};
}

/// This is a wrapper around [`TransferState`] since `sqlx` does not support enums with
/// associated data.
#[derive(Debug, sqlx::Type)]
#[sqlx(type_name = "bridge_transfer_status", rename_all = "snake_case")]
enum BridgeTransferStatus {
    Pending,
    Sent,
    OutboundFailed,
    Completed,
    InboundFailed,
}

struct BridgeTransferRow {
    status: BridgeTransferStatus,
    outbound_block_number: Option<i64>,
    inbound_block_number: Option<i64>,
}

fn numeric_to_u256(value: &BigDecimal) -> U256 {
    value.round(0).into_bigint_and_scale().0.try_into().unwrap()
}

fn u256_to_numeric(value: U256) -> BigDecimal {
    BigDecimal::from_biguint(value.into(), 0)
}

#[async_trait]
impl StorageApi for PgStorage {
    #[instrument(self)]
    async fn read_account(&self, address: &Address) -> Result<Option<CreatableAccount>> {
        let row =
            sqlx::query!(r#"select account from accounts where address = $1"#, address.as_slice())
                .fetch_optional(&self.pool)
                .await
                .map_err(eyre::Error::from)?;

        Ok(row.and_then(|row| serde_json::from_value(row.account).ok()))
    }

    #[instrument(skip_all)]
    async fn write_account(&self, account: CreatableAccount) -> Result<()> {
        let mut tx = self.pool.begin().await.map_err(eyre::Error::from)?;
        sqlx::query(
            "insert into accounts (address, account) values ($1, $2)  on conflict (address) do update set account = excluded.account",
        )
        .bind(account.address.as_slice())
        .bind(serde_json::to_value(&account)?)
        .execute(&mut *tx)
        .await
        .map_err(eyre::Error::from)?;

        tx.commit().await.map_err(eyre::Error::from)?;

        Ok(())
    }

    #[instrument(skip_all)]
    async fn replace_queued_tx_with_pending(&self, tx: &PendingTransaction) -> Result<()> {
        let mut db_tx = self.pool.begin().await.map_err(eyre::Error::from)?;

        sqlx::query!("delete from queued_txs where tx_id = $1", tx.tx.id.as_slice())
            .execute(&mut *db_tx)
            .await
            .map_err(eyre::Error::from)?;

        sqlx::query!(
            "insert into pending_txs (chain_id, sender, tx_id, tx, envelopes, sent_at) values ($1, $2, $3, $4, $5, $6)",
            tx.chain_id() as i64, // yikes!
            tx.signer.as_slice(),
            tx.tx.id.as_slice(),
            serde_json::to_value(&tx.tx)?,
            serde_json::to_value(&tx.sent)?,
            tx.sent_at.naive_utc(),
        )
        .execute(&mut *db_tx)
        .await
        .map_err(eyre::Error::from)?;

        db_tx.commit().await.map_err(eyre::Error::from)?;

        Ok(())
    }

    async fn remove_queued(&self, tx_id: TxId) -> Result<()> {
        sqlx::query!("delete from queued_txs where tx_id = $1", tx_id.as_slice())
            .execute(&self.pool)
            .await
            .map_err(eyre::Error::from)?;

        Ok(())
    }

    #[instrument(skip(self, envelope))]
    async fn add_pending_envelope(&self, tx_id: TxId, envelope: &TxEnvelope) -> Result<()> {
        sqlx::query!(
            "update pending_txs set envelopes = envelopes || $1 where tx_id = $2",
            serde_json::to_value(envelope)?,
            tx_id.as_slice()
        )
        .execute(&self.pool)
        .await
        .map_err(eyre::Error::from)?;

        Ok(())
    }

    #[instrument(skip(self))]
    async fn remove_pending_transaction(&self, tx_id: TxId) -> Result<()> {
        sqlx::query!("delete from pending_txs where tx_id = $1", tx_id.as_slice())
            .execute(&self.pool)
            .await
            .map_err(eyre::Error::from)?;

        Ok(())
    }

    #[instrument(skip(self))]
    async fn read_pending_transactions(
        &self,
        signer: Address,
        chain_id: u64,
    ) -> Result<Vec<PendingTransaction>> {
        let rows = sqlx::query!(
            "select * from pending_txs where sender = $1 and chain_id = $2",
            signer.as_slice(),
            chain_id as i32 // yikes!
        )
        .fetch_all(&self.pool)
        .await
        .map_err(eyre::Error::from)?;

        Ok(rows
            .into_iter()
            .map(|row| {
                Ok::<_, serde_json::Error>(PendingTransaction {
                    tx: serde_json::from_value(row.tx)?,
                    sent: serde_json::from_value(row.envelopes)?,
                    signer: Address::from_slice(&row.sender),
                    sent_at: DateTime::from_naive_utc_and_offset(row.sent_at, *Utc::now().offset()),
                })
            })
            .collect::<std::result::Result<Vec<_>, _>>()?)
    }

    #[instrument(skip(self, status))]
    async fn write_transaction_status(
        &self,
        tx_id: TxId,
        status: &TransactionStatus,
    ) -> Result<()> {
        let mut tx = self.pool.begin().await.map_err(eyre::Error::from)?;
        sqlx::query!(
            r#"update txs set status = $1 where tx_id = $2"#,
            match status {
                TransactionStatus::InFlight => TxStatus::InFlight,
                TransactionStatus::Pending(_) => TxStatus::Pending,
                TransactionStatus::Confirmed(_) => TxStatus::Confirmed,
                TransactionStatus::Failed(_) => TxStatus::Failed,
            } as TxStatus,
            tx_id.as_slice(),
        )
        .execute(&mut *tx)
        .await
        .map_err(eyre::Error::from)?;

        if let TransactionStatus::Failed(error) = status {
            sqlx::query!(
                r#"update txs set error = $1 where tx_id = $2"#,
                error.to_string(),
                tx_id.as_slice()
            )
            .execute(&mut *tx)
            .await
            .map_err(eyre::Error::from)?;
        }

        match status {
            TransactionStatus::Pending(tx_hash) => {
                sqlx::query!(
                    r#"update txs set tx_hash = $1 where tx_id = $2"#,
                    tx_hash.as_slice(),
                    tx_id.as_slice(),
                )
                .execute(&mut *tx)
                .await
                .map_err(eyre::Error::from)?;
            }
            TransactionStatus::Confirmed(receipt) => {
                sqlx::query!(
                    r#"update txs set tx_hash = $1, receipt = $2 where tx_id = $3"#,
                    receipt.transaction_hash.as_slice(),
                    serde_json::to_value(receipt)?,
                    tx_id.as_slice(),
                )
                .execute(&mut *tx)
                .await
                .map_err(eyre::Error::from)?;
            }
            _ => {}
        }
        tx.commit().await.map_err(eyre::Error::from)?;

        Ok(())
    }

    #[instrument(skip(self))]
    async fn read_transaction_status(
        &self,
        tx: TxId,
    ) -> Result<Option<(ChainId, TransactionStatus)>> {
        let row = sqlx::query!(
            r#"select chain_id, tx_hash, status as "status: TxStatus", error, receipt from txs where tx_id = $1"#,
            tx.as_slice()
        )
        .fetch_optional(&self.pool)
        .await
        .map_err(eyre::Error::from)?;

        row.map(|row| parse_transaction_status!(row)).transpose()
    }

    #[instrument(skip(self))]
    async fn read_transaction_statuses(
        &self,
        tx_ids: &[TxId],
    ) -> Result<Vec<Option<(ChainId, TransactionStatus)>>> {
        if tx_ids.is_empty() {
            return Ok(Vec::new());
        }

        let tx_id_bytes: Vec<Vec<u8>> = tx_ids.iter().map(|id| id.as_slice().to_vec()).collect();

        let rows = sqlx::query!(
            r#"select tx_id, chain_id, tx_hash, status as "status: TxStatus", error, receipt
               from txs
               where tx_id = ANY($1)
               order by array_position($1, tx_id)"#,
            &tx_id_bytes
        )
        .fetch_all(&self.pool)
        .await
        .map_err(eyre::Error::from)?;

        let mut map: HashMap<TxId, (ChainId, TransactionStatus)> = HashMap::default();
        for row in rows {
            map.insert(TxId::from_slice(&row.tx_id), parse_transaction_status!(row)?);
        }

        // Return results in the same order as input
        Ok(tx_ids.iter().map(|tx_id| map.get(tx_id).cloned()).collect())
    }

    #[instrument(skip(self))]
    async fn add_bundle_tx(&self, bundle: BundleId, tx: TxId) -> Result<()> {
        sqlx::query!(
            "insert into bundle_transactions (bundle_id, tx_id) values ($1, $2)",
            bundle.as_slice(),
            tx.as_slice()
        )
        .execute(&self.pool)
        .await
        .map_err(eyre::Error::from)?;

        Ok(())
    }

    #[instrument(skip(self))]
    async fn get_bundle_transactions(&self, bundle: BundleId) -> Result<Vec<TxId>> {
        let rows = sqlx::query!(
            "select tx_id from bundle_transactions where bundle_id = $1",
            bundle.as_slice()
        )
        .fetch_all(&self.pool)
        .await
        .map_err(eyre::Error::from)?;

        Ok(rows.into_iter().map(|row| TxId::from_slice(&row.tx_id)).collect())
    }

    #[instrument(skip(self))]
    async fn queue_transaction(&self, tx: &RelayTransaction) -> Result<()> {
        let mut db_tx = self.pool.begin().await.map_err(eyre::Error::from)?;
        self.queue_transaction_with(tx, StoreTxData::Yes, &mut db_tx).await?;
        db_tx.commit().await.map_err(eyre::Error::from)?;
        Ok(())
    }

    #[instrument(skip(self))]
    async fn read_queued_transactions(&self, chain_id: u64) -> Result<Vec<RelayTransaction>> {
        let rows = sqlx::query!(
            "select * from queued_txs where chain_id = $1 order by id",
            chain_id as i32 // yikes!
        )
        .fetch_all(&self.pool)
        .await
        .map_err(eyre::Error::from)?;

        Ok(rows
            .into_iter()
            .map(|row| serde_json::from_value(row.tx))
            .collect::<std::result::Result<_, _>>()?)
    }

    #[instrument(skip_all)]
    async fn verified_email_exists(&self, email: &str) -> Result<bool> {
        let exists = sqlx::query!(
            "select * from emails where email = $1 and verified_at is not null",
            email
        )
        .fetch_optional(&self.pool)
        .await
        .map_err(eyre::Error::from)?
        .is_some();

        Ok(exists)
    }

    #[instrument(skip_all)]
    async fn add_unverified_email(&self, account: Address, email: &str, token: &str) -> Result<()> {
        sqlx::query!(
            "insert into emails (address, email, token) values ($1, $2, $3) on conflict(address, email) do update set token = $3",
            account.as_slice(),
            email,
            token,
        )
        .execute(&self.pool)
        .await
        .map_err(eyre::Error::from)?;

        Ok(())
    }

    /// Verifies an unverified email in the database if the verification code is valid.
    ///
    /// Should remove any other verified emails for the same account address.
    ///
    /// Returns true if the email was verified successfully.
    #[instrument(skip_all)]
    async fn verify_email(&self, account: Address, email: &str, token: &str) -> Result<bool> {
        let affected = sqlx::query!(
            "update emails set verified_at = now() where address = $1 and email = $2 and token = $3",
            account.as_slice(),
            email,
            token
        )
        .execute(&self.pool)
        .await
        .map_err(eyre::Error::from)?;

        Ok(affected.rows_affected() > 0)
    }

    #[instrument(skip_all)]
    async fn verified_phone_exists(&self, phone: &str) -> Result<bool> {
        let exists = sqlx::query!(
            "select * from phones where phone = $1 and verified_at is not null",
            phone
        )
        .fetch_optional(&self.pool)
        .await
        .map_err(eyre::Error::from)?
        .is_some();

        Ok(exists)
    }

    #[instrument(skip_all)]
    async fn add_unverified_phone(
        &self,
        account: Address,
        phone: &str,
        verification_sid: &str,
    ) -> Result<()> {
        sqlx::query!(
            "insert into phones (address, phone, verification_sid, attempts) values ($1, $2, $3, 0) 
             on conflict(address, phone) do update set verification_sid = $3, attempts = 0, created_at = now()",
            account.as_slice(),
            phone,
            verification_sid,
        )
        .execute(&self.pool)
        .await
        .map_err(eyre::Error::from)?;

        Ok(())
    }

    #[instrument(skip_all)]
    async fn mark_phone_verified(&self, account: Address, phone: &str) -> Result<()> {
        sqlx::query!(
            "update phones set verified_at = now() where address = $1 and phone = $2 and verified_at is null",
            account.as_slice(),
            phone
        )
        .execute(&self.pool)
        .await
        .map_err(eyre::Error::from)?;

        Ok(())
    }

    #[instrument(skip_all)]
    async fn get_phone_verification_attempts(&self, account: Address, phone: &str) -> Result<u32> {
        let record = sqlx::query!(
            "select attempts from phones where address = $1 and phone = $2",
            account.as_slice(),
            phone
        )
        .fetch_optional(&self.pool)
        .await
        .map_err(eyre::Error::from)?;

        Ok(record.map(|r| r.attempts as u32).unwrap_or(0))
    }

    #[instrument(skip_all)]
    async fn increment_phone_verification_attempts(
        &self,
        account: Address,
        phone: &str,
    ) -> Result<()> {
        sqlx::query!(
            "update phones set attempts = attempts + 1 where address = $1 and phone = $2",
            account.as_slice(),
            phone
        )
        .execute(&self.pool)
        .await
        .map_err(eyre::Error::from)?;

        Ok(())
    }

    #[instrument(skip_all)]
    async fn update_phone_verification_sid(
        &self,
        account: Address,
        phone: &str,
        verification_sid: &str,
    ) -> Result<()> {
        sqlx::query!(
            "update phones set verification_sid = $3 where address = $1 and phone = $2",
            account.as_slice(),
            phone,
            verification_sid
        )
        .execute(&self.pool)
        .await
        .map_err(eyre::Error::from)?;

        Ok(())
    }

    async fn get_onramp_verification_status(
        &self,
        account: Address,
    ) -> Result<OnrampVerificationStatus> {
        let email_row = sqlx::query!(
            "select extract(epoch from verified_at)::bigint as verified_at from emails where address = $1 and verified_at is not null",
            account.as_slice()
        )
        .fetch_optional(&self.pool)
        .await
        .map_err(eyre::Error::from)?;

        let phone_row = sqlx::query!(
            "select extract(epoch from verified_at)::bigint as verified_at from phones where address = $1 and verified_at is not null",
            account.as_slice()
        )
        .fetch_optional(&self.pool)
        .await
        .map_err(eyre::Error::from)?;

        Ok(OnrampVerificationStatus {
            email: email_row.and_then(|r| r.verified_at.map(|v| v as u64)),
            phone: phone_row.and_then(|r| r.verified_at.map(|v| v as u64)),
        })
    }

    async fn get_onramp_contact_info(&self, account: Address) -> Result<OnrampContactInfo> {
        // Get verified email if exists, otherwise get the last non-verified email
        let email_row = sqlx::query!(
            r#"
            select email from emails
            where address = $1
            order by verified_at is not null desc, created_at desc
            limit 1
            "#,
            account.as_slice()
        )
        .fetch_optional(&self.pool)
        .await
        .map_err(eyre::Error::from)?;

        let phone_row = sqlx::query!(
            "select phone, extract(epoch from verified_at)::bigint as verified_at from phones where address = $1 and verified_at is not null",
            account.as_slice()
        )
        .fetch_optional(&self.pool)
        .await
        .map_err(eyre::Error::from)?;

        Ok(OnrampContactInfo {
            email: email_row.map(|r| r.email),
            phone: phone_row.as_ref().map(|r| r.phone.clone()),
            phone_verified_at: phone_row.and_then(|r| r.verified_at.map(|v| v as u64)),
        })
    }

    #[instrument(skip_all)]
    async fn ping(&self) -> Result<()> {
        // acquire a connection to ensure DB is reachable
        self.pool.acquire().await.map_err(eyre::Error::from).map_err(Into::into).map(drop)
    }

    async fn store_pending_bundle(
        &self,
        bundle: &InteropBundle,
        status: BundleStatus,
    ) -> Result<()> {
        sqlx::query!(
            r#"
            INSERT INTO pending_bundles (bundle_id, status, bundle_data, created_at)
            VALUES ($1, $2, $3, NOW())
            "#,
            bundle.id.as_slice(),
            status as _,
            serde_json::to_value(bundle)?,
        )
        .execute(&self.pool)
        .await
        .map_err(eyre::Error::from)?;

        Ok(())
    }

    async fn update_pending_bundle_status(
        &self,
        bundle_id: BundleId,
        status: BundleStatus,
    ) -> Result<()> {
        let mut tx = self.pool.begin().await.map_err(eyre::Error::from)?;
        self.update_pending_bundle_status_with(bundle_id, status, &mut tx).await?;
        tx.commit().await.map_err(eyre::Error::from)?;
        Ok(())
    }

    async fn get_pending_bundles(&self) -> Result<Vec<BundleWithStatus>> {
        let rows = sqlx::query!(
            r#"
            SELECT status AS "status: BundleStatus", bundle_data
            FROM pending_bundles
            ORDER BY created_at
            "#,
        )
        .fetch_all(&self.pool)
        .await
        .map_err(eyre::Error::from)?;

        rows.into_iter()
            .map(|row| {
                let bundle: InteropBundle = serde_json::from_value(row.bundle_data)
                    .map_err(|e| eyre::eyre!("Failed to deserialize bundle: {}", e))?;
                Ok(BundleWithStatus { bundle, status: row.status })
            })
            .collect()
    }

    async fn get_pending_bundle(&self, bundle_id: BundleId) -> Result<Option<BundleWithStatus>> {
        let row = sqlx::query!(
            r#"
            SELECT status AS "status: BundleStatus", bundle_data
            FROM pending_bundles
            WHERE bundle_id = $1
            "#,
            bundle_id.as_slice()
        )
        .fetch_optional(&self.pool)
        .await
        .map_err(eyre::Error::from)?;

        match row {
            Some(row) => {
                let bundle: InteropBundle = serde_json::from_value(row.bundle_data)
                    .map_err(|e| eyre::eyre!("Failed to deserialize bundle: {}", e))?;
                Ok(Some(BundleWithStatus { bundle, status: row.status }))
            }
            None => Ok(None),
        }
    }

    async fn update_bundle_and_queue_transactions(
        &self,
        bundle: &InteropBundle,
        status: BundleStatus,
        transactions: &[RelayTransaction],
    ) -> Result<()> {
        let mut tx = self.pool.begin().await.map_err(eyre::Error::from)?;

        // First store the bundle with the new status
        self.store_pending_bundle_with(bundle, status, &mut tx).await?;

        // Then queue the specific transactions provided
        // Don't store tx data since it's already in bundle_data (avoid duplication)
        for relay_tx in transactions {
            self.queue_transaction_with(relay_tx, StoreTxData::No, &mut tx).await?;
        }

        tx.commit().await.map_err(eyre::Error::from)?;
        Ok(())
    }

    async fn move_bundle_to_finished(&self, bundle_id: BundleId) -> Result<()> {
        let mut tx = self.pool.begin().await.map_err(eyre::Error::from)?;

        // Move the bundle from pending to finished in a single transaction
        let result = sqlx::query!(
            r#"
            WITH moved AS (
                DELETE FROM pending_bundles
                WHERE bundle_id = $1
                RETURNING bundle_id, status, bundle_data, created_at
            )
            INSERT INTO finished_bundles (bundle_id, status, bundle_data, created_at, finished_at)
            SELECT bundle_id, status, bundle_data, created_at, NOW()
            FROM moved
            "#,
            bundle_id.as_slice()
        )
        .execute(&mut *tx)
        .await
        .map_err(eyre::Error::from)?;

        if result.rows_affected() == 0 {
            return Err(eyre::eyre!("Bundle not found: {:?}", bundle_id).into());
        }

        tx.commit().await.map_err(eyre::Error::from)?;
        Ok(())
    }

    async fn get_interop_status(&self, bundle_id: BundleId) -> Result<Option<BundleStatus>> {
        let row = sqlx::query!(
            r#"
            SELECT status as "status: BundleStatus"
            FROM (
                SELECT status FROM pending_bundles WHERE bundle_id = $1
                UNION ALL
                SELECT status FROM finished_bundles WHERE bundle_id = $1
            ) AS combined
            LIMIT 1
            "#,
            bundle_id.as_slice()
        )
        .fetch_optional(&self.pool)
        .await
        .map_err(eyre::Error::from)?;

        Ok(row.and_then(|r| r.status))
    }

    async fn get_finished_interop_bundle(
        &self,
        bundle_id: BundleId,
    ) -> Result<Option<BundleWithStatus>> {
        let row = sqlx::query!(
            r#"
            SELECT bundle_id, status as "status: BundleStatus", bundle_data, created_at
            FROM finished_bundles
            WHERE bundle_id = $1
            "#,
            bundle_id.as_slice()
        )
        .fetch_optional(&self.pool)
        .await
        .map_err(eyre::Error::from)?;

        let Some(row) = row else {
            return Ok(None);
        };

        let bundle: InteropBundle = serde_json::from_value(row.bundle_data)
            .map_err(|e| eyre::eyre!("Failed to deserialize bundle: {}", e))?;

        Ok(Some(BundleWithStatus { bundle, status: row.status }))
    }

    async fn store_pending_refund(
        &self,
        bundle_id: BundleId,
        refund_timestamp: DateTime<Utc>,
        new_status: BundleStatus,
    ) -> Result<()> {
        // Perform both operations atomically in a transaction
        let mut tx = self.pool.begin().await.map_err(eyre::Error::from)?;

        // Store the pending refund
        sqlx::query!(
            r#"
            INSERT INTO pending_refunds (bundle_id, refund_timestamp)
            VALUES ($1, $2)
            ON CONFLICT (bundle_id) DO UPDATE SET
                refund_timestamp = GREATEST(pending_refunds.refund_timestamp, EXCLUDED.refund_timestamp)
            "#,
            bundle_id.0.as_slice(),
            refund_timestamp
        )
        .execute(&mut *tx)
        .await
        .map_err(eyre::Error::from)?;

        // Update the bundle status
        self.update_pending_bundle_status_with(bundle_id, new_status, &mut tx).await?;

        tx.commit().await.map_err(eyre::Error::from)?;
        Ok(())
    }

    #[instrument(skip_all)]
    async fn lock_liquidity_for_bundle(
        &self,
        assets: HashMap<ChainAddress, LockLiquidityInput>,
        bundle_id: BundleId,
        status: BundleStatus,
    ) -> Result<()> {
        let mut tx = self.pool.begin().await.map_err(eyre::Error::from)?;

        self.try_lock_liquidity_with(assets, &mut tx).await?;
        self.update_pending_bundle_status_with(bundle_id, status, &mut tx).await?;

        tx.commit().await.map_err(eyre::Error::from)?;

        Ok(())
    }

    #[instrument(skip_all)]
    async fn unlock_bundle_liquidity(
        &self,
        bundle: &InteropBundle,
        receipts: HashMap<TxId, TransactionReceipt>,
        status: BundleStatus,
    ) -> Result<()> {
        let mut tx = self.pool.begin().await.map_err(eyre::Error::from)?;

        for transfer in &bundle.asset_transfers {
            let block =
                receipts.get(&transfer.tx_id).and_then(|r| r.block_number).unwrap_or_default();
            self.unlock_liquidity_with(
                (transfer.chain_id, transfer.asset_address),
                transfer.amount,
                block,
                &mut *tx,
            )
            .await?;
        }

        self.update_pending_bundle_status_with(bundle.id, status, &mut tx).await?;

        tx.commit().await.map_err(eyre::Error::from)?;

        Ok(())
    }

    #[instrument(skip_all)]
    async fn get_total_locked_at(&self, asset: ChainAddress, at: BlockNumber) -> Result<U256> {
        let locked = sqlx::query!(
            "select coalesce(sum(amount), 0) from locked_liquidity where chain_id = $1 and asset_address = $2",
            asset.0 as i64,
            asset.1.as_slice(),
        )
        .fetch_one(&self.pool)
        .await
        .map_err(eyre::Error::from)?;

        let unlocked = sqlx::query!(
            "select coalesce(sum(amount), 0) from pending_unlocks where chain_id = $1 and asset_address = $2 and block_number <= $3",
            asset.0 as i64,
            asset.1.as_slice(),
            at as i64,
        )
        .fetch_one(&self.pool)
        .await
        .map_err(eyre::Error::from)?;

        let locked = numeric_to_u256(&locked.coalesce.unwrap_or_default());
        let unlocked = numeric_to_u256(&unlocked.coalesce.unwrap_or_default());

        Ok(locked.saturating_sub(unlocked))
    }

    #[instrument(skip_all)]
    async fn prune_unlocked_entries(&self, chain_id: ChainId, until: BlockNumber) -> Result<()> {
        let mut tx = self.pool.begin().await.map_err(eyre::Error::from)?;

        let rows = sqlx::query!(
            "delete from pending_unlocks where chain_id = $1 and block_number <= $2 returning *",
            chain_id as i64,
            until as i64,
        )
        .fetch_all(&mut *tx)
        .await
        .map_err(eyre::Error::from)?;

        for row in rows {
            sqlx::query!(
                "update locked_liquidity set amount = amount - $1 where chain_id = $2 and asset_address = $3",
                row.amount,
                chain_id as i64,
                row.asset_address.as_slice(),
            )
            .execute(&mut *tx)
            .await
            .map_err(eyre::Error::from)?;
        }

        tx.commit().await.map_err(eyre::Error::from)?;

        Ok(())
    }

    #[instrument(skip_all)]
    async fn lock_liquidity_for_bridge(
        &self,
        transfer: &BridgeTransfer,
        input: LockLiquidityInput,
    ) -> Result<()> {
        let mut tx = self.pool.begin().await.map_err(eyre::Error::from)?;

        self.try_lock_liquidity_with(HashMap::from_iter([(transfer.from, input)]), &mut tx).await?;
        sqlx::query!(
            "insert into bridge_transfers (transfer_id, transfer_data) values ($1, $2)",
            transfer.id.as_slice(),
            serde_json::to_value(transfer)?,
        )
        .execute(&mut *tx)
        .await
        .map_err(eyre::Error::from)?;

        tx.commit().await.map_err(eyre::Error::from)?;
        Ok(())
    }

    async fn get_total_locked_liquidity(&self) -> Result<HashMap<ChainAddress, U256>> {
        let rows = sqlx::query!(
            r#"
            SELECT chain_id, asset_address, amount
            FROM locked_liquidity
            "#,
        )
        .fetch_all(&self.pool)
        .await
        .map_err(eyre::Error::from)?;

        let mut result = HashMap::default();
        for row in rows {
            result.insert(
                (row.chain_id as u64, Address::from_slice(&row.asset_address)),
                numeric_to_u256(&row.amount),
            );
        }
        Ok(result)
    }

    async fn get_total_pending_unlocks(&self) -> Result<HashMap<ChainAddress, U256>> {
        let rows = sqlx::query!(
            r#"
            SELECT chain_id, asset_address, SUM(amount) AS "amount!: BigDecimal"
            FROM pending_unlocks
            GROUP BY chain_id, asset_address
            "#,
        )
        .fetch_all(&self.pool)
        .await
        .map_err(eyre::Error::from)?;

        let mut result = HashMap::default();
        for row in rows {
            result.insert(
                (row.chain_id as u64, Address::from_slice(&row.asset_address)),
                numeric_to_u256(&row.amount),
            );
        }
        Ok(result)
    }

    async fn get_pending_refunds_ready(
        &self,
        current_time: DateTime<Utc>,
    ) -> Result<Vec<(BundleId, DateTime<Utc>)>> {
        let rows = sqlx::query!(
            r#"
            SELECT bundle_id, refund_timestamp
            FROM pending_refunds
            WHERE refund_timestamp <= $1
            ORDER BY refund_timestamp ASC
            "#,
            current_time
        )
        .fetch_all(&self.pool)
        .await
        .map_err(eyre::Error::from)?;

        Ok(rows
            .into_iter()
            .map(|row| {
                let bundle_id = BundleId(B256::from_slice(&row.bundle_id));
                (bundle_id, row.refund_timestamp)
            })
            .collect())
    }

    /// Updates a bridge-specific data for a transfer.
    async fn update_transfer_bridge_data(
        &self,
        transfer_id: BridgeTransferId,
        data: &serde_json::Value,
    ) -> Result<()> {
        sqlx::query!(
            "update bridge_transfers set bridge_data = $1 where transfer_id = $2",
            data,
            transfer_id.as_slice(),
        )
        .execute(&self.pool)
        .await
        .map_err(eyre::Error::from)?;

        Ok(())
    }

    async fn get_transfer_bridge_data(
        &self,
        transfer_id: BridgeTransferId,
    ) -> Result<Option<serde_json::Value>> {
        let row = sqlx::query!(
            "select bridge_data from bridge_transfers where transfer_id = $1",
            transfer_id.as_slice(),
        )
        .fetch_optional(&self.pool)
        .await
        .map_err(eyre::Error::from)?;

        Ok(row.and_then(|r| r.bridge_data))
    }

    async fn update_transfer_state(
        &self,
        transfer_id: BridgeTransferId,
        state: BridgeTransferState,
    ) -> Result<()> {
        let mut tx = self.pool.begin().await.map_err(eyre::Error::from)?;

        self.update_transfer_state_with(transfer_id, state, &mut tx).await?;

        tx.commit().await.map_err(eyre::Error::from)?;

        Ok(())
    }

    async fn update_transfer_state_and_unlock_liquidity(
        &self,
        transfer_id: BridgeTransferId,
        state: BridgeTransferState,
        at: BlockNumber,
    ) -> Result<()> {
        let mut tx = self.pool.begin().await.map_err(eyre::Error::from)?;

        let Some(transfer) = self.load_transfer_with(transfer_id, &mut *tx).await? else {
            return Err(eyre!("transfer not found").into());
        };

        self.update_transfer_state_with(transfer_id, state, &mut tx).await?;
        self.unlock_liquidity_with(transfer.from, transfer.amount, at, &mut *tx).await?;

        tx.commit().await.map_err(eyre::Error::from)?;

        Ok(())
    }

    async fn get_transfer_state(
        &self,
        transfer_id: BridgeTransferId,
    ) -> Result<Option<BridgeTransferState>> {
        let row = sqlx::query_as!(
            BridgeTransferRow,
            "select status as \"status: BridgeTransferStatus\", outbound_block_number, inbound_block_number from bridge_transfers where transfer_id = $1",
            transfer_id.as_slice(),
        )
        .fetch_optional(&self.pool)
        .await
        .map_err(eyre::Error::from)?;

        let Some(row) = row else {
            return Ok(None);
        };

        let state = match row.status {
            BridgeTransferStatus::Pending => BridgeTransferState::Pending,
            BridgeTransferStatus::Sent => {
                let block_number = row.outbound_block_number.unwrap_or(0) as u64;
                BridgeTransferState::Sent(block_number)
            }
            BridgeTransferStatus::OutboundFailed => BridgeTransferState::OutboundFailed,
            BridgeTransferStatus::Completed => {
                let block_number = row.inbound_block_number.unwrap_or(0) as u64;
                BridgeTransferState::Completed(block_number)
            }
            BridgeTransferStatus::InboundFailed => BridgeTransferState::InboundFailed,
        };

        Ok(Some(state))
    }

    async fn load_pending_transfers(&self) -> Result<Vec<BridgeTransfer>> {
        let rows = sqlx::query!(
            r#"
            select transfer_data
            from bridge_transfers
            where status IN ('pending', 'sent')
            ORDER BY transfer_id
            "#
        )
        .fetch_all(&self.pool)
        .await
        .map_err(eyre::Error::from)?;

        let mut transfers = Vec::new();
        for row in rows {
            transfers.push(serde_json::from_value(row.transfer_data)?);
        }

        Ok(transfers)
    }

    async fn remove_processed_refund(&self, bundle_id: BundleId) -> Result<()> {
        let mut tx = self.pool.begin().await.map_err(eyre::Error::from)?;
        self.remove_processed_refund_with(bundle_id, &mut tx).await?;
        tx.commit().await.map_err(eyre::Error::from)?;
        Ok(())
    }

    async fn mark_refund_ready(&self, bundle_id: BundleId, new_status: BundleStatus) -> Result<()> {
        let mut tx = self.pool.begin().await.map_err(eyre::Error::from)?;

        self.update_pending_bundle_status_with(bundle_id, new_status, &mut tx).await?;
        self.remove_processed_refund_with(bundle_id, &mut tx).await?;

        tx.commit().await.map_err(eyre::Error::from)?;
        Ok(())
    }

    #[instrument(skip_all)]
    async fn lock_liquidity_for_pull_gas(
        &self,
        transaction: &TxEnvelope,
        signer: Address,
        input: LockLiquidityInput,
    ) -> Result<()> {
        let mut tx = self.pool.begin().await.map_err(eyre::Error::from)?;

        let chain_id = transaction.chain_id().unwrap_or(0);
        self.try_lock_liquidity_with(
            HashMap::from_iter([((chain_id, Address::ZERO), input)]),
            &mut tx,
        )
        .await?;

        let transaction_json = serde_json::to_value(transaction)?;
        sqlx::query!(
            r#"
            INSERT INTO pull_gas_transactions
            (id, signer_address, chain_id, state, transaction_data)
            VALUES ($1, $2, $3, $4, $5)
            "#,
            transaction.tx_hash().as_slice(),
            signer.as_slice(),
            chain_id as i64,
            PullGasState::Pending as PullGasState,
            transaction_json,
        )
        .execute(&mut *tx)
        .await
        .map_err(eyre::Error::from)?;

        tx.commit().await.map_err(eyre::Error::from)?;
        Ok(())
    }

    #[instrument(skip_all)]
    async fn update_pull_gas_and_unlock_liquidity(
        &self,
        tx_hash: B256,
        chain_id: ChainId,
        amount: U256,
        state: PullGasState,
        at: BlockNumber,
    ) -> Result<()> {
        let mut tx = self.pool.begin().await.map_err(eyre::Error::from)?;

        sqlx::query!(
            r#"
            UPDATE pull_gas_transactions
            SET state = $2,
                updated_at = NOW()
            WHERE id = $1
            "#,
            tx_hash.as_slice(),
            state as PullGasState,
        )
        .execute(&mut *tx)
        .await
        .map_err(eyre::Error::from)?;

        self.unlock_liquidity_with((chain_id, Address::ZERO), amount, at, &mut *tx).await?;

        tx.commit().await.map_err(eyre::Error::from)?;
        Ok(())
    }

    #[instrument(skip_all)]
    async fn load_pending_pull_gas_transactions(
        &self,
        signer: Address,
        chain_id: ChainId,
    ) -> Result<Vec<TxEnvelope>> {
        let rows = sqlx::query!(
            r#"
            SELECT transaction_data
            FROM pull_gas_transactions
            WHERE signer_address = $1
            AND chain_id = $2
            AND state = 'pending'
            ORDER BY created_at
            "#,
            signer.as_slice(),
            chain_id as i64,
        )
        .fetch_all(&self.pool)
        .await
        .map_err(eyre::Error::from)?;

        let mut pending_transactions = Vec::new();
        for row in rows {
            let transaction: TxEnvelope = serde_json::from_value(row.transaction_data)?;
            pending_transactions.push(transaction);
        }

        Ok(pending_transactions)
    }

    #[instrument(skip_all)]
    async fn store_precall(&self, chain_id: ChainId, call: SignedCall) -> Result<()> {
        sqlx::query!(
            r#"
            INSERT INTO precalls (chain_id, address, data, nonce)
            VALUES ($1, $2, $3, $4)
            "#,
            chain_id as i64,
            call.eoa.as_slice(),
            serde_json::to_value(&call)?,
            call.nonce.as_le_slice(),
        )
        .execute(&self.pool)
        .await
        .map_err(eyre::Error::from)?;

        Ok(())
    }

    #[instrument(skip_all)]
    async fn read_precalls_for_eoa(
        &self,
        chain_id: ChainId,
        eoa: Address,
    ) -> Result<Vec<SignedCall>> {
        let rows = sqlx::query!(
            r#"
            SELECT data
            FROM precalls
            WHERE chain_id = $1 AND address = $2
            "#,
            chain_id as i64,
            eoa.as_slice(),
        )
        .fetch_all(&self.pool)
        .await
        .map_err(eyre::Error::from)?;

        Ok(rows.into_iter().map(|row| serde_json::from_value(row.data).unwrap()).collect())
    }

    #[instrument(skip_all)]
    async fn remove_precall(&self, chain_id: ChainId, eoa: Address, nonce: U256) -> Result<()> {
        sqlx::query!(
            r#"
            DELETE FROM precalls WHERE chain_id = $1 AND address = $2 AND nonce = $3
            "#,
            chain_id as i64,
            eoa.as_slice(),
            nonce.as_le_slice(),
        )
        .execute(&self.pool)
        .await
        .map_err(eyre::Error::from)?;

        Ok(())
    }

    async fn get_bundles_by_address(
        &self,
        address: Address,
        limit: u64,
        offset: u64,
        sort_desc: bool,
    ) -> Result<Vec<BundleHistoryEntry>> {
        let eoa_hex = format!("0x{}", hex::encode(address.as_slice()));
        let order = if sort_desc { "DESC" } else { "ASC" };
        let per_branch_limit = limit + offset;

        // Note: Using format!() here because ORDER BY direction and LIMIT are runtime parameters.
        let query = format!(
            r#"
            WITH all_bundles AS (
                (
                    SELECT
                        bundle_id,
                        status,
                        bundle_data,
                        COALESCE(finished_at, created_at) as timestamp,
                        'multichain' as bundle_type,
                        NULL::bigint as chain_id,
                        NULL::bytea as tx_hash
                    FROM (
                        (
                            SELECT bundle_id, status, bundle_data, created_at, NULL::timestamptz as finished_at
                            FROM pending_bundles
                            WHERE bundle_data->'dst_txs'->0->'quote'->'intent'->>'eoa' = $1
                            ORDER BY created_at {}
                            LIMIT {}
                        )
                        UNION ALL
                        (
                            SELECT bundle_id, status, bundle_data, created_at, finished_at
                            FROM finished_bundles
                            WHERE bundle_data->'dst_txs'->0->'quote'->'intent'->>'eoa' = $1
                            ORDER BY finished_at {}
                            LIMIT {}
                        )
                    ) mc
                    ORDER BY COALESCE(finished_at, created_at) {}
                    LIMIT {}
                )
                UNION ALL
                (
                    SELECT
                        bt.bundle_id,
                        NULL as status,
                        t.tx as bundle_data,
                        tx_received_at_immutable(t.tx) as timestamp,
                        'singlechain' as bundle_type,
                        t.chain_id,
                        t.tx_hash
                    FROM bundle_transactions bt
                    JOIN txs t ON bt.tx_id = t.tx_id
                    WHERE t.tx IS NOT NULL
                    AND t.tx->'quote'->'intent'->>'eoa' = $1
                    AND NOT EXISTS (SELECT 1 FROM pending_bundles WHERE bundle_id = bt.bundle_id)
                    AND NOT EXISTS (SELECT 1 FROM finished_bundles WHERE bundle_id = bt.bundle_id)
                    ORDER BY tx_received_at_immutable(t.tx) {}
                    LIMIT {}
                )
            )
            SELECT * FROM all_bundles
            ORDER BY timestamp {}
            LIMIT $2 OFFSET $3
            "#,
            order,
            per_branch_limit,
            order,
            per_branch_limit,
            order,
            per_branch_limit,
            order,
            per_branch_limit,
            order
        );

        let rows = sqlx::query(&query)
            .bind(&eoa_hex)
            .bind(limit as i64)
            .bind(offset as i64)
            .fetch_all(&self.pool)
            .await
            .map_err(eyre::Error::from)?;

        let mut entries = Vec::new();
        for row in rows {
            let bundle_type: String = row.get("bundle_type");
            let timestamp: chrono::DateTime<chrono::Utc> = row.get("timestamp");
            let timestamp = timestamp.timestamp() as u64;

            match bundle_type.as_str() {
                "multichain" => {
                    let bundle_data: serde_json::Value = row.get("bundle_data");
                    let bundle: InteropBundle = serde_json::from_value(bundle_data)
                        .map_err(|e| eyre::eyre!("Failed to deserialize InteropBundle: {}", e))?;
                    let status: BundleStatus = row
                        .try_get("status")
                        .map_err(|e| eyre::eyre!("Failed to get BundleStatus: {}", e))?;

                    entries.push(BundleHistoryEntry::Interop {
                        bundle: Box::new(BundleWithStatus { bundle, status }),
                        timestamp,
                    });
                }
                "singlechain" => {
                    let bundle_id_bytes: Vec<u8> = row.get("bundle_id");
                    let bundle_id = BundleId::from_slice(&bundle_id_bytes);
                    let chain_id: i64 = row.get("chain_id");
                    let tx_hash: Option<TxHash> =
                        row.try_get::<Vec<u8>, _>("tx_hash").ok().map(|v| TxHash::from_slice(&v));

                    // bundle_data might be NULL for old transactions (backwards compatibility)
                    let tx_data: Option<serde_json::Value> = row.try_get("bundle_data").ok();

                    let quote = if let Some(tx_data) = tx_data {
                        let relay_tx: RelayTransaction =
                            serde_json::from_value(tx_data).map_err(|e| {
                                eyre::eyre!("Failed to deserialize RelayTransaction: {}", e)
                            })?;

                        match relay_tx.kind {
                            RelayTransactionKind::Intent { quote, .. } => Some((*quote).clone()),
                            _ => continue, // Skip non-intent transactions
                        }
                    } else {
                        // Old transaction without stored data - still show in history but without
                        // quote
                        None
                    };

                    entries.push(BundleHistoryEntry::SingleChain {
                        bundle_id,
                        chain_id: chain_id as u64,
                        quote: quote.map(Box::new),
                        tx_hash,
                        timestamp,
                    });
                }
                _ => continue,
            }
        }

        Ok(entries)
    }

    async fn get_bundle_count_by_address(&self, address: Address) -> Result<u64> {
        let eoa_hex = format!("0x{}", hex::encode(address.as_slice()));

        let query = r#"
            SELECT
                (
                    SELECT COUNT(*)
                    FROM pending_bundles
                    WHERE bundle_data->'dst_txs'->0->'quote'->'intent'->>'eoa' = $1
                ) +
                (
                    SELECT COUNT(*)
                    FROM finished_bundles
                    WHERE bundle_data->'dst_txs'->0->'quote'->'intent'->>'eoa' = $1
                ) +
                (
                    SELECT COUNT(*)
                    FROM bundle_transactions bt
                    JOIN txs t ON bt.tx_id = t.tx_id
                    WHERE t.tx IS NOT NULL
                    AND t.tx->'quote'->'intent'->>'eoa' = $1
                    AND NOT EXISTS (SELECT 1 FROM pending_bundles WHERE bundle_id = bt.bundle_id)
                    AND NOT EXISTS (SELECT 1 FROM finished_bundles WHERE bundle_id = bt.bundle_id)
                ) as total
        "#;

        let row = sqlx::query(query)
            .bind(&eoa_hex)
            .fetch_one(&self.pool)
            .await
            .map_err(eyre::Error::from)?;

        let total: i64 = row.get("total");
        Ok(total as u64)
    }

    #[instrument(skip_all)]
<<<<<<< HEAD
    async fn store_asset_diffs(&self, tx_id: TxId, asset_diffs: &AssetDiffs) -> Result<()> {
        let asset_diffs_json = serde_json::to_value(asset_diffs)
            .map_err(|e| eyre::eyre!("Failed to serialize asset diffs: {}", e))?;

        sqlx::query!(
            r#"
            INSERT INTO asset_diffs (tx_id, asset_diffs)
            VALUES ($1, $2)
            ON CONFLICT (tx_id) DO UPDATE SET asset_diffs = EXCLUDED.asset_diffs
            "#,
            tx_id.as_slice(),
            asset_diffs_json,
=======
    async fn store_historical_usd_prices(&self, prices: Vec<HistoricalPrice>) -> Result<()> {
        if prices.is_empty() {
            return Ok(());
        }

        let asset_uids: Vec<String> =
            prices.iter().map(|p| p.asset_uid.as_str().to_string()).collect();
        let timestamps: Vec<i64> = prices.iter().map(|p| p.timestamp as i64).collect();
        let usd_prices: Vec<f64> = prices.iter().map(|p| p.usd_price).collect();

        sqlx::query!(
            r#"
            INSERT INTO historical_usd_prices (asset_uid, timestamp, usd_price)
            SELECT * FROM UNNEST($1::text[], $2::bigint[], $3::double precision[])
            ON CONFLICT (asset_uid, timestamp) DO UPDATE SET usd_price = EXCLUDED.usd_price
            "#,
            &asset_uids[..],
            &timestamps[..],
            &usd_prices[..]
>>>>>>> e917213e
        )
        .execute(&self.pool)
        .await
        .map_err(eyre::Error::from)?;

        Ok(())
    }

    #[instrument(skip_all)]
<<<<<<< HEAD
    async fn read_asset_diffs(&self, tx_ids: Vec<TxId>) -> Result<Vec<Option<AssetDiffs>>> {
        let tx_id_slices: Vec<Vec<u8>> = tx_ids.iter().map(|id| id.as_slice().to_vec()).collect();

        let rows = sqlx::query!(
            r#"
            SELECT tx_id, asset_diffs FROM asset_diffs WHERE tx_id = ANY($1)
            "#,
            &tx_id_slices[..]
=======
    async fn read_historical_usd_prices(
        &self,
        queries: Vec<HistoricalPriceKey>,
    ) -> Result<HashMap<HistoricalPriceKey, (u64, f64)>> {
        if queries.is_empty() {
            return Ok(HashMap::default());
        }

        let asset_uids: Vec<String> =
            queries.iter().map(|q| q.asset_uid.as_str().to_string()).collect();
        let timestamps: Vec<i64> = queries.iter().map(|q| q.timestamp as i64).collect();

        // Try exact matches first
        let rows = sqlx::query!(
            r#"
            SELECT asset_uid, timestamp, usd_price
            FROM historical_usd_prices
            WHERE (asset_uid, timestamp) IN (
                SELECT * FROM UNNEST($1::text[], $2::bigint[])
            )
            "#,
            &asset_uids[..],
            &timestamps[..]
>>>>>>> e917213e
        )
        .fetch_all(&self.pool)
        .await
        .map_err(eyre::Error::from)?;

<<<<<<< HEAD
        let asset_diffs_map: HashMap<TxId, AssetDiffs> = rows
            .into_iter()
            .filter_map(|row| {
                let tx_id = TxId::from_slice(&row.tx_id);
                serde_json::from_value(row.asset_diffs).ok().map(|diffs| (tx_id, diffs))
            })
            .collect();

        Ok(tx_ids.into_iter().map(|tx_id| asset_diffs_map.get(&tx_id).cloned()).collect())
=======
        let mut result = HashMap::default();
        for row in rows {
            let key = HistoricalPriceKey {
                asset_uid: AssetUid::new(row.asset_uid.clone()),
                timestamp: row.timestamp as u64,
            };
            result.insert(key, (row.timestamp as u64, row.usd_price));
        }

        // For queries that didn't get exact matches, try approximate lookup (±5 minutes)
        let missing_queries: Vec<_> =
            queries.into_iter().filter(|q| !result.contains_key(q)).collect();

        if !missing_queries.is_empty() {
            let missing_asset_uids: Vec<String> =
                missing_queries.iter().map(|q| q.asset_uid.as_str().to_string()).collect();
            let missing_timestamps: Vec<i64> =
                missing_queries.iter().map(|q| q.timestamp as i64).collect();

            // Use LATERAL JOIN to find closest timestamp within ±5 minutes for each query
            let approx_rows = sqlx::query!(
                r#"
                SELECT
                    q.asset_uid,
                    q.requested_timestamp,
                    h.timestamp,
                    h.usd_price
                FROM UNNEST($1::text[], $2::bigint[]) AS q(asset_uid, requested_timestamp)
                LEFT JOIN LATERAL (
                    SELECT timestamp, usd_price
                    FROM historical_usd_prices
                    WHERE asset_uid = q.asset_uid
                      AND timestamp BETWEEN q.requested_timestamp - 300
                                        AND q.requested_timestamp + 300
                    ORDER BY ABS(timestamp - q.requested_timestamp)
                    LIMIT 1
                ) h ON true
                WHERE h.timestamp IS NOT NULL
                "#,
                &missing_asset_uids[..],
                &missing_timestamps[..]
            )
            .fetch_all(&self.pool)
            .await
            .map_err(eyre::Error::from)?;

            for row in approx_rows {
                // SAFETY: WHERE h.timestamp IS NOT NULL ensures rows from LATERAL join exist
                // q.asset_uid and q.requested_timestamp are from UNNEST so they're nullable
                // h.timestamp and h.usd_price are from the lateral join and filtered by WHERE
                // clause
                let Some(asset_uid) = row.asset_uid else { continue };
                let Some(requested_timestamp) = row.requested_timestamp else { continue };

                let key = HistoricalPriceKey {
                    asset_uid: AssetUid::new(asset_uid),
                    timestamp: requested_timestamp as u64,
                };
                result.insert(key, (row.timestamp as u64, row.usd_price));
            }
        }

        Ok(result)
>>>>>>> e917213e
    }
}<|MERGE_RESOLUTION|>--- conflicted
+++ resolved
@@ -26,13 +26,10 @@
         TransactionStatus, TxId,
         interop::{BundleStatus, BundleWithStatus, InteropBundle},
     },
-<<<<<<< HEAD
-    types::{AssetDiffs, CreatableAccount, SignedCall, rpc::BundleId},
-=======
     types::{
-        AssetUid, CreatableAccount, HistoricalPrice, HistoricalPriceKey, SignedCall, rpc::BundleId,
+        AssetDiffs, AssetUid, CreatableAccount, HistoricalPrice, HistoricalPriceKey, SignedCall,
+        rpc::BundleId,
     },
->>>>>>> e917213e
 };
 use alloy::{
     consensus::{Transaction, TxEnvelope},
@@ -1777,7 +1774,6 @@
     }
 
     #[instrument(skip_all)]
-<<<<<<< HEAD
     async fn store_asset_diffs(&self, tx_id: TxId, asset_diffs: &AssetDiffs) -> Result<()> {
         let asset_diffs_json = serde_json::to_value(asset_diffs)
             .map_err(|e| eyre::eyre!("Failed to serialize asset diffs: {}", e))?;
@@ -1790,27 +1786,6 @@
             "#,
             tx_id.as_slice(),
             asset_diffs_json,
-=======
-    async fn store_historical_usd_prices(&self, prices: Vec<HistoricalPrice>) -> Result<()> {
-        if prices.is_empty() {
-            return Ok(());
-        }
-
-        let asset_uids: Vec<String> =
-            prices.iter().map(|p| p.asset_uid.as_str().to_string()).collect();
-        let timestamps: Vec<i64> = prices.iter().map(|p| p.timestamp as i64).collect();
-        let usd_prices: Vec<f64> = prices.iter().map(|p| p.usd_price).collect();
-
-        sqlx::query!(
-            r#"
-            INSERT INTO historical_usd_prices (asset_uid, timestamp, usd_price)
-            SELECT * FROM UNNEST($1::text[], $2::bigint[], $3::double precision[])
-            ON CONFLICT (asset_uid, timestamp) DO UPDATE SET usd_price = EXCLUDED.usd_price
-            "#,
-            &asset_uids[..],
-            &timestamps[..],
-            &usd_prices[..]
->>>>>>> e917213e
         )
         .execute(&self.pool)
         .await
@@ -1820,7 +1795,6 @@
     }
 
     #[instrument(skip_all)]
-<<<<<<< HEAD
     async fn read_asset_diffs(&self, tx_ids: Vec<TxId>) -> Result<Vec<Option<AssetDiffs>>> {
         let tx_id_slices: Vec<Vec<u8>> = tx_ids.iter().map(|id| id.as_slice().to_vec()).collect();
 
@@ -1829,37 +1803,11 @@
             SELECT tx_id, asset_diffs FROM asset_diffs WHERE tx_id = ANY($1)
             "#,
             &tx_id_slices[..]
-=======
-    async fn read_historical_usd_prices(
-        &self,
-        queries: Vec<HistoricalPriceKey>,
-    ) -> Result<HashMap<HistoricalPriceKey, (u64, f64)>> {
-        if queries.is_empty() {
-            return Ok(HashMap::default());
-        }
-
-        let asset_uids: Vec<String> =
-            queries.iter().map(|q| q.asset_uid.as_str().to_string()).collect();
-        let timestamps: Vec<i64> = queries.iter().map(|q| q.timestamp as i64).collect();
-
-        // Try exact matches first
-        let rows = sqlx::query!(
-            r#"
-            SELECT asset_uid, timestamp, usd_price
-            FROM historical_usd_prices
-            WHERE (asset_uid, timestamp) IN (
-                SELECT * FROM UNNEST($1::text[], $2::bigint[])
-            )
-            "#,
-            &asset_uids[..],
-            &timestamps[..]
->>>>>>> e917213e
         )
         .fetch_all(&self.pool)
         .await
         .map_err(eyre::Error::from)?;
 
-<<<<<<< HEAD
         let asset_diffs_map: HashMap<TxId, AssetDiffs> = rows
             .into_iter()
             .filter_map(|row| {
@@ -1869,7 +1817,63 @@
             .collect();
 
         Ok(tx_ids.into_iter().map(|tx_id| asset_diffs_map.get(&tx_id).cloned()).collect())
-=======
+    }
+
+    async fn store_historical_usd_prices(&self, prices: Vec<HistoricalPrice>) -> Result<()> {
+        if prices.is_empty() {
+            return Ok(());
+        }
+
+        let asset_uids: Vec<String> =
+            prices.iter().map(|p| p.asset_uid.as_str().to_string()).collect();
+        let timestamps: Vec<i64> = prices.iter().map(|p| p.timestamp as i64).collect();
+        let usd_prices: Vec<f64> = prices.iter().map(|p| p.usd_price).collect();
+
+        sqlx::query!(
+            r#"
+            INSERT INTO historical_usd_prices (asset_uid, timestamp, usd_price)
+            SELECT * FROM UNNEST($1::text[], $2::bigint[], $3::double precision[])
+            ON CONFLICT (asset_uid, timestamp) DO UPDATE SET usd_price = EXCLUDED.usd_price
+            "#,
+            &asset_uids[..],
+            &timestamps[..],
+            &usd_prices[..]
+        )
+        .execute(&self.pool)
+        .await
+        .map_err(eyre::Error::from)?;
+
+        Ok(())
+    }
+
+    async fn read_historical_usd_prices(
+        &self,
+        queries: Vec<HistoricalPriceKey>,
+    ) -> Result<HashMap<HistoricalPriceKey, (u64, f64)>> {
+        if queries.is_empty() {
+            return Ok(HashMap::default());
+        }
+
+        let asset_uids: Vec<String> =
+            queries.iter().map(|q| q.asset_uid.as_str().to_string()).collect();
+        let timestamps: Vec<i64> = queries.iter().map(|q| q.timestamp as i64).collect();
+
+        // Try exact matches first
+        let rows = sqlx::query!(
+            r#"
+            SELECT asset_uid, timestamp, usd_price
+            FROM historical_usd_prices
+            WHERE (asset_uid, timestamp) IN (
+                SELECT * FROM UNNEST($1::text[], $2::bigint[])
+            )
+            "#,
+            &asset_uids[..],
+            &timestamps[..]
+        )
+        .fetch_all(&self.pool)
+        .await
+        .map_err(eyre::Error::from)?;
+
         let mut result = HashMap::default();
         for row in rows {
             let key = HistoricalPriceKey {
@@ -1933,6 +1937,5 @@
         }
 
         Ok(result)
->>>>>>> e917213e
     }
 }