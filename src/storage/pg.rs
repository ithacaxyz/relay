--- conflicted
+++ resolved
@@ -93,7 +93,6 @@
         Ok(())
     }
 
-<<<<<<< HEAD
     /// Remove processed refund within an existing database transaction
     async fn remove_processed_refund_with(
         &self,
@@ -106,7 +105,14 @@
             WHERE bundle_id = $1
             "#,
             bundle_id.as_slice()
-=======
+        )
+        .execute(&mut **tx)
+        .await
+        .map_err(eyre::Error::from)?;
+
+        Ok(())
+    }
+
     async fn try_lock_liquidity_with(
         &self,
         assets: HashMap<ChainAddress, LockLiquidityInput>,
@@ -215,13 +221,33 @@
             "update bridge_transfers set status = $1 where transfer_id = $2",
             status as BridgeTransferStatus,
             transfer_id.as_slice(),
->>>>>>> d0c3521a
         )
         .execute(&mut **tx)
         .await
         .map_err(eyre::Error::from)?;
 
-<<<<<<< HEAD
+        if let BridgeTransferState::Sent(block_number) = state {
+            sqlx::query!(
+                "update bridge_transfers set outbound_block_number = $1 where transfer_id = $2",
+                block_number as i64,
+                transfer_id.as_slice(),
+            )
+            .execute(&mut **tx)
+            .await
+            .map_err(eyre::Error::from)?;
+        }
+
+        if let BridgeTransferState::Completed(block_number) = state {
+            sqlx::query!(
+                "update bridge_transfers set inbound_block_number = $1 where transfer_id = $2",
+                block_number as i64,
+                transfer_id.as_slice(),
+            )
+            .execute(&mut **tx)
+            .await
+            .map_err(eyre::Error::from)?;
+        }
+
         Ok(())
     }
 
@@ -246,28 +272,8 @@
             serde_json::to_value(bundle)?,
         )
         .execute(&mut **tx)
-=======
-        if let BridgeTransferState::Sent(block_number) = state {
-            sqlx::query!(
-                "update bridge_transfers set outbound_block_number = $1 where transfer_id = $2",
-                block_number as i64,
-                transfer_id.as_slice(),
-            )
-            .execute(&mut **tx)
-            .await
-            .map_err(eyre::Error::from)?;
-        }
-
-        if let BridgeTransferState::Completed(block_number) = state {
-            sqlx::query!(
-                "update bridge_transfers set inbound_block_number = $1 where transfer_id = $2",
-                block_number as i64,
-                transfer_id.as_slice(),
-            )
-            .execute(&mut **tx)
-            .await
-            .map_err(eyre::Error::from)?;
-        }
+        .await
+        .map_err(eyre::Error::from)?;
 
         Ok(())
     }
@@ -287,14 +293,11 @@
             at as i64,
         )
         .execute(executor)
->>>>>>> d0c3521a
-        .await
-        .map_err(eyre::Error::from)?;
-
-        Ok(())
-    }
-<<<<<<< HEAD
-=======
+        .await
+        .map_err(eyre::Error::from)?;
+
+        Ok(())
+    }
 
     async fn load_transfer_with(
         &self,
@@ -314,7 +317,6 @@
 
         Ok(Some(serde_json::from_value(row.transfer_data)?))
     }
->>>>>>> d0c3521a
 }
 
 /// This is a wrapper around [`TransactionStatus`] since `sqlx` does not support enums with
@@ -821,7 +823,6 @@
         Ok(())
     }
 
-<<<<<<< HEAD
     async fn store_pending_refund(
         &self,
         bundle_id: BundleId,
@@ -841,7 +842,18 @@
             "#,
             bundle_id.0.as_slice(),
             refund_timestamp
-=======
+        )
+        .execute(&mut *tx)
+        .await
+        .map_err(eyre::Error::from)?;
+
+        // Update the bundle status
+        self.update_pending_bundle_status_with(bundle_id, new_status, &mut tx).await?;
+
+        tx.commit().await.map_err(eyre::Error::from)?;
+        Ok(())
+    }
+
     #[instrument(skip_all)]
     async fn lock_liquidity_for_bundle(
         &self,
@@ -957,15 +969,10 @@
             "insert into bridge_transfers (transfer_id, transfer_data) values ($1, $2)",
             transfer.id.as_slice(),
             serde_json::to_value(transfer)?,
->>>>>>> d0c3521a
         )
         .execute(&mut *tx)
         .await
         .map_err(eyre::Error::from)?;
-
-<<<<<<< HEAD
-        // Update the bundle status
-        self.update_pending_bundle_status_with(bundle_id, new_status, &mut tx).await?;
 
         tx.commit().await.map_err(eyre::Error::from)?;
         Ok(())
@@ -995,28 +1002,6 @@
                 (bundle_id, row.refund_timestamp)
             })
             .collect())
-    }
-
-    async fn remove_processed_refund(&self, bundle_id: BundleId) -> Result<()> {
-        let mut tx = self.pool.begin().await.map_err(eyre::Error::from)?;
-        self.remove_processed_refund_with(bundle_id, &mut tx).await?;
-        tx.commit().await.map_err(eyre::Error::from)?;
-        Ok(())
-    }
-
-    async fn mark_refund_ready(&self, bundle_id: BundleId, new_status: BundleStatus) -> Result<()> {
-        let mut tx = self.pool.begin().await.map_err(eyre::Error::from)?;
-
-        self.update_pending_bundle_status_with(bundle_id, new_status, &mut tx).await?;
-        self.remove_processed_refund_with(bundle_id, &mut tx).await?;
-
-        tx.commit().await.map_err(eyre::Error::from)?;
-        Ok(())
-    }
-=======
-        tx.commit().await.map_err(eyre::Error::from)?;
-
-        Ok(())
     }
 
     /// Updates a bridge-specific data for a transfer.
@@ -1140,5 +1125,21 @@
 
         Ok(transfers)
     }
->>>>>>> d0c3521a
+
+    async fn remove_processed_refund(&self, bundle_id: BundleId) -> Result<()> {
+        let mut tx = self.pool.begin().await.map_err(eyre::Error::from)?;
+        self.remove_processed_refund_with(bundle_id, &mut tx).await?;
+        tx.commit().await.map_err(eyre::Error::from)?;
+        Ok(())
+    }
+
+    async fn mark_refund_ready(&self, bundle_id: BundleId, new_status: BundleStatus) -> Result<()> {
+        let mut tx = self.pool.begin().await.map_err(eyre::Error::from)?;
+
+        self.update_pending_bundle_status_with(bundle_id, new_status, &mut tx).await?;
+        self.remove_processed_refund_with(bundle_id, &mut tx).await?;
+
+        tx.commit().await.map_err(eyre::Error::from)?;
+        Ok(())
+    }
 }