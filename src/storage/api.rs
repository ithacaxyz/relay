--- conflicted
+++ resolved
@@ -18,11 +18,8 @@
     rpc::types::TransactionReceipt,
 };
 use async_trait::async_trait;
-<<<<<<< HEAD
 use chrono::{DateTime, Utc};
-=======
 use serde::{Deserialize, Serialize};
->>>>>>> d0c3521a
 use std::fmt::Debug;
 
 /// Type alias for `Result<T, StorageError>`
@@ -155,7 +152,6 @@
     /// This is called when a bundle reaches a terminal state (Done or Failed).
     async fn move_bundle_to_finished(&self, bundle_id: BundleId) -> Result<()>;
 
-<<<<<<< HEAD
     /// Stores a pending refund for a bundle with the maximum refund timestamp and atomically
     /// updates the bundle status.
     async fn store_pending_refund(
@@ -177,7 +173,7 @@
     /// Atomically marks a refund as ready by updating bundle status and removing it from the
     /// scheduler.
     async fn mark_refund_ready(&self, bundle_id: BundleId, new_status: BundleStatus) -> Result<()>;
-=======
+
     /// Attempts to lock liquidity for the given assets corresponding to an interop bundle, and
     /// updates the bundle status to the given status.
     async fn lock_liquidity_for_bundle(
@@ -253,5 +249,4 @@
     /// - Pending: Initial state, waiting to be sent
     /// - Sent: Outbound transaction sent, monitoring for completion
     async fn load_pending_transfers(&self) -> Result<Vec<BridgeTransfer>>;
->>>>>>> d0c3521a
 }