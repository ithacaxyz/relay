--- conflicted
+++ resolved
@@ -948,11 +948,7 @@
     }
 
     #[test]
-<<<<<<< HEAD
     fn test_chain_signer_config_yaml() {
-=======
-    fn signer_balance_config_gas_yaml() {
->>>>>>> 03d8b4dc
         let s = r#"
 endpoint: ws://execution-service.base-mainnet-stable.svc.cluster.local:8546/
 sequencer: https://mainnet-sequencer-dedicated.base.org/
@@ -969,7 +965,6 @@
     interop: false
 sim_mode: trace
 fees:
-<<<<<<< HEAD
     minimum_fee: 100
 signers:
     num_signers: 1000
@@ -977,7 +972,26 @@
 
         let config = serde_yaml::from_str::<ChainConfig>(s).unwrap();
         assert_eq!(config.signers, SignerConfig { num_signers: 1000 });
-=======
+    }
+
+    #[test]
+    fn signer_balance_config_gas_yaml() {
+        let s = r#"
+endpoint: ws://execution-service.base-mainnet-stable.svc.cluster.local:8546/
+sequencer: https://mainnet-sequencer-dedicated.base.org/
+flashblocks: https://mainnet-preconf.base.org/
+assets:
+  ethereum:
+    # Address 0 denotes the native asset and it must be present, even if it is not a fee token.
+    address: "0x0000000000000000000000000000000000000000"
+    fee_token: true
+  usd-coin:
+    address: "0x833589fCD6eDb6E08f4c7C32D4f71b54bdA02913"
+    decimals: 6
+    fee_token: false
+    interop: false
+sim_mode: trace
+fees:
     signer_balance_config:
         type: gas
         value: 100
@@ -1053,6 +1067,5 @@
                 ..Default::default()
             }
         );
->>>>>>> 03d8b4dc
     }
 }