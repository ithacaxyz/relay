--- conflicted
+++ resolved
@@ -42,17 +42,10 @@
     provider: DynProvider,
     /// Handle to the transaction service.
     transactions: TransactionServiceHandle,
-<<<<<<< HEAD
-    /// Whether this is an OP network.
-    is_optimism: bool,
-    /// The chain ID.
-    chain_id: ChainId,
+    /// The chain.
+    chain: alloy_chains::Chain,
     /// The symbol of the native asset.
     native_symbol: Option<String>,
-=======
-    /// The chain.
-    chain: alloy_chains::Chain,
->>>>>>> 811a6842
     /// The supported assets on the chain.
     assets: Assets,
     /// The simulation mode this chain supports
@@ -183,13 +176,8 @@
                     Chain {
                         provider,
                         transactions: handle,
-<<<<<<< HEAD
-                        is_optimism,
-                        chain_id: chain.id(),
+                        chain: *chain,
                         native_symbol: desc.native_symbol.clone(),
-=======
-                        chain: *chain,
->>>>>>> 811a6842
                         assets: desc.assets.clone(),
                         sim_mode: desc.sim_mode,
                         fees: desc.fees.clone(),
