--- conflicted
+++ resolved
@@ -138,7 +138,6 @@
         }
 
         // Create and spawn the interop service
-<<<<<<< HEAD
         let (interop_service, interop_handle) = InteropService::new(
             providers_with_chain,
             tx_handles,
@@ -148,10 +147,6 @@
         )
         .await?;
 
-=======
-        let (interop_service, interop_handle) =
-            InteropService::new(tx_handles, liquidity_tracker).await?;
->>>>>>> d0c3521a
         tokio::spawn(interop_service);
 
         Ok(Self { chains, interop: interop_handle })
