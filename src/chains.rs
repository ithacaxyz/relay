//! A collection of providers for different chains.

use alloy::{
    primitives::{ChainId, map::HashMap},
    providers::{DynProvider, Provider},
};

use crate::{
    config::TransactionServiceConfig,
    provider::ProviderExt,
    signers::DynSigner,
    storage::RelayStorage,
    transactions::{TransactionService, TransactionServiceHandle},
};

/// A single supported chain.
#[derive(Debug, Clone)]
pub struct Chain {
    /// Provider for the chain.
    pub provider: DynProvider,
    /// Handle to the transaction service.
    pub transactions: TransactionServiceHandle,
    /// Whether this is an OP network.
    pub is_optimism: bool,
}

/// A collection of providers for different chains.
#[derive(Clone)]
pub struct Chains {
    /// The providers for each chain.
    chains: HashMap<ChainId, Chain>,
}

impl Chains {
    /// Creates a new instance of [`Chains`].
    pub async fn new(
        providers: Vec<DynProvider>,
        tx_signers: Vec<DynSigner>,
        storage: RelayStorage,
        config: TransactionServiceConfig,
    ) -> eyre::Result<Self> {
        let chains = HashMap::from_iter(
            futures_util::future::try_join_all(providers.into_iter().map(|provider| async {
                let (service, handle) = TransactionService::new(
                    provider.clone(),
                    tx_signers.clone(),
                    storage.clone(),
                    config.clone(),
                )
                .await?;
                tokio::spawn(service);

                let chain_id = provider.get_chain_id().await?;
<<<<<<< HEAD
                let is_optimism = provider.is_optimism().await?;
                eyre::Ok((chain_id, Chain { provider, transactions, is_optimism }))
=======
                eyre::Ok((chain_id, Chain { provider, transactions: handle }))
>>>>>>> 20848d39
            }))
            .await?,
        );

        Ok(Self { chains })
    }

    /// Get a provider for a given chain ID.
    pub fn get(&self, chain_id: ChainId) -> Option<Chain> {
        self.chains.get(&chain_id).cloned()
    }

    /// Get an iterator over the supported chain IDs.
    pub fn chain_ids_iter(&self) -> impl Iterator<Item = &ChainId> {
        self.chains.keys()
    }
}

impl std::fmt::Debug for Chains {
    fn fmt(&self, f: &mut std::fmt::Formatter<'_>) -> std::fmt::Result {
        f.debug_struct("Chains").field("providers", &self.chains.keys()).finish()
    }
}<|MERGE_RESOLUTION|>--- conflicted
+++ resolved
@@ -51,12 +51,8 @@
                 tokio::spawn(service);
 
                 let chain_id = provider.get_chain_id().await?;
-<<<<<<< HEAD
                 let is_optimism = provider.is_optimism().await?;
-                eyre::Ok((chain_id, Chain { provider, transactions, is_optimism }))
-=======
-                eyre::Ok((chain_id, Chain { provider, transactions: handle }))
->>>>>>> 20848d39
+                eyre::Ok((chain_id, Chain { provider, transactions: handle, is_optimism }))
             }))
             .await?,
         );
