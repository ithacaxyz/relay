//! Relay spawn utilities.
use crate::{
    asset::AssetInfoService,
    chains::Chains,
    cli::Args,
    config::RelayConfig,
    constants::DEFAULT_POLL_INTERVAL,
    metrics::{self, RpcMetricsService, TraceLayer},
    price::{PriceFetcher, PriceOracle, PriceOracleConfig},
    rpc::{Onramp, OnrampApiServer, Relay, RelayApiServer},
    signers::DynSigner,
    storage::RelayStorage,
    transport::SequencerService,
<<<<<<< HEAD
    types::{
        CoinKind, CoinPair, CoinRegistry, DelegationProxy::DelegationProxyInstance, FeeTokens,
    },
=======
    types::{CoinKind, CoinPair, CoinRegistry, FeeTokens},
    version::RELAY_LONG_VERSION,
>>>>>>> a63778ef
};
use ::metrics::counter;
use alloy::{
    network::Ethereum,
    primitives::B256,
    providers::{DynProvider, Provider, ProviderBuilder, RootProvider},
    rpc::client::{BuiltInConnectionString, ClientBuilder},
    signers::local::LocalSigner,
    transports::{Transport, TransportConnect, layers::RetryBackoffLayer},
};
use http::header;
use itertools::Itertools;
use jsonrpsee::server::{
    Server, ServerConfig, ServerHandle,
    middleware::{http::ProxyGetRequestLayer, rpc::RpcServiceBuilder},
};
use metrics_exporter_prometheus::PrometheusHandle;
use sqlx::PgPool;
use std::{net::SocketAddr, path::Path, str::FromStr, sync::Arc};
use tower::ServiceBuilder;
use tower_http::cors::{AllowMethods, AllowOrigin, CorsLayer};
use tracing::{info, warn};

/// [`RetryBackoffLayer`] used for chain providers.
///
/// We are allowing max 10 retries with a backoff of 800ms. The CU/s is set to max value to avoid
/// any throttling.
pub const RETRY_LAYER: RetryBackoffLayer = RetryBackoffLayer::new(10, 800, u64::MAX);

/// Context returned once relay is launched.
#[derive(Debug, Clone)]
pub struct RelayHandle {
    /// The socket address to which the server is bound.
    pub local_addr: SocketAddr,
    /// Handle to RPC server.
    pub server: ServerHandle,
    /// Configured providers.
    pub chains: Chains,
    /// Storage of the relay.
    pub storage: RelayStorage,
    /// Metrics collector handle.
    pub metrics: PrometheusHandle,
}

impl RelayHandle {
    /// Returns the url to the http server
    pub fn http_url(&self) -> String {
        format!("http://{}", self.local_addr)
    }
}

/// Attempts to spawn the relay service using CLI arguments and a configuration file.
pub async fn try_spawn_with_args<P: AsRef<Path>>(
    args: Args,
    config_path: P,
    registry_path: P,
) -> eyre::Result<RelayHandle> {
    let config = if !config_path.as_ref().exists() {
        let config = args.merge_relay_config(RelayConfig::default());
        config.save_to_file(&config_path)?;
        config
    } else {
        // File exists: load and override with CLI values.
        args.merge_relay_config(RelayConfig::load_from_file(&config_path)?)
    };

    let registry = if !registry_path.as_ref().exists() {
        let registry = CoinRegistry::default();
        registry.save_to_file(&registry_path)?;
        registry
    } else {
        CoinRegistry::load_from_file(&registry_path)?
    };

    try_spawn(config, registry).await
}

/// Spawns the relay service using the provided [`RelayConfig`] and [`CoinRegistry`].
pub async fn try_spawn(config: RelayConfig, registry: CoinRegistry) -> eyre::Result<RelayHandle> {
    let registry = Arc::new(registry);

    // construct db
    let storage = if let Some(db_url) = config.database_url {
        info!("Using PostgreSQL as storage.");
        let pool = PgPool::connect(&db_url).await?;
        sqlx::migrate!().run(&pool).await?;

        RelayStorage::pg(pool)
    } else {
        info!("Using in-memory storage.");
        RelayStorage::in_memory()
    };

    // setup signers
    let signers = DynSigner::derive_from_mnemonic(
        config.secrets.signers_mnemonic,
        config.transactions.num_signers,
    )?;
    let signer_addresses = signers.iter().map(|signer| signer.address()).collect::<Vec<_>>();

    // setup metrics exporter and periodic metric collectors
    let metrics =
        metrics::setup_exporter((config.server.address, config.server.metrics_port)).await;
    metrics::spawn_periodic_collectors(signer_addresses.clone(), config.chain.endpoints.clone())
        .await?;

    // setup providers
    let providers: Vec<DynProvider> = futures_util::future::try_join_all(
        config.chain.endpoints.iter().cloned().map(async |url| {
            let chain_id =
                RootProvider::<Ethereum>::connect(url.as_str()).await?.get_chain_id().await?;

            let url = BuiltInConnectionString::from_str(url.as_str())?;
            let is_local = url.is_local();
            let mut transport = url.connect_boxed().await?;

            // Only use send transactions to sequencer if we're not forking.
            if let Some(sequencer_url) = config.chain.sequencer_endpoints.get(&chain_id) {
                let sequencer = BuiltInConnectionString::from_str(sequencer_url.as_str())?
                    .connect_boxed()
                    .await?;
                transport = SequencerService::new(transport, sequencer).boxed();

                info!("Configured sequencer forwarding for chain {chain_id}");
            }

            let client = ClientBuilder::default()
                .layer(TraceLayer)
                .layer(RETRY_LAYER.clone())
                .transport(transport, is_local)
                .with_poll_interval(DEFAULT_POLL_INTERVAL);

            eyre::Ok(ProviderBuilder::new().connect_client(client).erased())
        }),
    )
    .await?;

    // construct quote signer
    let quote_signer = DynSigner(Arc::new(LocalSigner::from_bytes(&B256::random())?));
    let quote_signer_addr = quote_signer.address();

    // construct rpc module
    let mut price_oracle = PriceOracle::new(PriceOracleConfig { rate_ttl: config.quote.rate_ttl });
    if let Some(constant_rate) = config.quote.constant_rate {
        warn!("Setting a constant price rate: {constant_rate}. Should not be used in production!");
        price_oracle = price_oracle.with_constant_rate(constant_rate);
    } else {
        price_oracle.spawn_fetcher(
            registry.clone(),
            PriceFetcher::CoinGecko,
            &CoinPair::ethereum_pairs(&[CoinKind::USDT, CoinKind::USDC]),
        );
    }

    let chains =
        Chains::new(providers.clone(), signers, storage.clone(), config.transactions.clone())
            .await?;

    // construct asset info service
    let asset_info = AssetInfoService::new(512);
    let asset_info_handle = asset_info.handle();
    tokio::spawn(asset_info);

    // get the default implementation from the proxy
    let delegation_implementation = DelegationProxyInstance::new(
        config.delegation_proxy,
        providers.first().expect("should have at least one"),
    )
    .implementation()
    .call()
    .await?;

    // todo: avoid all this darn cloning
    let mut rpc = Relay::new(
        config.entrypoint,
        config.legacy_entrypoints,
        config.legacy_delegations,
        config.delegation_proxy,
        delegation_implementation,
        config.account_registry,
        config.simulator,
        chains.clone(),
        quote_signer,
        config.quote,
        price_oracle,
        FeeTokens::new(&registry, &config.chain.fee_tokens, providers).await?,
        config.chain.fee_recipient,
        storage.clone(),
        asset_info_handle,
    )
    .into_rpc();
    let onramp = Onramp::new().into_rpc();

    // http layers
    let cors = CorsLayer::new()
        .allow_methods(AllowMethods::any())
        .allow_origin(AllowOrigin::any())
        .allow_headers([header::CONTENT_TYPE]);

    // start server
    let server = Server::builder()
        .set_config(
            ServerConfig::builder()
                .http_only()
                .max_connections(config.server.max_connections)
                .build(),
        )
        .set_http_middleware(
            ServiceBuilder::new()
                .layer(cors)
                .layer(ProxyGetRequestLayer::new([("/health", "health")])?),
        )
        .set_rpc_middleware(RpcServiceBuilder::new().layer_fn(RpcMetricsService::new))
        .build((config.server.address, config.server.port))
        .await?;
    let addr = server.local_addr()?;
    info!(%addr, "Started relay service");
    info!("Transaction signers: {}", signer_addresses.iter().join(", "));
    info!("Quote signer key: {}", quote_signer_addr);

    // version and other information as a metric
    counter!(
        "relay.info",
        "version" => RELAY_LONG_VERSION,
        "entrypoint" => config.entrypoint.to_string(),
        "delegation_proxy" => config.delegation_proxy.to_string(),
        "simulator" => config.simulator.to_string(),
        "fee_recipient" => config.chain.fee_recipient.to_string()
    )
    .absolute(1);

    rpc.merge(onramp).expect("could not merge rpc modules");
    Ok(RelayHandle { local_addr: addr, server: server.start(rpc), chains, storage, metrics })
}<|MERGE_RESOLUTION|>--- conflicted
+++ resolved
@@ -11,14 +11,10 @@
     signers::DynSigner,
     storage::RelayStorage,
     transport::SequencerService,
-<<<<<<< HEAD
     types::{
         CoinKind, CoinPair, CoinRegistry, DelegationProxy::DelegationProxyInstance, FeeTokens,
     },
-=======
-    types::{CoinKind, CoinPair, CoinRegistry, FeeTokens},
     version::RELAY_LONG_VERSION,
->>>>>>> a63778ef
 };
 use ::metrics::counter;
 use alloy::{
