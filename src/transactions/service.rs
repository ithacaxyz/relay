--- conflicted
+++ resolved
@@ -68,7 +68,6 @@
         tx: RelayTransaction,
     ) -> Result<broadcast::Receiver<TransactionStatus>, StorageError> {
         self.storage.write_queued_transaction(&tx).await?;
-<<<<<<< HEAD
         Ok(self.send_transaction_no_queue(tx))
     }
 
@@ -76,11 +75,8 @@
     pub fn send_transaction_no_queue(
         &self,
         tx: RelayTransaction,
-    ) -> mpsc::UnboundedReceiver<TransactionStatus> {
-        let (status_tx, status_rx) = mpsc::unbounded_channel();
-=======
+    ) -> broadcast::Receiver<TransactionStatus> {
         let (status_tx, status_rx) = broadcast::channel(100);
->>>>>>> 483d287d
         let _ = self.command_tx.send(TransactionServiceMessage::SendTransaction(tx, status_tx));
         status_rx
     }
