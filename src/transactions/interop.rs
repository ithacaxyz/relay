--- conflicted
+++ resolved
@@ -61,7 +61,7 @@
     /// Appends a destination transaction to the bundle and updates asset transfers
     pub fn append_dst(&mut self, tx: RelayTransaction) {
         // Calculate asset transfers for this transaction
-        if let Some(transfers) = tx.quote().and_then(|q| q.output.fund_transfers().ok()) {
+        if let Some(transfers) = tx.quote().and_then(|q| q.intent.fund_transfers().ok()) {
             for (asset, amount) in transfers {
                 self.asset_transfers.push(AssetTransfer {
                     chain_id: tx.chain_id(),
@@ -700,7 +700,6 @@
                 .send_transaction_no_queue(tx.clone());
         }
 
-<<<<<<< HEAD
         Ok(())
     }
 
@@ -721,13 +720,6 @@
 
             for (tx_id, status) in pending_vec.iter().zip(statuses.iter()) {
                 if let Some((_, status)) = status {
-=======
-        // Wait for all transactions to confirm or fail
-        let results = handles
-            .into_iter()
-            .map(|mut handle| async move {
-                while let Ok(status) = handle.recv().await {
->>>>>>> 483d287d
                     match status {
                         TransactionStatus::Confirmed(receipt) => {
                             tracing::debug!(tx_id = ?tx_id, "Transaction confirmed");
@@ -767,7 +759,6 @@
         Ok(results)
     }
 
-<<<<<<< HEAD
     /// Process source transactions for a bundle.
     ///
     /// Waits for all source transactions to complete.
@@ -784,37 +775,6 @@
             if let Err(err) = result {
                 tracing::error!(tx_id = ?tx_id, "Source transaction failed");
                 return Err(InteropBundleError::TransactionError(err));
-=======
-    #[instrument(skip(self, bundle), fields(bundle_id = %bundle.id))]
-    async fn send_and_watch_bundle(&self, bundle: InteropBundle) -> Result<(), InteropBundleError> {
-        let asset_transfers = bundle
-            .dst_transactions
-            .iter()
-            .map(|tx| {
-                tx.quote().expect("should be a quote").intent.fund_transfers().map(|transfers| {
-                    transfers.into_iter().map(|(asset, amount)| (tx.chain_id(), asset, amount))
-                })
-            })
-            .collect::<Result<Vec<_>, _>>()?
-            .into_iter()
-            .flatten()
-            .collect::<Vec<_>>();
-
-        self.liquidity_tracker.try_lock_liquidity(asset_transfers.clone()).await?;
-
-        let src_receipts = self.send_and_watch_transactions(&bundle.src_transactions).await?;
-
-        for receipt in src_receipts {
-            let event = IntentExecuted::try_from_receipt(&receipt);
-            if event.as_ref().is_none_or(|e| e.has_error()) {
-                let reason = event
-                    .as_ref()
-                    .map(|e| e.err.to_string())
-                    .unwrap_or_else(|| "IntentExecuted event not found".to_string());
-                return Err(InteropBundleError::TransactionError(Arc::new(format!(
-                    "source intent failed: {reason}",
-                ))));
->>>>>>> 483d287d
             }
         }
 
