--- conflicted
+++ resolved
@@ -21,13 +21,10 @@
     pub pending: Gauge,
     /// Number of queued transactions.
     pub queued: Gauge,
-<<<<<<< HEAD
     /// Number of times we've replaced transactions.
     pub replacements_sent: Counter,
-=======
     /// Number of timed out transactions.
     pub timed_out: Counter,
->>>>>>> 7cc3ddba
     /// Duration of polling the transaction service, in nanoseconds.
     pub poll_duration: Histogram,
     /// Number of user ops that landed on chain and succeeded.
