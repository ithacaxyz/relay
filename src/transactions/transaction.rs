use crate::types::SignedQuote;
use alloy::{
    consensus::{Transaction, TxEip1559, TxEip7702, TxEnvelope, TypedTransaction},
    eips::{eip1559::Eip1559Estimation, eip7702::SignedAuthorization},
    primitives::{Address, B256, U256, wrap_fixed_bytes},
};
use chrono::{DateTime, Utc};
use opentelemetry::Context;
use serde::{Deserialize, Serialize};
use std::sync::Arc;

wrap_fixed_bytes! {
    /// An id of the transaction being handled by the relay.
    ///
    /// Id always corresponds to a single on-chain transaction vs a bundle of multiple transactions.
    ///
    /// Note: this is different from transaction hash, as the hash corresponding to an id might change.
    /// The [`TxId`] should never be exposed to a user, use [`crate::types::rpc::BundleId`] instead.
    pub struct TxId<32>;
}

/// Transaction type used by relay.
#[derive(Debug, Clone, Serialize, Deserialize)]
pub struct RelayTransaction {
    /// Id of the transaction.
    pub id: TxId,
    /// [`UserOp`] to send.
    pub quote: SignedQuote,
    /// EIP-7702 [`SignedAuthorization`] to attach, if any.
    pub authorization: Option<SignedAuthorization>,
    /// Trace context for the transaction.
    #[serde(with = "crate::serde::trace_context", default)]
    pub trace_context: Context,
}

impl RelayTransaction {
    /// Create a new [`RelayTransaction`].
    pub fn new(quote: SignedQuote, authorization: Option<SignedAuthorization>) -> Self {
        Self {
            id: TxId(quote.ty().digest()),
            quote,
            authorization,
            trace_context: Context::current(),
        }
    }

    /// Builds a [`TypedTransaction`] for this quote given a nonce.
<<<<<<< HEAD
    pub fn build(&self, nonce: u64) -> TypedTransaction {
        let input = self.quote.ty().op.encode_execute();
=======
    pub fn build(&self, nonce: u64, fees: Eip1559Estimation) -> TypedTransaction {
        let input: Bytes =
            EntryPoint::executeCall { encodedUserOp: self.quote.ty().op.abi_encode().into() }
                .abi_encode()
                .into();
>>>>>>> 20848d39

        // TODO: move calculations here, only store and sign neccesary values in the quote
        let gas_limit = self.quote.ty().tx_gas;
        let max_fee_per_gas = fees.max_fee_per_gas;
        let max_priority_fee_per_gas = fees.max_priority_fee_per_gas;

        if let Some(auth) = &self.authorization {
            TxEip7702 {
                authorization_list: vec![auth.clone()],
                chain_id: self.quote.ty().chain_id,
                nonce,
                to: self.quote.ty().entrypoint,
                input,
                gas_limit,
                max_fee_per_gas,
                max_priority_fee_per_gas,
                value: U256::ZERO,
                access_list: Default::default(),
            }
            .into()
        } else {
            TxEip1559 {
                chain_id: self.quote.ty().chain_id,
                nonce,
                to: self.quote.ty().entrypoint.into(),
                input,
                gas_limit,
                max_fee_per_gas,
                max_priority_fee_per_gas,
                value: U256::ZERO,
                access_list: Default::default(),
            }
            .into()
        }
    }

    /// Returns the chain id of the transaction.
    pub fn chain_id(&self) -> u64 {
        self.quote.ty().chain_id
    }

    /// Returns the maximum fee we can afford for a transaction.
    pub fn max_fee_for_transaction(&self) -> u128 {
        self.quote.ty().native_fee_estimate.max_fee_per_gas
    }

    /// Returns the EOA of the userop.
    pub fn eoa(&self) -> &Address {
        &self.quote.ty().op.eoa
    }
}

pub trait TransactionFailureReason: std::fmt::Display + std::fmt::Debug + Send + Sync {}
impl<T> TransactionFailureReason for T where T: std::fmt::Display + std::fmt::Debug + Send + Sync {}

/// Status of a transaction.
#[derive(Clone, Debug, Default)]
pub enum TransactionStatus {
    /// Transaction is being broadcasted.
    #[default]
    InFlight,
    /// Transaction is pending.
    Pending(B256),
    /// Transaction has been confirmed.
    Confirmed(B256),
    /// Failed to broadcast the transaction.
    Failed(Arc<dyn TransactionFailureReason>),
}

impl TransactionStatus {
    /// Whether the status is final.
    pub fn is_final(&self) -> bool {
        matches!(self, Self::Confirmed(_) | Self::Failed(_))
    }

    /// The transaction hash of the transaction, if any.
    pub fn tx_hash(&self) -> Option<B256> {
        match self {
            Self::Pending(hash) | Self::Confirmed(hash) => Some(*hash),
            _ => None,
        }
    }
}

/// A [`RelayTransaction`] that has been sent to the network.
#[derive(Debug, Clone)]
pub struct PendingTransaction {
    /// The [`RelayTransaction`] that was sent.
    pub tx: RelayTransaction,
    /// All signed and sent [`TxEnvelope`]s. All transactions here are sorted by priority fee and
    /// are guaranteed to have the same nonce.
    ///
    /// This vector is guaranteed to have at least one element.
    pub sent: Vec<TxEnvelope>,
    /// Signer that signed the transaction.
    pub signer: Address,
    /// Time at which we've received this transaction.
    pub received_at: DateTime<Utc>,
}

impl PendingTransaction {
    /// Returns the chain id of the transaction.
    pub fn chain_id(&self) -> u64 {
        self.tx.quote.ty().chain_id
    }

    /// Returns the [`BundleId`] of the transaction.
    pub fn id(&self) -> TxId {
        self.tx.id
    }

    /// Returns the latest sent transaction with the highest fees.
    pub fn best_tx(&self) -> &TxEnvelope {
        self.sent.last().unwrap()
    }

    /// Returns the nonce of the transaction.
    pub fn nonce(&self) -> u64 {
        self.best_tx().nonce()
    }

    /// Returns the [`Eip1559Estimation`] of the transaction.
    pub fn fees(&self) -> Eip1559Estimation {
        Eip1559Estimation {
            max_fee_per_gas: self.best_tx().max_fee_per_gas(),
            max_priority_fee_per_gas: self.best_tx().max_priority_fee_per_gas().unwrap_or_default(),
        }
    }
}<|MERGE_RESOLUTION|>--- conflicted
+++ resolved
@@ -45,16 +45,8 @@
     }
 
     /// Builds a [`TypedTransaction`] for this quote given a nonce.
-<<<<<<< HEAD
-    pub fn build(&self, nonce: u64) -> TypedTransaction {
+    pub fn build(&self, nonce: u64, fees: Eip1559Estimation) -> TypedTransaction {
         let input = self.quote.ty().op.encode_execute();
-=======
-    pub fn build(&self, nonce: u64, fees: Eip1559Estimation) -> TypedTransaction {
-        let input: Bytes =
-            EntryPoint::executeCall { encodedUserOp: self.quote.ty().op.abi_encode().into() }
-                .abi_encode()
-                .into();
->>>>>>> 20848d39
 
         // TODO: move calculations here, only store and sign neccesary values in the quote
         let gas_limit = self.quote.ty().tx_gas;
