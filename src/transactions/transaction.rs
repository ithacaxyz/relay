--- conflicted
+++ resolved
@@ -1,17 +1,9 @@
-<<<<<<< HEAD
 use crate::types::Quote;
 use alloy::{
     consensus::{Transaction, TxEip1559, TxEip7702, TxEnvelope, TypedTransaction},
     eips::{eip1559::Eip1559Estimation, eip7702::SignedAuthorization},
-    primitives::{Address, B256, U256, wrap_fixed_bytes},
+    primitives::{Address, B256, Bytes, ChainId, TxKind, U256, wrap_fixed_bytes},
     rpc::types::TransactionReceipt,
-=======
-use crate::types::{Quote, SignedQuote};
-use alloy::{
-    consensus::{Transaction, TxEip1559, TxEip7702, TxEnvelope, TypedTransaction},
-    eips::{eip1559::Eip1559Estimation, eip7702::SignedAuthorization},
-    primitives::{Address, B256, Bytes, ChainId, TxKind, U256, wrap_fixed_bytes},
->>>>>>> 5d6beb2c
 };
 use chrono::{DateTime, Utc};
 use opentelemetry::Context;
@@ -35,7 +27,7 @@
     /// An intent we need to relay for a user.
     Intent {
         /// [`Intent`] to send.
-        quote: Box<SignedQuote>,
+        quote: Box<Quote>,
         /// EIP-7702 [`SignedAuthorization`] to attach, if any.
         authorization: Option<SignedAuthorization>,
     },
@@ -56,7 +48,7 @@
     /// Returns the chain id of the transaction.
     pub fn chain_id(&self) -> u64 {
         match self {
-            Self::Intent { quote, .. } => quote.ty().chain_id,
+            Self::Intent { quote, .. } => quote.chain_id,
             Self::Internal { chain_id, .. } => *chain_id,
         }
     }
@@ -67,16 +59,9 @@
 pub struct RelayTransaction {
     /// Id of the transaction.
     pub id: TxId,
-<<<<<<< HEAD
-    /// [`Intent`] to send.
-    pub quote: Quote,
-    /// EIP-7702 [`SignedAuthorization`] to attach, if any.
-    pub authorization: Option<SignedAuthorization>,
-=======
     /// Kind of the transaction.
     #[serde(flatten)]
     pub kind: RelayTransactionKind,
->>>>>>> 5d6beb2c
     /// Trace context for the transaction.
     #[serde(with = "crate::serde::trace_context", default)]
     pub trace_context: Context,
@@ -107,23 +92,13 @@
 
     /// Builds a [`TypedTransaction`] for this quote given a nonce.
     pub fn build(&self, nonce: u64, fees: Eip1559Estimation) -> TypedTransaction {
-<<<<<<< HEAD
-        let gas_limit = self.quote.tx_gas;
-        let max_fee_per_gas = fees.max_fee_per_gas;
-        let max_priority_fee_per_gas = fees.max_priority_fee_per_gas;
-
-        let quote = &self.quote;
-        let mut intent = quote.output.clone();
-=======
         match &self.kind {
             RelayTransactionKind::Intent { quote, authorization } => {
-                let gas_limit = quote.ty().tx_gas;
+                let gas_limit = quote.tx_gas;
                 let max_fee_per_gas = fees.max_fee_per_gas;
                 let max_priority_fee_per_gas = fees.max_priority_fee_per_gas;
 
-                let quote = quote.ty();
-                let mut intent = quote.intent.clone();
->>>>>>> 5d6beb2c
+                let mut intent = quote.output.clone();
 
                 let payment_amount = (quote.extra_payment
                     + (U256::from(gas_limit)
@@ -135,11 +110,7 @@
                 intent.prePaymentAmount = payment_amount;
                 intent.totalPaymentAmount = payment_amount;
 
-<<<<<<< HEAD
-        let input = intent.encode_execute(quote.is_multi_chain);
-=======
-                let input = intent.encode_execute();
->>>>>>> 5d6beb2c
+                let input = intent.encode_execute(quote.is_multi_chain);
 
                 if let Some(auth) = &authorization {
                     TxEip7702 {
@@ -187,25 +158,13 @@
 
     /// Returns the chain id of the transaction.
     pub fn chain_id(&self) -> u64 {
-<<<<<<< HEAD
-        self.quote.chain_id
-=======
         self.kind.chain_id()
->>>>>>> 5d6beb2c
     }
 
     /// Returns the maximum fee we can afford for a transaction.
     pub fn max_fee_for_transaction(&self) -> u128 {
-<<<<<<< HEAD
-        self.quote.native_fee_estimate.max_fee_per_gas
-    }
-
-    /// Returns the EOA of the intent.
-    pub fn eoa(&self) -> &Address {
-        &self.quote.output.eoa
-=======
         if let RelayTransactionKind::Intent { quote, .. } = &self.kind {
-            quote.ty().native_fee_estimate.max_fee_per_gas
+            quote.native_fee_estimate.max_fee_per_gas
         } else {
             u128::MAX
         }
@@ -214,7 +173,7 @@
     /// Returns the EOA of the intent.
     pub fn eoa(&self) -> Option<&Address> {
         if let RelayTransactionKind::Intent { quote, .. } = &self.kind {
-            Some(&quote.ty().intent.eoa)
+            Some(&quote.output.eoa)
         } else {
             None
         }
@@ -222,17 +181,12 @@
 
     /// Returns the [`Quote`] of the transaction, if it's a [`RelayTransactionKind::Intent`].
     pub fn quote(&self) -> Option<&Quote> {
-        if let RelayTransactionKind::Intent { quote, .. } = &self.kind {
-            Some(quote.ty())
-        } else {
-            None
-        }
+        if let RelayTransactionKind::Intent { quote, .. } = &self.kind { Some(quote) } else { None }
     }
 
     /// Whether the transaction is an intent.
     pub fn is_intent(&self) -> bool {
         matches!(self.kind, RelayTransactionKind::Intent { .. })
->>>>>>> 5d6beb2c
     }
 }
 
@@ -289,11 +243,7 @@
 impl PendingTransaction {
     /// Returns the chain id of the transaction.
     pub fn chain_id(&self) -> u64 {
-<<<<<<< HEAD
-        self.tx.quote.chain_id
-=======
         self.tx.chain_id()
->>>>>>> 5d6beb2c
     }
 
     /// Returns the [`BundleId`] of the transaction.
