use alloy::{
    primitives::B256,
<<<<<<< HEAD
    providers::{DynProvider, PendingTransactionConfig, Provider, ProviderBuilder, WatchTxError},
    rpc::client::ClientBuilder,
    transports::TransportResult,
};
use alloy_chains::Chain;
use futures_util::{Stream, StreamExt, stream::FuturesUnordered};
use std::{
    collections::{BTreeMap, HashMap},
    pin::Pin,
    sync::Arc,
    time::Duration,
};
use tokio::{
    sync::{mpsc, oneshot},
    time::{Instant, sleep_until},
};
use url::Url;

use crate::{
    config::TransactionServiceConfig, constants::DEFAULT_POLL_INTERVAL, spawn::RETRY_LAYER,
    transport::create_transport,
=======
    providers::{DynProvider, PendingTransactionConfig, Provider},
    rpc::types::TransactionReceipt,
>>>>>>> 5690203d
};

use super::metrics::TransactionServiceMetrics;
/// Handle to monitor transactions.
#[derive(Debug, Clone)]
pub struct TransactionMonitoringHandle {
    /// Network provider.
    provider: DynProvider,
    /// If relevant, the provider located close to sequencer that is expected to receive blocks
    /// faster than our node.
    external_provider: Option<DynProvider>,
    /// Flashblocks watcher handle, if relevant for the network.
    flashblocks_handle: Option<FlashblocksWatcherHandle>,
    /// Metrics for the monitor.
    metrics: Arc<TransactionServiceMetrics>,
}

impl TransactionMonitoringHandle {
    /// Creates a new [`TxMonitoringHandle`].
    pub async fn new(
        provider: DynProvider,
        config: TransactionServiceConfig,
        metrics: Arc<TransactionServiceMetrics>,
    ) -> TransportResult<Self> {
        let chain = Chain::from_id(provider.get_chain_id().await?);
    
        let external_provider = if let Some(endpoint) =
            config.public_node_endpoints.get(&chain)
        {
            let (transport, is_local) = create_transport(endpoint).await?;
            let client = ClientBuilder::default()
                .layer(RETRY_LAYER)
                .transport(transport, is_local)
                .with_poll_interval(DEFAULT_POLL_INTERVAL);
            Some(ProviderBuilder::new().connect_client(client).erased())
        } else {
            None
        };

        let flashblocks_handle = if let Some(endpoint) = config.flashblocks_rpc_endpoints.get(&chain) {

        } else {
            None
        };

        Ok(Self { external_provider, provider, metrics })
    }

    /// Attempts to wait for a transaction confirmation.
    pub async fn watch_transaction(
        &self,
        tx_hash: B256,
        timeout: Duration,
    ) -> Option<TransactionReceipt> {
        let config = PendingTransactionConfig::new(tx_hash).with_timeout(Some(timeout));

        let watch_with_provider = async |provider: &DynProvider, is_external: bool| {
            let is_confirmed =
                if let Ok(tx) = provider.watch_pending_transaction(config.clone()).await {
                    tx.await.is_ok()
                } else {
                    false
                };

            if is_confirmed
                && let Ok(Some(receipt)) = provider.get_transaction_receipt(tx_hash).await
            {
                if is_external {
                    self.metrics.external_confirmations.increment(1);
                } else {
                    self.metrics.local_confirmations.increment(1);
                }

                return Some(receipt);
            }

            None
        };

        let mut futures = core::iter::once(Box::pin(watch_with_provider(&self.provider, false)))
            .chain(self.external_provider.as_ref().map(|p| Box::pin(watch_with_provider(p, true))))
            .collect::<FuturesUnordered<_>>();

        while let Some(result) = futures.next().await {
            if let Some(receipt) = result {
                return Some(receipt);
            }
        }

        None
    }
}

pub struct WatchTxRequest {
    tx_hash: B256,
    timeout: Duration,
    tx: oneshot::Sender<Result<(), WatchTxError>>,
}

#[derive(Debug, Clone)]
pub struct FlashblocksWatcherHandle {
    requests_tx: mpsc::UnboundedSender<WatchTxRequest>,
}

impl FlashblocksWatcherHandle {
    pub fn watch_transaction(
        &self,
        tx_hash: B256,
        timeout: Duration,
    ) -> oneshot::Receiver<Result<(), WatchTxError>> {
        let (tx, rx) = oneshot::channel();
        let _ = self.requests_tx.send(WatchTxRequest { tx_hash, timeout, tx });

        rx
    }
}

pub struct FlashblocksWatcher<S> {
    /// Receivers for pending transactions notified on confirmation.
    pending: HashMap<B256, oneshot::Sender<Result<(), WatchTxError>>>,
    /// Ordered map of transactions to reap at a certain time.
    reap_at: BTreeMap<Instant, B256>,
    /// Transaction watching requests stream.
    requests_rx: mpsc::UnboundedReceiver<WatchTxRequest>,
    /// Stream of flashblocks
    flashblocks: S,
}

impl FlashblocksWatcher {
    pub async fn new(endpoint: Url) -> (Self, FlashblocksWatcherHandle) {
        let (requests_tx, requests_rx) = mpsc::unbounded_channel();

        let this = Self {
            pending: Default::default(),
            reap_at: Default::default(),
            requests_rx,
            flashblocks,
        };

        (this, FlashblocksWatcherHandle { requests_tx })
    }
}

impl<S: Stream<Item = Vec<B256>> + Unpin + 'static> IntoFuture for FlashblocksWatcher<S> {
    type Output = ();
    type IntoFuture = Pin<Box<dyn Future<Output = ()>>>;

    fn into_future(mut self) -> Self::IntoFuture {
        Box::pin(async move {
            loop {
                let sleep = sleep_until(
                    self.reap_at
                        .first_key_value()
                        .map(|(k, _)| *k)
                        .unwrap_or_else(|| Instant::now() + Duration::from_secs(60)),
                );
                tokio::select! {
                    maybe_request = self.requests_rx.recv() => {
                        let Some(WatchTxRequest { tx_hash, timeout, tx }) = maybe_request else {
                            break // all handles dropped
                        };

                        self.pending.insert(tx_hash, tx);
                        self.reap_at.insert(Instant::now() + timeout, tx_hash);
                    }
                    Some(txs) = self.flashblocks.next() => {
                        for tx_hash in txs {
                            if let Some(tx) = self.pending.remove(&tx_hash) {
                                let _ = tx.send(Ok(()));
                            }
                        }
                    }
                    // Ensures that we always handle timeouts.
                    _ = sleep => {},
                }

                // Reap timeouts
                let to_keep = self.reap_at.split_off(&Instant::now());
                let to_reap = std::mem::replace(&mut self.reap_at, to_keep);

                for tx_hash in to_reap.values() {
                    if let Some(tx) = self.pending.remove(tx_hash) {
                        tx.send(Err(WatchTxError::Timeout));
                    }
                }
            }
        })
    }
}<|MERGE_RESOLUTION|>--- conflicted
+++ resolved
@@ -1,6 +1,5 @@
 use alloy::{
     primitives::B256,
-<<<<<<< HEAD
     providers::{DynProvider, PendingTransactionConfig, Provider, ProviderBuilder, WatchTxError},
     rpc::client::ClientBuilder,
     transports::TransportResult,
@@ -22,10 +21,6 @@
 use crate::{
     config::TransactionServiceConfig, constants::DEFAULT_POLL_INTERVAL, spawn::RETRY_LAYER,
     transport::create_transport,
-=======
-    providers::{DynProvider, PendingTransactionConfig, Provider},
-    rpc::types::TransactionReceipt,
->>>>>>> 5690203d
 };
 
 use super::metrics::TransactionServiceMetrics;
