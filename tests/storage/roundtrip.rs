//! Storage roundtrip compatibility tests.
//!
//! CI safeguard:
//! 1. The **base** branch should run `storage::roundtrip::write`, seeding a fresh Postgres database
//!    with rows produced by the OLD code.
//! 2. The PR branch should run `storage::roundtrip::read`, which must successfully deserialize
//!    those same rows with the NEW code.
//!
//! If any migration is missing, the read step fails.

use crate::e2e::SIGNERS_MNEMONIC;
use alloy::{
    eips::{eip1559::Eip1559Estimation, eip7702::SignedAuthorization},
    network::{Ethereum, EthereumWallet, NetworkWallet},
    primitives::{Address, B256, U256, bytes},
    rpc::types::Authorization,
};
use alloy_primitives::ChainId;
use chrono::Utc;
use opentelemetry::Context;
use relay::{
    signers::DynSigner,
    storage::{RelayStorage, StorageApi},
    transactions::{PendingTransaction, RelayTransaction, RelayTransactionKind, TxId},
    types::{CreatableAccount, Intent, Quote, SignedCall, rpc::BundleId},
};
use sqlx::PgPool;
use std::ops::Not;

async fn storage() -> eyre::Result<RelayStorage> {
    // Set up storage
    let pool = PgPool::connect(&std::env::var("DATABASE_URL").expect("set DATABASE_URL")).await?;
    sqlx::migrate!().run(&pool).await?;
    Ok(RelayStorage::pg(pool))
}

#[tokio::test]
#[ignore]
async fn write() -> eyre::Result<()> {
    let storage = storage().await?;
    let Fixtures { account, signer: _, chain_id: _, queued_tx, pending_tx, bundle_id, email } =
        Fixtures::generate().await?;

    // Account & Keys
    storage.write_account(account.clone()).await?;

    // Queued & Pending txs
    storage.queue_transaction(&queued_tx).await?;
    storage.replace_queued_tx_with_pending(&pending_tx).await?;
<<<<<<< HEAD
    storage.queue_transaction(&queued_tx).await?;
=======

    // Create a new queued transaction with different ID
    let mut queued_tx2 = queued_tx.clone();
    queued_tx2.id = TxId(B256::with_last_byte(3));
    storage.queue_transaction(&queued_tx2).await?;
>>>>>>> bdaa104e

    // Bundle status
    storage.add_bundle_tx(bundle_id, queued_tx.id).await?;

    // Email
    storage.add_unverified_email(email.0, &email.1, &email.2).await?;

    Ok(())
}

#[tokio::test]
#[ignore]
async fn read() -> eyre::Result<()> {
    let storage = storage().await?;
    let Fixtures { account, signer, chain_id, queued_tx: _, pending_tx: _, bundle_id, email } =
        Fixtures::generate().await?;

    // Account & Keys
    assert!(storage.read_account(&account.address).await?.is_some());

    // Queued & Pending txs
    assert!(storage.read_queued_transactions(chain_id).await?.is_empty().not());
    assert!(storage.read_pending_transactions(signer, chain_id).await?.is_empty().not());

    // Bundle status
    assert!(storage.get_bundle_transactions(bundle_id).await?.is_empty().not());

    // Email
    storage.verify_email(email.0, &email.1, &email.2).await?;
    storage.verified_email_exists(&email.2).await?;

    Ok(())
}

struct Fixtures {
    pub account: CreatableAccount,
    pub signer: Address,
    pub chain_id: ChainId,
    pub queued_tx: RelayTransaction,
    pub pending_tx: PendingTransaction,
    pub bundle_id: BundleId,
    pub email: (Address, String, String),
}

impl Fixtures {
    async fn generate() -> eyre::Result<Self> {
        let signer = DynSigner::derive_from_mnemonic(SIGNERS_MNEMONIC.parse()?, 1)?.pop().unwrap();
        let r_address = signer.address();

        let signer = EthereumWallet::new(signer.0);
        let r_u256 = U256::MAX;
        let r_b256 = B256::ZERO;
        let r_u64 = u64::MAX;
        let r_bytes = bytes!("aaaaaaaaaa");
        let r_fee = Eip1559Estimation { max_fee_per_gas: 1, max_priority_fee_per_gas: 1 };
        let authorization = SignedAuthorization::new_unchecked(
            Authorization { chain_id: r_u256, address: r_address, nonce: r_u64 },
            1,
            r_u256,
            r_u256,
        );
        let pre_call = SignedCall {
            eoa: r_address,
            executionData: r_bytes.clone(),
            nonce: r_u256,
            signature: r_bytes.clone(),
        };
        let account = CreatableAccount::new(r_address, pre_call, authorization.clone());
        let intent = Intent {
            eoa: r_address,
            executionData: r_bytes.clone(),
            nonce: r_u256,
            payer: r_address,
            paymentToken: r_address,
            prePaymentMaxAmount: r_u256,
            totalPaymentMaxAmount: r_u256,
            combinedGas: r_u256,
            encodedPreCalls: vec![r_bytes.clone()],
            prePaymentAmount: r_u256,
            totalPaymentAmount: r_u256,
            paymentRecipient: r_address,
            signature: r_bytes.clone(),
            paymentSignature: r_bytes.clone(),
            supportedAccountImplementation: r_address,
            encodedFundTransfers: vec![r_bytes.clone()],
            funder: r_address,
            funderSignature: r_bytes.clone(),
            settler: r_address,
            settlerContext: r_bytes.clone(),
        };
        let quote = Quote {
            chain_id: r_u64,
            intent,
            extra_payment: r_u256,
            eth_price: r_u256,
            payment_token_decimals: 1,
            tx_gas: r_u64,
            native_fee_estimate: r_fee,
            authorization_address: Some(r_address),
            orchestrator: r_address,
            is_multi_chain: false,
        };
        let queued_id = B256::with_last_byte(1);
        let queued_tx = RelayTransaction {
            id: TxId(queued_id),
            kind: RelayTransactionKind::Intent {
                quote: Box::new(quote),
                authorization: Some(authorization.clone()),
            },
            trace_context: Context::current(),
            received_at: Utc::now(),
        };

        let pending_id = B256::with_last_byte(2);
        let pending_tx = {
            let mut tx = queued_tx.clone();
            tx.id = TxId(pending_id);
            tx
        };
        let pending_tx = PendingTransaction {
            sent: vec![
                NetworkWallet::<Ethereum>::sign_transaction_from(
                    &signer,
                    r_address,
                    queued_tx.build(r_u64, r_fee),
                )
                .await?,
            ],
            tx: pending_tx,
            signer: r_address,
            sent_at: Utc::now(),
        };

        Ok(Self {
            account,
            signer: r_address,
            chain_id: r_u64,
            queued_tx,
            pending_tx,
            bundle_id: BundleId(r_b256),
            email: (r_address, "hello@there.all".to_string(), "12345678".to_string()),
        })
    }
}<|MERGE_RESOLUTION|>--- conflicted
+++ resolved
@@ -47,15 +47,11 @@
     // Queued & Pending txs
     storage.queue_transaction(&queued_tx).await?;
     storage.replace_queued_tx_with_pending(&pending_tx).await?;
-<<<<<<< HEAD
-    storage.queue_transaction(&queued_tx).await?;
-=======
 
     // Create a new queued transaction with different ID
     let mut queued_tx2 = queued_tx.clone();
     queued_tx2.id = TxId(B256::with_last_byte(3));
     storage.queue_transaction(&queued_tx2).await?;
->>>>>>> bdaa104e
 
     // Bundle status
     storage.add_bundle_tx(bundle_id, queued_tx.id).await?;
