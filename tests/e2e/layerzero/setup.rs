--- conflicted
+++ resolved
@@ -378,15 +378,10 @@
         endpoint_addresses.insert(chain_id, deployment.endpoint);
     }
 
-<<<<<<< HEAD
-    let relay_config = relay::config::LayerZeroConfig { endpoint_addresses };
-=======
     let relay_config = relay::config::LayerZeroConfig {
-        endpoint_ids,
         endpoint_addresses,
         settler_signer_key: Some(LAYERZERO_DEPLOYER_PRIVATE_KEY.to_string()),
     };
->>>>>>> 255f2ea6
 
     let test_config = LayerZeroTestConfig { endpoints, escrows, eids };
 
