//! Relay end-to-end test constants

use super::*;
use crate::e2e::layerzero::{LayerZeroTestConfig, setup::deploy_layerzero_infrastructure};
use alloy::{
    consensus::{SignableTransaction, TxEip1559, TxEnvelope},
    eips::Encodable2718,
    hex,
    network::{EthereumWallet, TransactionBuilder, TxSignerSync},
    node_bindings::{Anvil, AnvilInstance},
    primitives::{Address, Bytes, TxKind, U256, address, bytes},
    providers::{
        DynProvider, MULTICALL3_ADDRESS, Provider, ProviderBuilder, WalletProvider, ext::AnvilApi,
    },
    rpc::{client::ClientBuilder, types::TransactionRequest},
    signers::local::PrivateKeySigner,
    sol_types::{SolConstructor, SolValue},
};
use alloy_chains::Chain;
use eyre::{self, ContextCompat, WrapErr};
use futures_util::future::{join_all, try_join_all};
use jsonrpsee::http_client::{HttpClient, HttpClientBuilder};
use relay::{
    chains::RETRY_LAYER,
    config::{
        ChainConfig, InteropConfig, RebalanceServiceConfig, RelayConfig, SettlerConfig,
        SettlerImplementation, SignerConfig, SimpleSettlerConfig, TransactionServiceConfig,
    },
    signers::DynSigner,
    spawn::{RelayHandle, try_spawn},
    types::{
        AssetDescriptor, AssetUid, Assets, IFunder,
        rpc::{AuthorizeKeyResponse, GetKeysParameters},
    },
};
use sqlx::{ConnectOptions, Executor, PgPool, postgres::PgConnectOptions};
use std::{
    collections::HashMap,
    path::{Path, PathBuf},
    str::FromStr,
    time::Duration,
};
use url::Url;

/// Bytecode of the Multicall3 contract.
///
/// We depend on multicall contract to be present for wallet_verifySignature to work. It is
/// predeployed on most of the chains and is present on OP stack by default. However, we still need
/// to manually deploy it when working with local Anvil instance.
const MULTICALL3_BYTECODE: Bytes = bytes!(
    "0x6080604052600436106100f35760003560e01c80634d2301cc1161008a578063a8b0574e11610059578063a8b0574e1461025a578063bce38bd714610275578063c3077fa914610288578063ee82ac5e1461029b57600080fd5b80634d2301cc146101ec57806372425d9d1461022157806382ad56cb1461023457806386d516e81461024757600080fd5b80633408e470116100c65780633408e47014610191578063399542e9146101a45780633e64a696146101c657806342cbb15c146101d957600080fd5b80630f28c97d146100f8578063174dea711461011a578063252dba421461013a57806327e86d6e1461015b575b600080fd5b34801561010457600080fd5b50425b6040519081526020015b60405180910390f35b61012d610128366004610a85565b6102ba565b6040516101119190610bbe565b61014d610148366004610a85565b6104ef565b604051610111929190610bd8565b34801561016757600080fd5b50437fffffffffffffffffffffffffffffffffffffffffffffffffffffffffffffffff0140610107565b34801561019d57600080fd5b5046610107565b6101b76101b2366004610c60565b610690565b60405161011193929190610cba565b3480156101d257600080fd5b5048610107565b3480156101e557600080fd5b5043610107565b3480156101f857600080fd5b50610107610207366004610ce2565b73ffffffffffffffffffffffffffffffffffffffff163190565b34801561022d57600080fd5b5044610107565b61012d610242366004610a85565b6106ab565b34801561025357600080fd5b5045610107565b34801561026657600080fd5b50604051418152602001610111565b61012d610283366004610c60565b61085a565b6101b7610296366004610a85565b610a1a565b3480156102a757600080fd5b506101076102b6366004610d18565b4090565b60606000828067ffffffffffffffff8111156102d8576102d8610d31565b60405190808252806020026020018201604052801561031e57816020015b6040805180820190915260008152606060208201528152602001906001900390816102f65790505b5092503660005b8281101561047757600085828151811061034157610341610d60565b6020026020010151905087878381811061035d5761035d610d60565b905060200281019061036f9190610d8f565b6040810135958601959093506103886020850185610ce2565b73ffffffffffffffffffffffffffffffffffffffff16816103ac6060870187610dcd565b6040516103ba929190610e32565b60006040518083038185875af1925050503d80600081146103f7576040519150601f19603f3d011682016040523d82523d6000602084013e6103fc565b606091505b50602080850191909152901515808452908501351761046d577f08c379a000000000000000000000000000000000000000000000000000000000600052602060045260176024527f4d756c746963616c6c333a2063616c6c206661696c656400000000000000000060445260846000fd5b5050600101610325565b508234146104e6576040517f08c379a000000000000000000000000000000000000000000000000000000000815260206004820152601a60248201527f4d756c746963616c6c333a2076616c7565206d69736d6174636800000000000060448201526064015b60405180910390fd5b50505092915050565b436060828067ffffffffffffffff81111561050c5761050c610d31565b60405190808252806020026020018201604052801561053f57816020015b606081526020019060019003908161052a5790505b5091503660005b8281101561068657600087878381811061056257610562610d60565b90506020028101906105749190610e42565b92506105836020840184610ce2565b73ffffffffffffffffffffffffffffffffffffffff166105a66020850185610dcd565b6040516105b4929190610e32565b6000604051808303816000865af19150503d80600081146105f1576040519150601f19603f3d011682016040523d82523d6000602084013e6105f6565b606091505b5086848151811061060957610609610d60565b602090810291909101015290508061067d576040517f08c379a000000000000000000000000000000000000000000000000000000000815260206004820152601760248201527f4d756c746963616c6c333a2063616c6c206661696c656400000000000000000060448201526064016104dd565b50600101610546565b5050509250929050565b43804060606106a086868661085a565b905093509350939050565b6060818067ffffffffffffffff8111156106c7576106c7610d31565b60405190808252806020026020018201604052801561070d57816020015b6040805180820190915260008152606060208201528152602001906001900390816106e55790505b5091503660005b828110156104e657600084828151811061073057610730610d60565b6020026020010151905086868381811061074c5761074c610d60565b905060200281019061075e9190610e76565b925061076d6020840184610ce2565b73ffffffffffffffffffffffffffffffffffffffff166107906040850185610dcd565b60405161079e929190610e32565b6000604051808303816000865af19150503d80600081146107db576040519150601f19603f3d011682016040523d82523d6000602084013e6107e0565b606091505b506020808401919091529015158083529084013517610851577f08c379a000000000000000000000000000000000000000000000000000000000600052602060045260176024527f4d756c746963616c6c333a2063616c6c206661696c656400000000000000000060445260646000fd5b50600101610714565b6060818067ffffffffffffffff81111561087657610876610d31565b6040519080825280602002602001820160405280156108bc57816020015b6040805180820190915260008152606060208201528152602001906001900390816108945790505b5091503660005b82811015610a105760008482815181106108df576108df610d60565b602002602001015190508686838181106108fb576108fb610d60565b905060200281019061090d9190610e42565b925061091c6020840184610ce2565b73ffffffffffffffffffffffffffffffffffffffff1661093f6020850185610dcd565b60405161094d929190610e32565b6000604051808303816000865af19150503d806000811461098a576040519150601f19603f3d011682016040523d82523d6000602084013e61098f565b606091505b506020830152151581528715610a07578051610a07576040517f08c379a000000000000000000000000000000000000000000000000000000000815260206004820152601760248201527f4d756c746963616c6c333a2063616c6c206661696c656400000000000000000060448201526064016104dd565b506001016108c3565b5050509392505050565b6000806060610a2b60018686610690565b919790965090945092505050565b60008083601f840112610a4b57600080fd5b50813567ffffffffffffffff811115610a6357600080fd5b6020830191508360208260051b8501011115610a7e57600080fd5b9250929050565b60008060208385031215610a9857600080fd5b823567ffffffffffffffff811115610aaf57600080fd5b610abb85828601610a39565b90969095509350505050565b6000815180845260005b81811015610aed57602081850181015186830182015201610ad1565b81811115610aff576000602083870101525b50601f017fffffffffffffffffffffffffffffffffffffffffffffffffffffffffffffffe0169290920160200192915050565b600082825180855260208086019550808260051b84010181860160005b84811015610bb1578583037fffffffffffffffffffffffffffffffffffffffffffffffffffffffffffffffe001895281518051151584528401516040858501819052610b9d81860183610ac7565b9a86019a9450505090830190600101610b4f565b5090979650505050505050565b602081526000610bd16020830184610b32565b9392505050565b600060408201848352602060408185015281855180845260608601915060608160051b870101935082870160005b82811015610c52577fffffffffffffffffffffffffffffffffffffffffffffffffffffffffffffffa0888703018452610c40868351610ac7565b95509284019290840190600101610c06565b509398975050505050505050565b600080600060408486031215610c7557600080fd5b83358015158114610c8557600080fd5b9250602084013567ffffffffffffffff811115610ca157600080fd5b610cad86828701610a39565b9497909650939450505050565b838152826020820152606060408201526000610cd96060830184610b32565b95945050505050565b600060208284031215610cf457600080fd5b813573ffffffffffffffffffffffffffffffffffffffff81168114610bd157600080fd5b600060208284031215610d2a57600080fd5b5035919050565b7f4e487b7100000000000000000000000000000000000000000000000000000000600052604160045260246000fd5b7f4e487b7100000000000000000000000000000000000000000000000000000000600052603260045260246000fd5b600082357fffffffffffffffffffffffffffffffffffffffffffffffffffffffffffffff81833603018112610dc357600080fd5b9190910192915050565b60008083357fffffffffffffffffffffffffffffffffffffffffffffffffffffffffffffffe1843603018112610e0257600080fd5b83018035915067ffffffffffffffff821115610e1d57600080fd5b602001915036819003821315610a7e57600080fd5b8183823760009101908152919050565b600082357fffffffffffffffffffffffffffffffffffffffffffffffffffffffffffffffc1833603018112610dc357600080fd5b600082357fffffffffffffffffffffffffffffffffffffffffffffffffffffffffffffffa1833603018112610dc357600080fdfea2646970667358221220bb2b5c71a328032f97c676ae39a1ec2148d3e5d6f73d95e9b17910152d61f16264736f6c634300080c0033"
);

/// All settings for configuring the [`Environment`].
#[derive(Debug, Clone)]
#[non_exhaustive]
pub struct EnvironmentConfig {
    pub block_time: Option<f64>,
    pub transaction_service_config: TransactionServiceConfig,
    pub rebalance_service_config: Option<RebalanceServiceConfig>,
    pub num_signers: usize,
    /// The default block number to use for forking.
    ///
    /// Negative value represents `latest - num`.
    pub fork_block_number: Option<i64>,
    pub fee_recipient: Address,
    /// Number of chains to spawn. Defaults to 1.
    pub num_chains: usize,
    /// Interop configuration.
    pub interop_config: InteropConfig,
    /// If true, LayerZero contracts will be deployed and used for settlement
    pub use_layerzero: bool,
}

impl Default for EnvironmentConfig {
    fn default() -> Self {
        Self {
            num_signers: 1,
            block_time: None,
            transaction_service_config: TransactionServiceConfig::default(),
            rebalance_service_config: None,
            fork_block_number: None,
            fee_recipient: Address::ZERO,
            num_chains: 1,
            interop_config: InteropConfig {
                refund_check_interval: Duration::from_millis(100),
                escrow_refund_threshold: 60,
                settler: SettlerConfig {
                    implementation: SettlerImplementation::Simple(SimpleSettlerConfig {
                        private_key: Some(DEPLOYER_PRIVATE_KEY.to_string()),
                    }),
                    wait_verification_timeout: Duration::from_secs(10),
                },
            },
            use_layerzero: false,
        }
    }
}

pub struct Environment {
    /// All anvil instances (None for external anvil)
    pub anvils: Vec<Option<AnvilInstance>>,
    /// Providers for each chain
    pub providers: Vec<DynProvider>,
    /// Chain IDs for each chain (populated during setup)
    pub chain_ids: Vec<u64>,
    pub eoa: DynSigner,
    pub orchestrator: Address,
    pub delegation: Address,
    pub funder: Address,
    /// Minted to the eoa.
    pub fee_token: Address,
    /// Minted to the eoa.
    pub erc20: Address,
    /// Bunch of deployed erc20 which have not been minted to the eoa.
    pub erc20s: Vec<Address>,
    /// Usable ERC721 contract.
    pub erc721: Address,
    /// Escrow contract for cross-chain intents.
    pub escrow: Address,
    /// Settler contract for cross-chain settlement.
    pub settler: Address,
    pub relay_endpoint: HttpClient,
    pub relay_handle: RelayHandle,
    pub signers: Vec<DynSigner>,
    /// Settlement configuration for cross-chain messaging
    pub settlement: SettlementConfig,
    pub deployer: DynSigner,
    pub config: RelayConfig,
}

impl std::fmt::Debug for Environment {
    fn fmt(&self, f: &mut std::fmt::Formatter<'_>) -> std::fmt::Result {
        f.debug_struct("Environment")
            .field("is_prep", &self.eoa.address())
            .field("eoa", &self.eoa.address())
            .field("orchestrator", &self.orchestrator)
            .field("delegation", &self.delegation)
            .field("erc20", &self.erc20)
            .field("escrow", &self.escrow)
            .field("settler", &self.settler)
            .field("num_chains", &self.anvils.len())
            .field("chain_ids", &self.chain_ids)
            .field("relay_endpoint", &self.relay_endpoint)
            .finish()
    }
}

/// Settlement configuration for cross-chain messaging
#[derive(Debug, Clone, Default)]
pub struct SettlementConfig {
    /// LayerZero configuration
    pub layerzero: Option<LayerZeroTestConfig>,
}

/// Set up anvil instances based on configuration
///
/// Environment variables:
/// - `TEST_EXTERNAL_ANVIL_N`: Use an external node for chain N (e.g., TEST_EXTERNAL_ANVIL_0,
///   TEST_EXTERNAL_ANVIL_1)
/// - `TEST_EXTERNAL_ANVIL`: Alias for TEST_EXTERNAL_ANVIL_0 (only applies to chain 0)
///
/// If both TEST_EXTERNAL_ANVIL_0 and TEST_EXTERNAL_ANVIL are set, TEST_EXTERNAL_ANVIL_0 takes
/// precedence.
pub async fn setup_anvil_instances(
    config: &EnvironmentConfig,
) -> eyre::Result<(Vec<Option<AnvilInstance>>, Vec<Url>)> {
    let mut anvils = Vec::with_capacity(config.num_chains);
    let mut endpoints = Vec::with_capacity(config.num_chains);

    // Check for legacy TEST_EXTERNAL_ANVIL
    let legacy_external = std::env::var("TEST_EXTERNAL_ANVIL").ok();

    for i in 0..config.num_chains {
        // Check for TEST_EXTERNAL_ANVIL_N
        let specific_var = format!("TEST_EXTERNAL_ANVIL_{i}");
        let specific_endpoint = std::env::var(&specific_var).ok();

        // For chain 0, fall back to TEST_EXTERNAL_ANVIL if TEST_EXTERNAL_ANVIL_0 not set
        let (external_endpoint, var_name) = match specific_endpoint {
            Some(endpoint) => (Some(endpoint), specific_var),
            None if i == 0 => match legacy_external.clone() {
                Some(endpoint) => (Some(endpoint), "TEST_EXTERNAL_ANVIL".to_string()),
                None => (None, String::new()),
            },
            None => (None, String::new()),
        };

        if let Some(endpoint) = external_endpoint {
            if config.block_time.is_some() {
                eyre::bail!("Cannot specify both block time and external anvil node");
            }

            // Use external endpoint
            endpoints.push(
                Url::from_str(&endpoint).wrap_err(format!("Invalid endpoint on ${var_name}"))?,
            );
            // Add None to anvils to indicate external instance
            anvils.push(None);
        } else {
            // Spawn local anvil
            let anvil = spawn_local_anvil(i, config)?;
            endpoints.push(anvil.ws_endpoint_url());
            anvils.push(Some(anvil));
        }
    }

    Ok((anvils, endpoints))
}

/// Helper function to spawn a local anvil instance
fn spawn_local_anvil(index: usize, config: &EnvironmentConfig) -> eyre::Result<AnvilInstance> {
    let mut args = vec![];

    // Check if we're forking
    let fork_url = std::env::var("TEST_FORK_URL");
    let is_forking = fork_url.is_ok();

    // fork off a block a few blocks lower than `latest` by default
    let fork_block_number = config.fork_block_number.unwrap_or(-3).to_string();
    if let Ok(fork_url) = &fork_url {
        args.extend(["--fork-url", fork_url]);
        args.extend(["--fork-block-number", &fork_block_number]);
    }
    let block_time = config.block_time.map(|t| t.to_string());
    if let Some(block_time) = &block_time {
        args.extend(["--block-time", block_time]);
    }

    let fork_block_number = std::env::var("TEST_FORK_BLOCK_NUMBER");
    if let Ok(fork_block_number) = &fork_block_number {
        args.extend(["--fork-block-number", fork_block_number]);
    }

    let mut anvil = Anvil::new();

    // Only set chain_id if we're not forking
    // When forking, use the forked chain's actual chain ID
    if !is_forking {
        let chain_id = 31337 + index as u64;
        anvil = anvil.chain_id(chain_id);
    }

    anvil
        .args(["--optimism", "--host", "0.0.0.0"].into_iter().chain(args))
        .try_spawn()
        .wrap_err(format!("Failed to spawn Anvil (index {index})"))
}

/// Contract addresses for deployed contracts
#[derive(Clone)]
struct ContractAddresses {
    simulator: Address,
    delegation: Address,
    #[allow(dead_code)]
    delegation_implementation: Address,
    orchestrator: Address,
    funder: Address,
    escrow: Address,
    settler: Address,
    erc20s: Vec<Address>,
    erc721: Address,
}

/// Fund signers with ETH
async fn fund_signers<P: Provider>(provider: &P, signers: &[DynSigner]) -> eyre::Result<()> {
    try_join_all(
        signers
            .iter()
            .map(|signer| provider.anvil_set_balance(signer.address(), U256::from(1000e18))),
    )
    .await?;
    Ok(())
}

/// Set up chain state after contracts are deployed
async fn setup_chain_with_contracts<P: Provider>(
    provider: &P,
    contracts: &ContractAddresses,
    signers: &[DynSigner],
    eoa_address: Address,
) -> eyre::Result<()> {
    // Fund funder contract
    provider.anvil_set_balance(contracts.funder, U256::from(1000e18)).await?;

    // Set up all signers as gas wallets
    provider
        .send_transaction(TransactionRequest::default().with_to(contracts.funder).with_call(
            &IFunder::setGasWalletCall {
                wallets: signers.iter().map(|s| s.address()).collect(),
                isGasWallet: true,
            },
        ))
        .await?
        .get_receipt()
        .await?;

    // Fund EOA and mint tokens
    let holders = &[eoa_address, contracts.funder]
        .iter()
        .copied()
        .chain(signers.iter().map(|s| s.address()))
        .collect::<Vec<_>>();

    mint_erc20s(&contracts.erc20s[..2], holders, provider).await?;

    // Fund EOA with ETH
    provider
        .send_transaction(TransactionRequest {
            to: Some(TxKind::Call(eoa_address)),
            value: Some(U256::from(1000e18)),
            ..Default::default()
        })
        .await?
        .get_receipt()
        .await?;

    Ok(())
}

/// Set up a chain with all contracts and initial state
async fn setup_chain<P: Provider + WalletProvider>(
    provider: &P,
    signers: &[DynSigner],
    eoa_address: Address,
    is_primary: bool,
) -> eyre::Result<ContractAddresses> {
    // Fund signers
    fund_signers(provider, signers).await?;

    // Deploy all contracts - this will result in the same addresses across all chains
    // because we use the same deployer account and nonce sequence
    let contracts = deploy_all_contracts(provider).await?;

    // Set up chain with deployed contracts
    setup_chain_with_contracts(provider, &contracts, signers, eoa_address).await?;

    // Additional minting for funder on secondary chains
    if !is_primary {
        for _ in 0..5 {
            mint_erc20s(&contracts.erc20s[..2], &[contracts.funder], provider).await?;
        }
    }

    Ok(contracts)
}

impl Environment {
    /// Sets up the test environment with a upgraded account using [`DynSigner`].
    ///
    /// Read [`Self::setup`] for more information on setup.
    pub async fn setup() -> eyre::Result<Self> {
        Self::setup_with_config(EnvironmentConfig::default()).await
    }

    /// Sets up a multi-chain test environment with N chains.
    pub async fn setup_multi_chain(num_chains: usize) -> eyre::Result<Self> {
        Self::setup_with_config(EnvironmentConfig { num_chains, ..Default::default() }).await
    }

    /// Sets up the test environment including Anvil, contracts, and the relay service.
    ///
    /// Available environment variables:
    /// - `TEST_EXTERNAL_ANVIL`: Use an external node for chain 0 (alias for TEST_EXTERNAL_ANVIL_0).
    /// - `TEST_EXTERNAL_ANVIL_N`: Use an external node for chain N (e.g., TEST_EXTERNAL_ANVIL_0,
    ///   TEST_EXTERNAL_ANVIL_1). Note: TEST_EXTERNAL_ANVIL_0 takes precedence over
    ///   TEST_EXTERNAL_ANVIL if both are set.
    /// - `TEST_FORK_URL` / `TEST_FORK_BLOCK_NUMBER`: Fork settings for inprocess spawned Anvil.
    /// - `TEST_EOA_PRIVATE_KEY`: Private key for the EOA signer (defaults to `EOA_PRIVATE_KEY`).
    /// - `TEST_CONTRACTS`: Directory for contract artifacts (defaults to `tests/account/out`).
    /// - `TEST_ORCHESTRATOR`: Address for Orchestrator contract; deploys a mock if unset.
    /// - `TEST_PROXY`: Address for Proxy contract; deploys a mock if unset.
    /// - `TEST_ERC20`: Address for ERC20 token; deploys a mock if unset.
    /// - `TEST_ERC721`: Address for the ERC721 token; deploys a mock if unset.
    ///
    /// Example `.env`:
    /// ```env
    /// TEST_EXTERNAL_ANVIL="http://localhost:8545"
    /// TEST_FORK_URL="https://odyssey.ithaca.xyz"
    /// TEST_FORK_BLOCK_NUMBER=11577300
    /// TEST_EOA_PRIVATE_KEY=0xabc123...
    /// TEST_CONTRACTS="./tests/account/out"
    /// TEST_ORCHESTRATOR="0xOrchestratorAddress"
    /// TEST_PROXY="0xProxyAddress"
    /// TEST_ERC20="0xYourErc20Address"
    /// TEST_ERC721="0xYourErc721Address"
    /// ```
    pub async fn setup_with_config(config: EnvironmentConfig) -> eyre::Result<Self> {
        dotenvy::dotenv().ok();

        // Initialize tracing for tests only if RUST_LOG is set
        if std::env::var("RUST_LOG").is_ok() {
            let _ = tracing_subscriber::fmt()
                .with_env_filter(tracing_subscriber::EnvFilter::from_default_env())
                .with_test_writer()
                .try_init();
        }

        // Early validation
        if config.num_chains == 0 {
            eyre::bail!("Number of chains must be greater than 0");
        }

        // Set up anvil instances
        let (anvils, endpoints) = setup_anvil_instances(&config).await?;
        let mut providers = Vec::with_capacity(config.num_chains);

        // Load signers.
        let deployer = DynSigner::from_signing_key(&DEPLOYER_PRIVATE_KEY.to_string())
            .await
            .wrap_err("Relay signer load failed")?;

        let signers =
            DynSigner::derive_from_mnemonic(SIGNERS_MNEMONIC.parse()?, config.num_signers)?;

        let eoa = DynSigner::from_signing_key(
            &std::env::var("TEST_EOA_PRIVATE_KEY").unwrap_or(EOA_PRIVATE_KEY.to_string()),
        )
        .await
        .wrap_err("EOA signer load failed")?;

        // Set up primary chain with contract deployments
        let client = ClientBuilder::default()
            .layer(RETRY_LAYER.clone())
            .connect(endpoints[0].as_str())
            .await?;
        let first_provider = ProviderBuilder::new()
            .wallet(EthereumWallet::from(deployer.0.clone()))
            .connect_client(client);

        let contracts = setup_chain(&first_provider, &signers, eoa.address(), true).await?;

        providers.push(first_provider.erased());

        // Set up remaining chains with same contract addresses
        if config.num_chains > 1 {
            let setup_futures = (1..config.num_chains).map(|i| {
                let endpoint = endpoints[i].clone();
                let deployer = deployer.clone();
                let eoa_address = eoa.address();
                let signers = signers.clone();

                async move {
                    let client = ClientBuilder::default()
                        .layer(RETRY_LAYER.clone())
                        .connect(endpoint.as_str())
                        .await
                        .wrap_err(format!("Failed to connect to endpoint for chain index {i}"))?;
                    let provider = ProviderBuilder::new()
                        .wallet(EthereumWallet::from(deployer.0.clone()))
                        .connect_client(client);

                    setup_chain(&provider, &signers, eoa_address, false).await?;
                    Ok::<DynProvider, eyre::Error>(provider.erased())
                }
            });

            let additional_providers = try_join_all(setup_futures).await?;
            providers.extend(additional_providers);
        }

        // Query chain IDs from all providers
        let chain_ids =
            try_join_all(providers.iter().map(|provider| provider.get_chain_id())).await?;

        // Build assets for chains. Every chain has the same assets, so we just build this once and
        // clone.
        //
        // Each ERC20 has the UID derived from the order it was deployed. The native token is given
        // the UID ETH. Everything is assumed to have 18 decimals.
        //
        // Only ETH and the first ERC20 is relayable across chains.
        let erc20s = contracts.erc20s.iter().enumerate().map(|(idx, contract)| {
            (
                AssetUid::new(idx.to_string()),
                AssetDescriptor {
                    address: *contract,
                    decimals: 18,
                    fee_token: true,
                    interop: idx == 0,
                },
            )
        });
        let assets = Assets::new(HashMap::from_iter(
            std::iter::once((
                AssetUid::new("eth".to_string()),
                AssetDescriptor {
                    address: Address::ZERO,
                    decimals: 18,
                    fee_token: true,
                    interop: false,
                },
            ))
            .chain(erc20s),
        ));

        let database_url = if let Ok(db_url) = std::env::var("DATABASE_URL") {
            let opts = PgConnectOptions::from_str(&db_url)?;
            let pool = PgPool::connect_with(opts.clone()).await?;

            // create a separate database for this test and override database name in the url
            let database_name = format!("relay_test_database_{}", rand::random::<u64>());
            pool.execute(format!("create database {database_name}").as_str()).await?;

            Some(opts.database(&database_name).to_url_lossy().to_string())
        } else {
            None
        };

        // Configure interop and potentially deploy LayerZero
        let mut interop_config = config.interop_config;
        let mut layerzero_config = None;
        let settler_addresses: Vec<Address>;

        if config.use_layerzero {
            // Deploy LayerZero contracts
            let lz_deployment = deploy_layerzero_infrastructure(
                &providers,
                &chain_ids,
                &endpoints.iter().map(|e| e.to_string()).collect::<Vec<_>>(),
            )
            .await?;

            // Configure relay to use LayerZero settler
            interop_config.settler = SettlerConfig {
                implementation: SettlerImplementation::LayerZero(lz_deployment.relay_config),
                wait_verification_timeout: Duration::from_secs(300),
            };

            layerzero_config = Some(lz_deployment.test_config);
            settler_addresses = lz_deployment.settlers;
        } else {
            // Default to simple settler for testing
            interop_config.settler.implementation =
                SettlerImplementation::Simple(SimpleSettlerConfig {
                    private_key: Some(DEPLOYER_PRIVATE_KEY.to_string()),
                });
            // Use the same simple settler address for all chains
            settler_addresses = vec![contracts.settler; chain_ids.len()];
        }

        // Start relay service with all endpoints
        let skip_diagnostics = false;
        let config = RelayConfig::default()
            .with_port(0)
            .with_metrics_port(0)
<<<<<<< HEAD
            .with_chains(HashMap::from_iter(
                chain_ids.iter().enumerate().zip(endpoints.into_iter()).map(
                    |((idx, chain_id), endpoint)| {
                        (
                            Chain::from_id(*chain_id),
                            ChainConfig {
                                endpoint,
                                assets: assets.clone(),
                                native_symbol: None,
                                sequencer: None,
                                flashblocks: None,
                                sim_mode: Default::default(),
                                fees: Default::default(),
                                signers: SignerConfig {
                                    num_signers: config.transaction_service_config.num_signers,
                                },
                                settler_address: Some(settler_addresses[idx]),
                            },
                        )
                    },
                ),
            ))
=======
            .with_chains(HashMap::from_iter(chain_ids.iter().zip(endpoints.into_iter()).map(
                |(chain_id, endpoint)| {
                    (
                        Chain::from_id(*chain_id),
                        ChainConfig {
                            endpoint,
                            assets: assets.clone(),
                            native_symbol: None,
                            sequencer: None,
                            flashblocks: None,
                            sim_mode: Default::default(),
                            fees: Default::default(),
                            signers: SignerConfig { num_signers: config.num_signers },
                        },
                    )
                },
            )))
>>>>>>> 0674def9
            .with_quote_ttl(Duration::from_secs(60))
            .with_rate_ttl(Duration::from_secs(300))
            .with_signers_mnemonic(SIGNERS_MNEMONIC.parse().unwrap())
            .with_funder_key(Some(DEPLOYER_PRIVATE_KEY.to_string()))
            .with_quote_constant_rate(Some(1.0))
            .with_fee_recipient(config.fee_recipient)
            .with_orchestrator(Some(contracts.orchestrator))
            .with_delegation_proxy(Some(contracts.delegation))
            .with_simulator(Some(contracts.simulator))
            .with_funder(Some(contracts.funder))
            .with_escrow(Some(contracts.escrow))
            .with_intent_gas_buffer(20_000)
            .with_tx_gas_buffer(10_000)
            .with_transaction_service_config(config.transaction_service_config)
            .with_interop_config(interop_config)
            .with_rebalance_service_config(config.rebalance_service_config)
            .with_database_url(database_url);
        let relay_handle = try_spawn(config.clone(), skip_diagnostics).await?;

        let relay_endpoint = HttpClientBuilder::default()
            .build(relay_handle.http_url())
            .wrap_err("Failed to build relay client")?;

        // Sets the solady P256 canary to ensure we always use the P256 precompile.
        try_join_all(providers.iter().map(async |provider| {
            provider
                .anvil_set_code(
                    address!("0x0000000000001Ab2e8006Fd8B71907bf06a5BDEE"),
                    B256::random().into(),
                )
                .await
        }))
        .await?;

        Ok(Self {
            anvils,
            providers,
            chain_ids,
            eoa,
            orchestrator: contracts.orchestrator,
            delegation: contracts.delegation,
            fee_token: contracts.erc20s[1],
            funder: contracts.funder,
            erc20: contracts.erc20s[0],
            erc20s: contracts.erc20s[2..].to_vec(),
            erc721: contracts.erc721,
            escrow: contracts.escrow,
            settler: contracts.settler,
            relay_endpoint,
            relay_handle,
            signers,
            settlement: SettlementConfig { layerzero: layerzero_config },
            deployer,
            config,
        })
    }

    /// Sets [`Environment::fee_token`] to the native token.
    pub fn with_native_payment(mut self) -> Self {
        self.fee_token = Address::ZERO;
        self
    }

    /// Get the chain ID for a specific chain index.
    ///
    /// # Panics
    ///
    /// This method panics if the chain index is out of bounds.
    pub fn chain_id_for(&self, index: usize) -> u64 {
        self.chain_ids
            .get(index)
            .copied()
            .unwrap_or_else(|| panic!("No chain ID for chain index {index}"))
    }

    /// Get the provider for a specific chain index.
    ///
    /// # Panics
    ///
    /// This method panics if the chain index is out of bounds.
    pub fn provider_for(&self, index: usize) -> &DynProvider {
        self.providers.get(index).unwrap_or_else(|| panic!("No provider for chain index {index}"))
    }

    /// Get the default provider (first chain).
    pub fn provider_default(&self) -> &DynProvider {
        &self.providers[0]
    }

    /// Get the number of chains.
    pub fn num_chains(&self) -> usize {
        self.anvils.len()
    }

    /// Get the first chain's provider
    pub fn provider(&self) -> &DynProvider {
        &self.providers[0]
    }

    /// Get the first chain's ID
    pub fn chain_id(&self) -> u64 {
        self.chain_id_for(0)
    }

    /// Gets the on-chain EOA authorized keys for a specific chain.
    pub async fn get_eoa_authorized_keys_on_chain(
        &self,
        chain_index: usize,
    ) -> eyre::Result<Vec<AuthorizeKeyResponse>> {
        Ok(self
            .relay_endpoint
            .get_keys(GetKeysParameters {
                address: self.eoa.address(),
                chain_id: self.chain_id_for(chain_index),
            })
            .await?)
    }

    /// Gets the on-chain EOA authorized keys for the default chain.
    pub async fn get_eoa_authorized_keys(&self) -> eyre::Result<Vec<AuthorizeKeyResponse>> {
        self.get_eoa_authorized_keys_on_chain(0).await
    }

    /// Drops a transaction from the Anvil txpool and returns it on a specific chain.
    pub async fn drop_transaction_on_chain(
        &self,
        hash: B256,
        chain_index: usize,
    ) -> Option<TxEnvelope> {
        let provider = self.provider_for(chain_index);
        let tx =
            provider.get_transaction_by_hash(hash).await.unwrap().map(|tx| tx.inner.into_inner());
        provider.anvil_drop_transaction(hash).await.unwrap();
        assert!(provider.get_transaction_by_hash(hash).await.unwrap().is_none());
        tx
    }

    /// Drops a transaction from the default chain.
    pub async fn drop_transaction(&self, hash: B256) -> Option<TxEnvelope> {
        self.drop_transaction_on_chain(hash, 0).await
    }

    /// Disables mining of blocks on a specific chain.
    ///
    /// Note: anvil does not expose API to disable mining so we're firstly switching it to auto
    /// mining and then disabling it. This means that this method would cause a block mined while
    /// executed.
    pub async fn disable_mining_on_chain(&self, chain_index: usize) {
        let provider = self.provider_for(chain_index);
        provider.anvil_set_auto_mine(true).await.unwrap();
        provider.anvil_set_auto_mine(false).await.unwrap();
    }

    /// Disables mining on the default chain.
    pub async fn disable_mining(&self) {
        self.disable_mining_on_chain(0).await
    }

    /// Enables mining of blocks on a specific chain.
    pub async fn enable_mining_on_chain(&self, chain_index: usize) {
        let provider = self.provider_for(chain_index);
        provider.anvil_set_auto_mine(true).await.unwrap();
    }

    /// Enables mining on the default chain.
    pub async fn enable_mining(&self) {
        self.enable_mining_on_chain(0).await
    }

    /// Mines a single block on a specific chain.
    pub async fn mine_block_on_chain(&self, chain_index: usize) {
        let provider = self.provider_for(chain_index);
        provider.anvil_mine(None, None).await.unwrap();
    }

    /// Mines a block on the default chain.
    pub async fn mine_block(&self) {
        self.mine_block_on_chain(0).await
    }

    /// Mines 10 blocks with dummy transactions with the given priority fee on a specific chain.
    ///
    /// Can be used to inflate the priority fee market.
    pub async fn mine_blocks_with_priority_fee_on_chain(
        &self,
        priority_fee: u128,
        chain_index: usize,
    ) {
        let provider = self.provider_for(chain_index);

        let chain_id = self.chain_id_for(chain_index);

        // Use a funded account
        let signer = if let Some(anvil) = self.anvils.get(chain_index).and_then(|a| a.as_ref()) {
            PrivateKeySigner::from_signing_key(anvil.keys()[0].clone().into())
        } else {
            // Fallback to a default key for external anvil
            PrivateKeySigner::from_signing_key(
                "0xac0974bec39a17e36ba4a6b4d238ff944bacb478cbed5efcae784d7bf4f2ff80"
                    .parse()
                    .unwrap(),
            )
        };

        for _ in 0..10 {
            let nonce = provider.get_transaction_count(signer.address()).await.unwrap();
            let max_fee_per_gas = provider.estimate_eip1559_fees().await.unwrap().max_fee_per_gas;

            join_all((0..10).map(|i| {
                let signer = &signer;
                async move {
                    let mut tx = TxEip1559 {
                        chain_id,
                        nonce: nonce + i as u64,
                        to: Address::ZERO.into(),
                        gas_limit: 21000,
                        max_fee_per_gas: priority_fee + max_fee_per_gas,
                        max_priority_fee_per_gas: priority_fee,
                        ..Default::default()
                    };
                    let signature = (&signer).sign_transaction_sync(&mut tx).unwrap();
                    let tx = TxEnvelope::Eip1559(tx.into_signed(signature));

                    let _ = provider.send_raw_transaction(&tx.encoded_2718()).await.unwrap();
                }
            }))
            .await;

            self.mine_block_on_chain(chain_index).await;
        }
    }

    /// Mines blocks with priority fee on the default chain.
    pub async fn mine_blocks_with_priority_fee(&self, priority_fee: u128) {
        self.mine_blocks_with_priority_fee_on_chain(priority_fee, 0).await
    }

    /// Fetches the current base_fee_per_gas and spawns a task setting blocks basefee to it on a
    /// specific chain.
    pub async fn freeze_basefee_on_chain(&self, chain_index: usize) {
        let provider = self.provider_for(chain_index).clone();

        let basefee = provider
            .get_block(Default::default())
            .await
            .unwrap()
            .unwrap()
            .header
            .base_fee_per_gas
            .unwrap() as u128;

        // spawn a task setting basefee for next block to a fixed value.
        tokio::spawn(async move {
            loop {
                tokio::time::sleep(Duration::from_millis(100)).await;
                provider.anvil_set_next_block_base_fee_per_gas(basefee).await.unwrap();
            }
        });
    }

    /// Freezes basefee on the default chain.
    pub async fn freeze_basefee(&self) {
        self.freeze_basefee_on_chain(0).await
    }

    /// Extracts RPC URLs for all chains in the environment.
    ///
    /// Returns a vector of RPC URLs in the same order as the chains are indexed.
    /// For local anvil instances, returns their endpoint URLs.
    /// For external anvil instances, returns the TEST_EXTERNAL_ANVIL environment variable value.
    pub fn get_rpc_urls(&self) -> eyre::Result<Vec<String>> {
        let mut urls = Vec::with_capacity(self.anvils.len());

        for anvil in &self.anvils {
            let url = if let Some(anvil_instance) = anvil {
                anvil_instance.ws_endpoint_url().to_string()
            } else {
                std::env::var("TEST_EXTERNAL_ANVIL")
                    .wrap_err("TEST_EXTERNAL_ANVIL not set for external anvil")?
            };
            urls.push(url);
        }

        Ok(urls)
    }
}

/// Mint ERC20s into the addresses.
pub async fn mint_erc20s<P: Provider>(
    erc20s: &[Address],
    addresses: &[Address],
    provider: P,
) -> Result<(), eyre::Error> {
    for erc20 in erc20s {
        // Mint tokens for both signers.
        for addr in addresses {
            MockErc20::new(*erc20, &provider)
                .mint(*addr, U256::from(100e18))
                .send()
                .await
                .wrap_err("Minting failed")?
                .get_receipt()
                .await?;
        }
    }
    Ok(())
}

/// Deploy all contracts in a deterministic way
async fn deploy_all_contracts<P: Provider + WalletProvider>(
    provider: &P,
) -> Result<ContractAddresses, eyre::Error> {
    let contracts_path = PathBuf::from(
        std::env::var("TEST_CONTRACTS").unwrap_or_else(|_| "tests/account/out".to_string()),
    );

    // Deploy contracts using environment variables if provided, otherwise deploy new ones
    let orchestrator = if let Ok(address) = std::env::var("TEST_ORCHESTRATOR") {
        Address::from_str(&address).wrap_err("Orchestrator address parse failed.")?
    } else {
        deploy_orchestrator(provider, &contracts_path).await?
    };

    let funder = deploy_funder(provider, &contracts_path, orchestrator).await?;

    let (delegation_implementation, delegation_proxy) =
        if let Ok(address) = std::env::var("TEST_PROXY") {
            let delegation_implementation =
                deploy_delegation_implementation(provider, &contracts_path, orchestrator).await?;
            (
                delegation_implementation,
                Address::from_str(&address).wrap_err("Proxy address parse failed.")?,
            )
        } else {
            deploy_delegation_contracts(provider, &contracts_path, orchestrator).await?
        };

    let simulator = if let Ok(address) = std::env::var("TEST_SIMULATOR") {
        Address::from_str(&address).wrap_err("Simulator address parse failed.")?
    } else {
        deploy_simulator(provider, &contracts_path).await?
    };

    // Deploy ERC20 tokens
    let erc20s = if let Ok(address) = std::env::var("TEST_ERC20") {
        let mut erc20s = Vec::with_capacity(10);
        erc20s.push(Address::from_str(&address).wrap_err("ERC20 address parse failed.")?);
        // Deploy remaining ERC20s
        while erc20s.len() < 10 {
            erc20s.push(deploy_erc20(provider, &contracts_path).await?);
        }
        erc20s
    } else {
        deploy_erc20_tokens(provider, &contracts_path, 10).await?
    };

    let erc721 = if let Ok(address) = std::env::var("TEST_ERC721") {
        Address::from_str(&address).wrap_err("ERC721 address parse failed.")?
    } else {
        deploy_erc721(provider, &contracts_path).await?
    };

    let escrow = if let Ok(address) = std::env::var("TEST_ESCROW") {
        Address::from_str(&address).wrap_err("Escrow address parse failed.")?
    } else {
        deploy_escrow(provider, &contracts_path).await?
    };

    let settler = if let Ok(address) = std::env::var("TEST_SETTLER") {
        Address::from_str(&address).wrap_err("Settler address parse failed.")?
    } else {
        deploy_settler(provider, &contracts_path, provider.default_signer_address()).await?
    };

    // Deploy Multicall3 if needed
    if provider.get_code_at(MULTICALL3_ADDRESS).await?.is_empty() {
        provider.anvil_set_code(MULTICALL3_ADDRESS, MULTICALL3_BYTECODE).await?;
    }

    Ok(ContractAddresses {
        simulator,
        delegation: delegation_proxy,
        delegation_implementation,
        orchestrator,
        funder,
        escrow,
        settler,
        erc20s,
        erc721,
    })
}

/// Deploy the Orchestrator contract
async fn deploy_orchestrator<P: Provider + WalletProvider>(
    provider: &P,
    contracts_path: &Path,
) -> eyre::Result<Address> {
    deploy_contract(
        provider,
        &contracts_path.join("Orchestrator.sol/Orchestrator.json"),
        Some(provider.default_signer_address().abi_encode().into()),
    )
    .await
}

/// Deploy the SimpleFunder contract
async fn deploy_funder<P: Provider + WalletProvider>(
    provider: &P,
    contracts_path: &Path,
    orchestrator: Address,
) -> eyre::Result<Address> {
    let funder_eoa = provider.default_signer_address();
    deploy_contract(
        provider,
        &contracts_path.join("SimpleFunder.sol/SimpleFunder.json"),
        Some((funder_eoa, orchestrator, funder_eoa).abi_encode().into()),
    )
    .await
}

/// Deploy the delegation implementation contract
async fn deploy_delegation_implementation<P: Provider>(
    provider: &P,
    contracts_path: &Path,
    orchestrator: Address,
) -> eyre::Result<Address> {
    deploy_contract(
        provider,
        &contracts_path.join("IthacaAccount.sol/IthacaAccount.json"),
        Some(orchestrator.abi_encode().into()),
    )
    .await
}

/// Deploy both delegation contracts (implementation and proxy)
async fn deploy_delegation_contracts<P: Provider>(
    provider: &P,
    contracts_path: &Path,
    orchestrator: Address,
) -> eyre::Result<(Address, Address)> {
    let delegation =
        deploy_delegation_implementation(provider, contracts_path, orchestrator).await?;

    let delegation_proxy = deploy_contract(
        provider,
        &contracts_path.join("EIP7702Proxy.sol/EIP7702Proxy.json"),
        Some((delegation, Address::ZERO).abi_encode().into()),
    )
    .await?;

    Ok((delegation, delegation_proxy))
}

/// Deploy the Simulator contract
async fn deploy_simulator<P: Provider>(
    provider: &P,
    contracts_path: &Path,
) -> eyre::Result<Address> {
    deploy_contract(provider, &contracts_path.join("Simulator.sol/Simulator.json"), None).await
}

/// Deploy a single ERC20 token
async fn deploy_erc20<P: Provider>(provider: &P, contracts_path: &Path) -> eyre::Result<Address> {
    deploy_contract(
        provider,
        &contracts_path.join("MockERC20.sol/MockERC20.json"),
        Some(
            MockErc20::constructorCall {
                name_: "mockName".into(),
                symbol_: "mockSymbol".into(),
                decimals_: 18,
            }
            .abi_encode()
            .into(),
        ),
    )
    .await
}

/// Deploy multiple ERC20 tokens
async fn deploy_erc20_tokens<P: Provider>(
    provider: &P,
    contracts_path: &Path,
    count: usize,
) -> eyre::Result<Vec<Address>> {
    let mut erc20s = Vec::with_capacity(count);
    for _ in 0..count {
        erc20s.push(deploy_erc20(provider, contracts_path).await?);
    }
    Ok(erc20s)
}

/// Deploy an ERC721 token
async fn deploy_erc721<P: Provider>(provider: &P, contracts_path: &Path) -> eyre::Result<Address> {
    deploy_contract(provider, &contracts_path.join("MockERC721.sol/MockERC721.json"), None).await
}

/// Deploy the Escrow contract
async fn deploy_escrow<P: Provider>(provider: &P, contracts_path: &Path) -> eyre::Result<Address> {
    deploy_contract(provider, &contracts_path.join("Escrow.sol/Escrow.json"), None).await
}

/// Deploy the Settler contract
async fn deploy_settler<P: Provider>(
    provider: &P,
    contracts_path: &Path,
    owner: Address,
) -> eyre::Result<Address> {
    deploy_contract(
        provider,
        &contracts_path.join("SimpleSettler.sol/SimpleSettler.json"),
        Some(owner.abi_encode().into()),
    )
    .await
}

pub async fn deploy_contract<P: Provider>(
    provider: &P,
    artifact_path: &Path,
    args: Option<Bytes>,
) -> eyre::Result<Address> {
    let artifact_str = std::fs::read_to_string(artifact_path)
        .wrap_err_with(|| format!("Failed to read artifact at {}", artifact_path.display()))?;
    let artifact: serde_json::Value =
        serde_json::from_str(&artifact_str).wrap_err("Failed to parse artifact JSON")?;
    let bytecode = artifact
        .get("bytecode")
        .and_then(|b| b.get("object"))
        .and_then(|b| b.as_str())
        .ok_or_else(|| eyre::eyre!("No bytecode found in artifact"))?;

    let mut bytecode = hex::decode(bytecode).wrap_err_with(|| {
        format!("Failed to decode bytecode from artifact at {}", artifact_path.display())
    })?;
    bytecode.extend_from_slice(&args.unwrap_or_default());

    provider
        .send_transaction(TransactionRequest {
            input: bytecode.into(),
            to: Some(TxKind::Create),
            ..Default::default()
        })
        .await?
        .get_receipt()
        .await?
        .contract_address
        .wrap_err_with(|| format!("Failed to deploy artifact at {}", artifact_path.display()))
}<|MERGE_RESOLUTION|>--- conflicted
+++ resolved
@@ -544,7 +544,6 @@
         let config = RelayConfig::default()
             .with_port(0)
             .with_metrics_port(0)
-<<<<<<< HEAD
             .with_chains(HashMap::from_iter(
                 chain_ids.iter().enumerate().zip(endpoints.into_iter()).map(
                     |((idx, chain_id), endpoint)| {
@@ -559,7 +558,7 @@
                                 sim_mode: Default::default(),
                                 fees: Default::default(),
                                 signers: SignerConfig {
-                                    num_signers: config.transaction_service_config.num_signers,
+                                    num_signers: config.num_signers,
                                 },
                                 settler_address: Some(settler_addresses[idx]),
                             },
@@ -567,25 +566,6 @@
                     },
                 ),
             ))
-=======
-            .with_chains(HashMap::from_iter(chain_ids.iter().zip(endpoints.into_iter()).map(
-                |(chain_id, endpoint)| {
-                    (
-                        Chain::from_id(*chain_id),
-                        ChainConfig {
-                            endpoint,
-                            assets: assets.clone(),
-                            native_symbol: None,
-                            sequencer: None,
-                            flashblocks: None,
-                            sim_mode: Default::default(),
-                            fees: Default::default(),
-                            signers: SignerConfig { num_signers: config.num_signers },
-                        },
-                    )
-                },
-            )))
->>>>>>> 0674def9
             .with_quote_ttl(Duration::from_secs(60))
             .with_rate_ttl(Duration::from_secs(300))
             .with_signers_mnemonic(SIGNERS_MNEMONIC.parse().unwrap())
