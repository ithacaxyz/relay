//! Relay end-to-end test constants

use super::*;
use alloy::{
    consensus::{SignableTransaction, TxEip1559, TxEnvelope},
    eips::Encodable2718,
    hex,
    network::{EthereumWallet, TxSignerSync},
    node_bindings::{Anvil, AnvilInstance},
    primitives::{Address, Bytes, TxKind, U256, bytes},
    providers::{
        DynProvider, MULTICALL3_ADDRESS, Provider, ProviderBuilder, WalletProvider, ext::AnvilApi,
    },
    rpc::{client::ClientBuilder, types::TransactionRequest},
    signers::local::PrivateKeySigner,
    sol_types::{SolConstructor, SolValue},
};
use eyre::{self, ContextCompat, WrapErr};
use futures_util::future::{join_all, try_join_all};
use jsonrpsee::http_client::{HttpClient, HttpClientBuilder};
use relay::{
    config::{RelayConfig, TransactionServiceConfig},
    signers::DynSigner,
    spawn::{RETRY_LAYER, RelayHandle, try_spawn},
    types::{
        CoinKind, CoinRegistry,
        rpc::{AuthorizeKeyResponse, GetKeysParameters},
    },
};
use sqlx::{ConnectOptions, Executor, PgPool, postgres::PgConnectOptions};
use std::{
    path::{Path, PathBuf},
    str::FromStr,
    sync::Arc,
    time::Duration,
};
use url::Url;

/// Bytecode of the Multicall3 contract.
///
/// We depend on multicall contract to be present for wallet_verifySignature to work. It is
/// predeployed on most of the chains and is present on OP stack by default. However, we still need
/// to manually deploy it when working with local Anvil instance.
const MULTICALL3_BYTECODE: Bytes = bytes!(
    "0x6080604052600436106100f35760003560e01c80634d2301cc1161008a578063a8b0574e11610059578063a8b0574e1461025a578063bce38bd714610275578063c3077fa914610288578063ee82ac5e1461029b57600080fd5b80634d2301cc146101ec57806372425d9d1461022157806382ad56cb1461023457806386d516e81461024757600080fd5b80633408e470116100c65780633408e47014610191578063399542e9146101a45780633e64a696146101c657806342cbb15c146101d957600080fd5b80630f28c97d146100f8578063174dea711461011a578063252dba421461013a57806327e86d6e1461015b575b600080fd5b34801561010457600080fd5b50425b6040519081526020015b60405180910390f35b61012d610128366004610a85565b6102ba565b6040516101119190610bbe565b61014d610148366004610a85565b6104ef565b604051610111929190610bd8565b34801561016757600080fd5b50437fffffffffffffffffffffffffffffffffffffffffffffffffffffffffffffffff0140610107565b34801561019d57600080fd5b5046610107565b6101b76101b2366004610c60565b610690565b60405161011193929190610cba565b3480156101d257600080fd5b5048610107565b3480156101e557600080fd5b5043610107565b3480156101f857600080fd5b50610107610207366004610ce2565b73ffffffffffffffffffffffffffffffffffffffff163190565b34801561022d57600080fd5b5044610107565b61012d610242366004610a85565b6106ab565b34801561025357600080fd5b5045610107565b34801561026657600080fd5b50604051418152602001610111565b61012d610283366004610c60565b61085a565b6101b7610296366004610a85565b610a1a565b3480156102a757600080fd5b506101076102b6366004610d18565b4090565b60606000828067ffffffffffffffff8111156102d8576102d8610d31565b60405190808252806020026020018201604052801561031e57816020015b6040805180820190915260008152606060208201528152602001906001900390816102f65790505b5092503660005b8281101561047757600085828151811061034157610341610d60565b6020026020010151905087878381811061035d5761035d610d60565b905060200281019061036f9190610d8f565b6040810135958601959093506103886020850185610ce2565b73ffffffffffffffffffffffffffffffffffffffff16816103ac6060870187610dcd565b6040516103ba929190610e32565b60006040518083038185875af1925050503d80600081146103f7576040519150601f19603f3d011682016040523d82523d6000602084013e6103fc565b606091505b50602080850191909152901515808452908501351761046d577f08c379a000000000000000000000000000000000000000000000000000000000600052602060045260176024527f4d756c746963616c6c333a2063616c6c206661696c656400000000000000000060445260846000fd5b5050600101610325565b508234146104e6576040517f08c379a000000000000000000000000000000000000000000000000000000000815260206004820152601a60248201527f4d756c746963616c6c333a2076616c7565206d69736d6174636800000000000060448201526064015b60405180910390fd5b50505092915050565b436060828067ffffffffffffffff81111561050c5761050c610d31565b60405190808252806020026020018201604052801561053f57816020015b606081526020019060019003908161052a5790505b5091503660005b8281101561068657600087878381811061056257610562610d60565b90506020028101906105749190610e42565b92506105836020840184610ce2565b73ffffffffffffffffffffffffffffffffffffffff166105a66020850185610dcd565b6040516105b4929190610e32565b6000604051808303816000865af19150503d80600081146105f1576040519150601f19603f3d011682016040523d82523d6000602084013e6105f6565b606091505b5086848151811061060957610609610d60565b602090810291909101015290508061067d576040517f08c379a000000000000000000000000000000000000000000000000000000000815260206004820152601760248201527f4d756c746963616c6c333a2063616c6c206661696c656400000000000000000060448201526064016104dd565b50600101610546565b5050509250929050565b43804060606106a086868661085a565b905093509350939050565b6060818067ffffffffffffffff8111156106c7576106c7610d31565b60405190808252806020026020018201604052801561070d57816020015b6040805180820190915260008152606060208201528152602001906001900390816106e55790505b5091503660005b828110156104e657600084828151811061073057610730610d60565b6020026020010151905086868381811061074c5761074c610d60565b905060200281019061075e9190610e76565b925061076d6020840184610ce2565b73ffffffffffffffffffffffffffffffffffffffff166107906040850185610dcd565b60405161079e929190610e32565b6000604051808303816000865af19150503d80600081146107db576040519150601f19603f3d011682016040523d82523d6000602084013e6107e0565b606091505b506020808401919091529015158083529084013517610851577f08c379a000000000000000000000000000000000000000000000000000000000600052602060045260176024527f4d756c746963616c6c333a2063616c6c206661696c656400000000000000000060445260646000fd5b50600101610714565b6060818067ffffffffffffffff81111561087657610876610d31565b6040519080825280602002602001820160405280156108bc57816020015b6040805180820190915260008152606060208201528152602001906001900390816108945790505b5091503660005b82811015610a105760008482815181106108df576108df610d60565b602002602001015190508686838181106108fb576108fb610d60565b905060200281019061090d9190610e42565b925061091c6020840184610ce2565b73ffffffffffffffffffffffffffffffffffffffff1661093f6020850185610dcd565b60405161094d929190610e32565b6000604051808303816000865af19150503d806000811461098a576040519150601f19603f3d011682016040523d82523d6000602084013e61098f565b606091505b506020830152151581528715610a07578051610a07576040517f08c379a000000000000000000000000000000000000000000000000000000000815260206004820152601760248201527f4d756c746963616c6c333a2063616c6c206661696c656400000000000000000060448201526064016104dd565b506001016108c3565b5050509392505050565b6000806060610a2b60018686610690565b919790965090945092505050565b60008083601f840112610a4b57600080fd5b50813567ffffffffffffffff811115610a6357600080fd5b6020830191508360208260051b8501011115610a7e57600080fd5b9250929050565b60008060208385031215610a9857600080fd5b823567ffffffffffffffff811115610aaf57600080fd5b610abb85828601610a39565b90969095509350505050565b6000815180845260005b81811015610aed57602081850181015186830182015201610ad1565b81811115610aff576000602083870101525b50601f017fffffffffffffffffffffffffffffffffffffffffffffffffffffffffffffffe0169290920160200192915050565b600082825180855260208086019550808260051b84010181860160005b84811015610bb1578583037fffffffffffffffffffffffffffffffffffffffffffffffffffffffffffffffe001895281518051151584528401516040858501819052610b9d81860183610ac7565b9a86019a9450505090830190600101610b4f565b5090979650505050505050565b602081526000610bd16020830184610b32565b9392505050565b600060408201848352602060408185015281855180845260608601915060608160051b870101935082870160005b82811015610c52577fffffffffffffffffffffffffffffffffffffffffffffffffffffffffffffffa0888703018452610c40868351610ac7565b95509284019290840190600101610c06565b509398975050505050505050565b600080600060408486031215610c7557600080fd5b83358015158114610c8557600080fd5b9250602084013567ffffffffffffffff811115610ca157600080fd5b610cad86828701610a39565b9497909650939450505050565b838152826020820152606060408201526000610cd96060830184610b32565b95945050505050565b600060208284031215610cf457600080fd5b813573ffffffffffffffffffffffffffffffffffffffff81168114610bd157600080fd5b600060208284031215610d2a57600080fd5b5035919050565b7f4e487b7100000000000000000000000000000000000000000000000000000000600052604160045260246000fd5b7f4e487b7100000000000000000000000000000000000000000000000000000000600052603260045260246000fd5b600082357fffffffffffffffffffffffffffffffffffffffffffffffffffffffffffffff81833603018112610dc357600080fd5b9190910192915050565b60008083357fffffffffffffffffffffffffffffffffffffffffffffffffffffffffffffffe1843603018112610e0257600080fd5b83018035915067ffffffffffffffff821115610e1d57600080fd5b602001915036819003821315610a7e57600080fd5b8183823760009101908152919050565b600082357fffffffffffffffffffffffffffffffffffffffffffffffffffffffffffffffc1833603018112610dc357600080fd5b600082357fffffffffffffffffffffffffffffffffffffffffffffffffffffffffffffffa1833603018112610dc357600080fdfea2646970667358221220bb2b5c71a328032f97c676ae39a1ec2148d3e5d6f73d95e9b17910152d61f16264736f6c634300080c0033"
);

/// All settings for configuring the [`Environment`].
#[derive(Debug, Clone)]
#[non_exhaustive]
pub struct EnvironmentConfig {
    pub block_time: Option<f64>,
    pub transaction_service_config: TransactionServiceConfig,
    /// The default block number to use for forking.
    ///
    /// Negative value represents `latest - num`.
    pub fork_block_number: Option<i64>,
    pub fee_recipient: Address,
    /// Number of chains to spawn. Defaults to 1.
    pub num_chains: usize,
}

impl Default for EnvironmentConfig {
    fn default() -> Self {
        Self {
            block_time: None,
            transaction_service_config: TransactionServiceConfig {
                num_signers: 1,
                ..Default::default()
            },
            fork_block_number: None,
            fee_recipient: Address::ZERO,
            num_chains: 1,
        }
    }
}

pub struct Environment {
    /// All anvil instances
    pub anvils: Vec<AnvilInstance>,
    /// Providers for each chain
    pub providers: Vec<DynProvider>,
    /// Chain IDs for each chain (populated during setup)
    pub chain_ids: Vec<u64>,
    pub eoa: DynSigner,
    pub orchestrator: Address,
    pub delegation: Address,
    /// Minted to the eoa.
    pub fee_token: Address,
    /// Minted to the eoa.
    pub erc20: Address,
    /// Bunch of deployed erc20 which have not been minted to the eoa.
    pub erc20s: Vec<Address>,
    /// Usable ERC721 contract.
    pub erc721: Address,
    pub relay_endpoint: HttpClient,
    pub relay_handle: RelayHandle,
    pub signers: Vec<DynSigner>,
}

impl std::fmt::Debug for Environment {
    fn fmt(&self, f: &mut std::fmt::Formatter<'_>) -> std::fmt::Result {
        f.debug_struct("Environment")
            .field("is_prep", &self.eoa.address())
            .field("eoa", &self.eoa.address())
            .field("orchestrator", &self.orchestrator)
            .field("delegation", &self.delegation)
            .field("erc20", &self.erc20)
            .field("num_chains", &self.anvils.len())
            .field("chain_ids", &self.chain_ids)
            .field("relay_endpoint", &self.relay_endpoint)
            .finish()
    }
}

/// Set up anvil instances based on configuration
async fn setup_anvil_instances(
    config: &EnvironmentConfig,
) -> eyre::Result<(Vec<AnvilInstance>, Vec<Url>)> {
    let mut anvils = Vec::with_capacity(config.num_chains);
    let mut endpoints = Vec::with_capacity(config.num_chains);

    // Spawn anvil instances
    if let Ok(endpoint) = std::env::var("TEST_EXTERNAL_ANVIL") {
        if config.block_time.is_some() {
            eyre::bail!("Cannot specify both block time and external anvil node");
        }
        endpoints
            .push(Url::from_str(&endpoint).wrap_err("Invalid endpoint on $TEST_EXTERNAL_ANVIL ")?);
        // No anvil instance for external
    } else {
        // Spawn N anvil instances
        for i in 0..config.num_chains {
            let mut args = vec![];
            let chain_id = 31337 + i as u64;

            // fork off a block a few blocks lower than `latest` by default
            let fork_block_number = config.fork_block_number.unwrap_or(-3).to_string();
            let fork_url = std::env::var("TEST_FORK_URL");
            if let Ok(fork_url) = &fork_url {
                args.extend(["--fork-url", fork_url]);
                args.extend(["--fork-block-number", &fork_block_number]);
            }
            let block_time = config.block_time.map(|t| t.to_string());
            if let Some(block_time) = &block_time {
                args.extend(["--block-time", block_time]);
            }

            let fork_block_number = std::env::var("TEST_FORK_BLOCK_NUMBER");
            if let Ok(fork_block_number) = &fork_block_number {
                args.extend(["--fork-block-number", fork_block_number]);
            }

            let anvil = Anvil::new()
                .chain_id(chain_id)
                .args(["--optimism", "--host", "0.0.0.0"].into_iter().chain(args.into_iter()))
                .try_spawn()
                .wrap_err(format!("Failed to spawn Anvil for chain {chain_id} (index {i})"))?;

            endpoints.push(anvil.endpoint_url());
            anvils.push(anvil);
        }
    }

    Ok((anvils, endpoints))
}

/// Contract addresses for deployed contracts
#[derive(Debug, Clone)]
struct ContractAddresses {
    simulator: Address,
    delegation: Address,
    orchestrator: Address,
    erc20s: Vec<Address>,
    erc721: Address,
}

/// Set up the primary chain with contract deployments
async fn setup_primary_chain<P: Provider + WalletProvider>(
    provider: &P,
    signers: &[DynSigner],
    eoa: &DynSigner,
) -> eyre::Result<ContractAddresses> {
    // fund relay signers on first chain
    try_join_all(
        signers
            .iter()
            .map(|signer| provider.anvil_set_balance(signer.address(), U256::from(1000e18))),
    )
    .await?;

    // Deploy contracts on first chain
    let (simulator, delegation, orchestrator, erc20s, erc721) =
        get_or_deploy_contracts(provider).await?;

    // Fund EOA and mint tokens on first chain
    mint_erc20s(&erc20s[..2], &[eoa.address()], provider).await?;
    provider
        .send_transaction(TransactionRequest {
            to: Some(TxKind::Call(eoa.address())),
            value: Some(U256::from(1000e18)),
            ..Default::default()
        })
        .await?
        .get_receipt()
        .await?;

    Ok(ContractAddresses { simulator, delegation, orchestrator, erc20s, erc721 })
}

type ContractCodeTuple = (Arc<Bytes>, Arc<Bytes>, Arc<Bytes>, Arc<Bytes>, Arc<Bytes>);

/// Set up a secondary chain by replicating contracts from primary chain
async fn setup_secondary_chain<P: Provider + WalletProvider + 'static>(
    provider: P,
    contracts: &ContractAddresses,
    signers: &[DynSigner],
    eoa_address: Address,
    contract_codes: &ContractCodeTuple,
) -> eyre::Result<DynProvider> {
    let (orchestrator_code, delegation_code, simulator_code, erc721_code, erc20_code) =
        contract_codes;

    // Fund signers
    try_join_all(
        signers
            .iter()
            .map(|signer| provider.anvil_set_balance(signer.address(), U256::from(1000e18))),
    )
    .await?;

    // Set all contract codes on the current chain
    let contract_deployments = vec![
        provider.anvil_set_code(contracts.orchestrator, (**orchestrator_code).clone()),
        provider.anvil_set_code(contracts.delegation, (**delegation_code).clone()),
        provider.anvil_set_code(contracts.simulator, (**simulator_code).clone()),
        provider.anvil_set_code(contracts.erc721, (**erc721_code).clone()),
    ];

    let erc20_deployments = contracts
        .erc20s
        .iter()
        .map(|&erc20| provider.anvil_set_code(erc20, (**erc20_code).clone()));

    try_join_all(contract_deployments.into_iter().chain(erc20_deployments)).await?;

    // Fund EOA and mint tokens
    mint_erc20s(&contracts.erc20s[..2], &[eoa_address], &provider).await?;
    provider
        .send_transaction(TransactionRequest {
            to: Some(TxKind::Call(eoa_address)),
            value: Some(U256::from(1000e18)),
            ..Default::default()
        })
        .await?
        .get_receipt()
        .await?;

    Ok(provider.erased())
}

impl Environment {
    /// Sets up the test environment with a upgraded account using [`DynSigner`].
    ///
    /// Read [`Self::setup`] for more information on setup.
    pub async fn setup() -> eyre::Result<Self> {
        Self::setup_with_config(EnvironmentConfig::default()).await
    }

    /// Sets up a multi-chain test environment with N chains.
    pub async fn setup_multi_chain(num_chains: usize) -> eyre::Result<Self> {
        Self::setup_with_config(EnvironmentConfig { num_chains, ..Default::default() }).await
    }

    /// Sets up the test environment including Anvil, contracts, and the relay service.
    ///
    /// Available environment variables:
    /// - `TEST_EXTERNAL_ANVIL`: Use an external node instead of spawning Anvil.
    /// - `TEST_FORK_URL` / `TEST_FORK_BLOCK_NUMBER`: Fork settings for inprocess spawned Anvil.
    /// - `TEST_EOA_PRIVATE_KEY`: Private key for the EOA signer (defaults to `EOA_PRIVATE_KEY`).
    /// - `TEST_CONTRACTS`: Directory for contract artifacts (defaults to `tests/account/out`).
    /// - `TEST_ORCHESTRATOR`: Address for Orchestrator contract; deploys a mock if unset.
    /// - `TEST_PROXY`: Address for Proxy contract; deploys a mock if unset.
    /// - `TEST_ERC20`: Address for ERC20 token; deploys a mock if unset.
    /// - `TEST_ERC721`: Address for the ERC721 token; deploys a mock if unset.
    ///
    /// Example `.env`:
    /// ```env
    /// TEST_EXTERNAL_ANVIL="http://localhost:8545"
    /// TEST_FORK_URL="https://odyssey.ithaca.xyz"
    /// TEST_FORK_BLOCK_NUMBER=11577300
    /// TEST_EOA_PRIVATE_KEY=0xabc123...
    /// TEST_CONTRACTS="./tests/account/out"
    /// TEST_ORCHESTRATOR="0xOrchestratorAddress"
    /// TEST_PROXY="0xProxyAddress"
    /// TEST_ERC20="0xYourErc20Address"
    /// TEST_ERC721="0xYourErc721Address"
    /// ```
    pub async fn setup_with_config(config: EnvironmentConfig) -> eyre::Result<Self> {
        dotenvy::dotenv().ok();

        // Early validation
        if config.num_chains == 0 {
            eyre::bail!("Number of chains must be greater than 0");
        }

        // Multi-chain is not supported with external anvil
        if config.num_chains > 1 && std::env::var("TEST_EXTERNAL_ANVIL").is_ok() {
            eyre::bail!("Multi-chain setup is not supported with external anvil");
        }

        // Set up anvil instances
        let (anvils, endpoints) = setup_anvil_instances(&config).await?;
        let mut providers = Vec::with_capacity(config.num_chains);

        // Load signers.
        let deployer = DynSigner::from_signing_key(
            "0x2a871d0798f97d79848a013d4936a73bf4cc922c825d33c1cf7073dff6d409c6",
        )
        .await
        .wrap_err("Relay signer load failed")?;

        let signers = DynSigner::derive_from_mnemonic(
            SIGNERS_MNEMONIC.parse()?,
            config.transaction_service_config.num_signers,
        )?;

        let eoa = DynSigner::from_signing_key(
            &std::env::var("TEST_EOA_PRIVATE_KEY").unwrap_or(EOA_PRIVATE_KEY.to_string()),
        )
        .await
        .wrap_err("EOA signer load failed")?;

        // Set up primary chain with contract deployments
        let client = ClientBuilder::default()
            .layer(RETRY_LAYER.clone())
            .connect(endpoints[0].as_str())
            .await?;
        let first_provider = ProviderBuilder::new()
            .wallet(EthereumWallet::from(deployer.0.clone()))
            .connect_client(client);

        let contracts = setup_primary_chain(&first_provider, &signers, &eoa).await?;

        // Get the code from the first chain before moving the provider
        let (orchestrator_code, delegation_code, simulator_code, erc721_code, erc20_code) = tokio::try_join!(
            first_provider.get_code_at(contracts.orchestrator),
            first_provider.get_code_at(contracts.delegation),
            first_provider.get_code_at(contracts.simulator),
            first_provider.get_code_at(contracts.erc721),
            first_provider.get_code_at(contracts.erc20s[0]) // All ERC20s have the same bytecode
        )?;

        // Wrap in Arc to avoid cloning large bytecode across chains
        let orchestrator_code = Arc::new(orchestrator_code);
        let delegation_code = Arc::new(delegation_code);
        let simulator_code = Arc::new(simulator_code);
        let erc721_code = Arc::new(erc721_code);
        let erc20_code = Arc::new(erc20_code);

        providers.push(first_provider.erased());

        // Set up remaining chains with same contract addresses
        if config.num_chains > 1 {
            let contract_codes = (
                orchestrator_code.clone(),
                delegation_code.clone(),
                simulator_code.clone(),
                erc721_code.clone(),
                erc20_code.clone(),
            );

            let setup_futures = (1..config.num_chains).map(|i| {
                let endpoint = endpoints[i].clone();
                let deployer = deployer.clone();
                let eoa_address = eoa.address();
                let contracts = contracts.clone();
                let signers = signers.clone();
                let contract_codes = contract_codes.clone();

                async move {
                    let client = ClientBuilder::default()
                        .layer(RETRY_LAYER.clone())
                        .connect(endpoint.as_str())
                        .await
                        .wrap_err(format!("Failed to connect to endpoint for chain index {i}"))?;
                    let provider = ProviderBuilder::new()
                        .wallet(EthereumWallet::from(deployer.0.clone()))
                        .connect_client(client);

                    setup_secondary_chain(
                        provider,
                        &contracts,
                        &signers,
                        eoa_address,
                        &contract_codes,
                    )
                    .await
                }
            });

            let additional_providers = try_join_all(setup_futures).await?;
            providers.extend(additional_providers);
        }

        // Query chain IDs from all providers
        let chain_ids =
            try_join_all(providers.iter().map(|provider| provider.get_chain_id())).await?;

        // Build registry with tokens from all chains
        let mut registry = CoinRegistry::default();
        for &chain_id in &chain_ids {
            registry.extend(
                contracts.erc20s.iter().map(|erc20| ((chain_id, Some(*erc20)), CoinKind::USDT)),
            );
        }

        let database_url = if let Ok(db_url) = std::env::var("DATABASE_URL") {
            let opts = PgConnectOptions::from_str(&db_url)?;
            let pool = PgPool::connect_with(opts.clone()).await?;

            // create a separate database for this test and override database name in the url
            let database_name = format!("relay_test_database_{}", rand::random::<u64>());
            pool.execute(format!("create database {database_name}").as_str()).await?;

            Some(opts.database(&database_name).to_url_lossy().to_string())
        } else {
            None
        };

        // Start relay service with all endpoints
        let relay_handle = try_spawn(
            RelayConfig::default()
                .with_port(0)
                .with_metrics_port(0)
                .with_endpoints(&endpoints)
                .with_quote_ttl(Duration::from_secs(60))
                .with_rate_ttl(Duration::from_secs(300))
                .with_signers_mnemonic(SIGNERS_MNEMONIC.parse().unwrap())
<<<<<<< HEAD
                .with_quote_constant_rate(1.0)
                .with_fee_tokens(&[contracts.erc20s.as_slice(), &[Address::ZERO]].concat())
=======
                .with_quote_constant_rate(Some(1.0))
                .with_fee_tokens(&[erc20s.as_slice(), &[Address::ZERO]].concat())
>>>>>>> 98964b3e
                .with_fee_recipient(config.fee_recipient)
                .with_orchestrator(Some(contracts.orchestrator))
                .with_delegation_proxy(Some(contracts.delegation))
                .with_simulator(Some(contracts.simulator))
                .with_intent_gas_buffer(0) // todo: temp
                .with_tx_gas_buffer(75_000) // todo: temp
                .with_transaction_service_config(config.transaction_service_config)
                .with_database_url(database_url),
            registry,
        )
        .await?;

        let relay_endpoint = HttpClientBuilder::default()
            .build(relay_handle.http_url())
            .wrap_err("Failed to build relay client")?;

        Ok(Self {
            anvils,
            providers,
            chain_ids,
            eoa,
            orchestrator: contracts.orchestrator,
            delegation: contracts.delegation,
            fee_token: contracts.erc20s[1],
            erc20: contracts.erc20s[0],
            erc20s: contracts.erc20s[2..].to_vec(),
            erc721: contracts.erc721,
            relay_endpoint,
            relay_handle,
            signers,
        })
    }

    /// Sets [`Environment::fee_token`] to the native token.
    pub fn with_native_payment(mut self) -> Self {
        self.fee_token = Address::ZERO;
        self
    }

    /// Get the chain ID for a specific chain index.
    ///
    /// # Panics
    ///
    /// This method panics if the chain index is out of bounds.
    pub fn chain_id_for(&self, index: usize) -> u64 {
        self.chain_ids
            .get(index)
            .copied()
            .unwrap_or_else(|| panic!("No chain ID for chain index {index}"))
    }

    /// Get the provider for a specific chain index.
    ///
    /// # Panics
    ///
    /// This method panics if the chain index is out of bounds.
    pub fn provider_for(&self, index: usize) -> &DynProvider {
        self.providers.get(index).unwrap_or_else(|| panic!("No provider for chain index {index}"))
    }

    /// Get the default provider (first chain).
    pub fn provider_default(&self) -> &DynProvider {
        &self.providers[0]
    }

    /// Get the number of chains.
    pub fn num_chains(&self) -> usize {
        self.anvils.len()
    }

    /// Get the first chain's provider
    pub fn provider(&self) -> &DynProvider {
        &self.providers[0]
    }

    /// Get the first chain's ID
    pub fn chain_id(&self) -> u64 {
        self.chain_id_for(0)
    }

    /// Gets the on-chain EOA authorized keys for a specific chain.
    pub async fn get_eoa_authorized_keys_on_chain(
        &self,
        chain_index: usize,
    ) -> eyre::Result<Vec<AuthorizeKeyResponse>> {
        Ok(self
            .relay_endpoint
            .get_keys(GetKeysParameters {
                address: self.eoa.address(),
                chain_id: self.chain_id_for(chain_index),
            })
            .await?)
    }

    /// Gets the on-chain EOA authorized keys for the default chain.
    pub async fn get_eoa_authorized_keys(&self) -> eyre::Result<Vec<AuthorizeKeyResponse>> {
        self.get_eoa_authorized_keys_on_chain(0).await
    }

    /// Drops a transaction from the Anvil txpool and returns it on a specific chain.
    pub async fn drop_transaction_on_chain(
        &self,
        hash: B256,
        chain_index: usize,
    ) -> Option<TxEnvelope> {
        let provider = self.provider_for(chain_index);
        let tx =
            provider.get_transaction_by_hash(hash).await.unwrap().map(|tx| tx.inner.into_inner());
        provider.anvil_drop_transaction(hash).await.unwrap();
        assert!(provider.get_transaction_by_hash(hash).await.unwrap().is_none());
        tx
    }

    /// Drops a transaction from the default chain.
    pub async fn drop_transaction(&self, hash: B256) -> Option<TxEnvelope> {
        self.drop_transaction_on_chain(hash, 0).await
    }

    /// Disables mining of blocks on a specific chain.
    ///
    /// Note: anvil does not expose API to disable mining so we're firstly switching it to auto
    /// mining and then disabling it. This means that this method would cause a block mined while
    /// executed.
    pub async fn disable_mining_on_chain(&self, chain_index: usize) {
        let provider = self.provider_for(chain_index);
        provider.anvil_set_auto_mine(true).await.unwrap();
        provider.anvil_set_auto_mine(false).await.unwrap();
    }

    /// Disables mining on the default chain.
    pub async fn disable_mining(&self) {
        self.disable_mining_on_chain(0).await
    }

    /// Enables mining of blocks on a specific chain.
    pub async fn enable_mining_on_chain(&self, chain_index: usize) {
        let provider = self.provider_for(chain_index);
        provider.anvil_set_auto_mine(true).await.unwrap();
    }

    /// Enables mining on the default chain.
    pub async fn enable_mining(&self) {
        self.enable_mining_on_chain(0).await
    }

    /// Mines a single block on a specific chain.
    pub async fn mine_block_on_chain(&self, chain_index: usize) {
        let provider = self.provider_for(chain_index);
        provider.anvil_mine(None, None).await.unwrap();
    }

    /// Mines a block on the default chain.
    pub async fn mine_block(&self) {
        self.mine_block_on_chain(0).await
    }

    /// Mines 10 blocks with dummy transactions with the given priority fee on a specific chain.
    ///
    /// Can be used to inflate the priority fee market.
    pub async fn mine_blocks_with_priority_fee_on_chain(
        &self,
        priority_fee: u128,
        chain_index: usize,
    ) {
        let provider = self.provider_for(chain_index);

        let chain_id = self.chain_id_for(chain_index);

        // Use a funded account
        let signer = if !self.anvils.is_empty() {
            PrivateKeySigner::from_signing_key(self.anvils[chain_index].keys()[0].clone().into())
        } else {
            // Fallback to a default key if no anvil instances
            PrivateKeySigner::from_signing_key(
                "0xac0974bec39a17e36ba4a6b4d238ff944bacb478cbed5efcae784d7bf4f2ff80"
                    .parse()
                    .unwrap(),
            )
        };

        for _ in 0..10 {
            let nonce = provider.get_transaction_count(signer.address()).await.unwrap();
            let max_fee_per_gas = provider.estimate_eip1559_fees().await.unwrap().max_fee_per_gas;

            join_all((0..10).map(|i| {
                let signer = &signer;
                async move {
                    let mut tx = TxEip1559 {
                        chain_id,
                        nonce: nonce + i as u64,
                        to: Address::ZERO.into(),
                        gas_limit: 21000,
                        max_fee_per_gas: priority_fee + max_fee_per_gas,
                        max_priority_fee_per_gas: priority_fee,
                        ..Default::default()
                    };
                    let signature = (&signer).sign_transaction_sync(&mut tx).unwrap();
                    let tx = TxEnvelope::Eip1559(tx.into_signed(signature));

                    let _ = provider.send_raw_transaction(&tx.encoded_2718()).await.unwrap();
                }
            }))
            .await;

            self.mine_block_on_chain(chain_index).await;
        }
    }

    /// Mines blocks with priority fee on the default chain.
    pub async fn mine_blocks_with_priority_fee(&self, priority_fee: u128) {
        self.mine_blocks_with_priority_fee_on_chain(priority_fee, 0).await
    }

    /// Fetches the current base_fee_per_gas and spawns a task setting blocks basefee to it on a
    /// specific chain.
    pub async fn freeze_basefee_on_chain(&self, chain_index: usize) {
        let provider = self.provider_for(chain_index).clone();

        let basefee = provider
            .get_block(Default::default())
            .await
            .unwrap()
            .unwrap()
            .header
            .base_fee_per_gas
            .unwrap() as u128;

        // spawn a task setting basefee for next block to a fixed value.
        tokio::spawn(async move {
            loop {
                tokio::time::sleep(Duration::from_millis(100)).await;
                provider.anvil_set_next_block_base_fee_per_gas(basefee).await.unwrap();
            }
        });
    }

    /// Freezes basefee on the default chain.
    pub async fn freeze_basefee(&self) {
        self.freeze_basefee_on_chain(0).await
    }
}

/// Mint ERC20s into the addresses.
pub async fn mint_erc20s<P: Provider>(
    erc20s: &[Address],
    addresses: &[Address],
    provider: P,
) -> Result<(), eyre::Error> {
    for erc20 in erc20s {
        // Mint tokens for both signers.
        for addr in addresses {
            MockErc20::new(*erc20, &provider)
                .mint(*addr, U256::from(100e18))
                .send()
                .await
                .wrap_err("Minting failed")?
                .get_receipt()
                .await?;
        }
    }
    Ok(())
}

/// Gets the necessary contract addresses. If they do not exist, it returns the mocked ones.
async fn get_or_deploy_contracts<P: Provider + WalletProvider>(
    provider: &P,
) -> Result<(Address, Address, Address, Vec<Address>, Address), eyre::Error> {
    let contracts_path = PathBuf::from(
        std::env::var("TEST_CONTRACTS").unwrap_or_else(|_| "tests/account/out".to_string()),
    );

    let mut orchestrator = deploy_contract(
        &provider,
        &contracts_path.join("Orchestrator.sol/Orchestrator.json"),
        Some(provider.default_signer_address().abi_encode().into()),
    )
    .await?;

    let delegation = deploy_contract(
        &provider,
        &contracts_path.join("IthacaAccount.sol/IthacaAccount.json"),
        Some(orchestrator.abi_encode().into()),
    )
    .await?;

    let mut delegation_proxy = deploy_contract(
        &provider,
        &contracts_path.join("EIP7702Proxy.sol/EIP7702Proxy.json"),
        Some((delegation, Address::ZERO).abi_encode().into()),
    )
    .await?;

    let mut simulator =
        deploy_contract(&provider, &contracts_path.join("Simulator.sol/Simulator.json"), None)
            .await?;

    // Orchestrator
    if let Ok(address) = std::env::var("TEST_ORCHESTRATOR") {
        orchestrator =
            Address::from_str(&address).wrap_err("Orchestrator address parse failed.")?;
    }

    // Proxy
    if let Ok(address) = std::env::var("TEST_PROXY") {
        delegation_proxy = Address::from_str(&address).wrap_err("Proxy address parse failed.")?
    }

    // Simulator
    if let Ok(address) = std::env::var("TEST_SIMULATOR") {
        simulator = Address::from_str(&address).wrap_err("Simulator address parse failed.")?
    }

    // Have at least 2 erc20 deployed
    let mut erc20s = Vec::with_capacity(10);
    if let Ok(orchestrator) = std::env::var("TEST_ERC20") {
        erc20s.push(Address::from_str(&orchestrator).wrap_err("ERC20 address parse failed.")?)
    };

    while erc20s.len() != 10 {
        let erc20 = deploy_contract(
            &provider,
            &contracts_path.join("MockERC20.sol/MockERC20.json"),
            Some(
                MockErc20::constructorCall {
                    name_: "mockName".into(),
                    symbol_: "mockSymbol".into(),
                    decimals_: 18,
                }
                .abi_encode()
                .into(),
            ),
        )
        .await?;

        erc20s.push(erc20)
    }

    let erc721 = if let Ok(address) = std::env::var("TEST_ERC721") {
        Address::from_str(&address).wrap_err("ERC721 address parse failed.")?
    } else {
        deploy_contract(&provider, &contracts_path.join("MockERC721.sol/MockERC721.json"), None)
            .await?
    };

    if provider.get_code_at(MULTICALL3_ADDRESS).await?.is_empty() {
        provider.anvil_set_code(MULTICALL3_ADDRESS, MULTICALL3_BYTECODE).await?;
    }

    Ok((simulator, delegation_proxy, orchestrator, erc20s, erc721))
}

async fn deploy_contract<P: Provider>(
    provider: &P,
    artifact_path: &Path,
    args: Option<Bytes>,
) -> eyre::Result<Address> {
    let artifact_str = std::fs::read_to_string(artifact_path)
        .wrap_err_with(|| format!("Failed to read artifact at {}", artifact_path.display()))?;
    let artifact: serde_json::Value =
        serde_json::from_str(&artifact_str).wrap_err("Failed to parse artifact JSON")?;
    let bytecode = artifact
        .get("bytecode")
        .and_then(|b| b.get("object"))
        .and_then(|b| b.as_str())
        .ok_or_else(|| eyre::eyre!("No bytecode found in artifact"))?;

    let mut bytecode = hex::decode(bytecode).wrap_err_with(|| {
        format!("Failed to decode bytecode from artifact at {}", artifact_path.display())
    })?;
    bytecode.extend_from_slice(&args.unwrap_or_default());

    provider
        .send_transaction(TransactionRequest {
            input: bytecode.into(),
            to: Some(TxKind::Create),
            ..Default::default()
        })
        .await?
        .get_receipt()
        .await?
        .contract_address
        .wrap_err_with(|| format!("Failed to deploy artifact at {}", artifact_path.display()))
}<|MERGE_RESOLUTION|>--- conflicted
+++ resolved
@@ -437,13 +437,8 @@
                 .with_quote_ttl(Duration::from_secs(60))
                 .with_rate_ttl(Duration::from_secs(300))
                 .with_signers_mnemonic(SIGNERS_MNEMONIC.parse().unwrap())
-<<<<<<< HEAD
-                .with_quote_constant_rate(1.0)
+                .with_quote_constant_rate(Some(1.0))
                 .with_fee_tokens(&[contracts.erc20s.as_slice(), &[Address::ZERO]].concat())
-=======
-                .with_quote_constant_rate(Some(1.0))
-                .with_fee_tokens(&[erc20s.as_slice(), &[Address::ZERO]].concat())
->>>>>>> 98964b3e
                 .with_fee_recipient(config.fee_recipient)
                 .with_orchestrator(Some(contracts.orchestrator))
                 .with_delegation_proxy(Some(contracts.delegation))
