//! Relay end-to-end test constants

use super::*;
use crate::e2e::layerzero::LayerZeroConfig;
use alloy::{
    consensus::{SignableTransaction, TxEip1559, TxEnvelope},
    eips::Encodable2718,
    hex,
    network::{EthereumWallet, TxSignerSync},
    node_bindings::{Anvil, AnvilInstance},
    primitives::{Address, Bytes, TxKind, U256, bytes},
    providers::{
        DynProvider, MULTICALL3_ADDRESS, Provider, ProviderBuilder, WalletProvider, ext::AnvilApi,
    },
    rpc::{client::ClientBuilder, types::TransactionRequest},
    signers::local::PrivateKeySigner,
    sol_types::{SolConstructor, SolValue},
};
use eyre::{self, ContextCompat, WrapErr};
use futures_util::future::{join_all, try_join_all};
use jsonrpsee::http_client::{HttpClient, HttpClientBuilder};
use relay::{
<<<<<<< HEAD
    config::{InteropConfig, RelayConfig, TransactionServiceConfig},
=======
    config::{RebalanceServiceConfig, RelayConfig, TransactionServiceConfig},
>>>>>>> d0c3521a
    signers::DynSigner,
    spawn::{RETRY_LAYER, RelayHandle, try_spawn},
    types::{
        CoinKind, CoinRegistry,
        rpc::{AuthorizeKeyResponse, GetKeysParameters},
    },
};
use sqlx::{ConnectOptions, Executor, PgPool, postgres::PgConnectOptions};
use std::{
    path::{Path, PathBuf},
    str::FromStr,
    time::Duration,
};
use url::Url;

/// Bytecode of the Multicall3 contract.
///
/// We depend on multicall contract to be present for wallet_verifySignature to work. It is
/// predeployed on most of the chains and is present on OP stack by default. However, we still need
/// to manually deploy it when working with local Anvil instance.
const MULTICALL3_BYTECODE: Bytes = bytes!(
    "0x6080604052600436106100f35760003560e01c80634d2301cc1161008a578063a8b0574e11610059578063a8b0574e1461025a578063bce38bd714610275578063c3077fa914610288578063ee82ac5e1461029b57600080fd5b80634d2301cc146101ec57806372425d9d1461022157806382ad56cb1461023457806386d516e81461024757600080fd5b80633408e470116100c65780633408e47014610191578063399542e9146101a45780633e64a696146101c657806342cbb15c146101d957600080fd5b80630f28c97d146100f8578063174dea711461011a578063252dba421461013a57806327e86d6e1461015b575b600080fd5b34801561010457600080fd5b50425b6040519081526020015b60405180910390f35b61012d610128366004610a85565b6102ba565b6040516101119190610bbe565b61014d610148366004610a85565b6104ef565b604051610111929190610bd8565b34801561016757600080fd5b50437fffffffffffffffffffffffffffffffffffffffffffffffffffffffffffffffff0140610107565b34801561019d57600080fd5b5046610107565b6101b76101b2366004610c60565b610690565b60405161011193929190610cba565b3480156101d257600080fd5b5048610107565b3480156101e557600080fd5b5043610107565b3480156101f857600080fd5b50610107610207366004610ce2565b73ffffffffffffffffffffffffffffffffffffffff163190565b34801561022d57600080fd5b5044610107565b61012d610242366004610a85565b6106ab565b34801561025357600080fd5b5045610107565b34801561026657600080fd5b50604051418152602001610111565b61012d610283366004610c60565b61085a565b6101b7610296366004610a85565b610a1a565b3480156102a757600080fd5b506101076102b6366004610d18565b4090565b60606000828067ffffffffffffffff8111156102d8576102d8610d31565b60405190808252806020026020018201604052801561031e57816020015b6040805180820190915260008152606060208201528152602001906001900390816102f65790505b5092503660005b8281101561047757600085828151811061034157610341610d60565b6020026020010151905087878381811061035d5761035d610d60565b905060200281019061036f9190610d8f565b6040810135958601959093506103886020850185610ce2565b73ffffffffffffffffffffffffffffffffffffffff16816103ac6060870187610dcd565b6040516103ba929190610e32565b60006040518083038185875af1925050503d80600081146103f7576040519150601f19603f3d011682016040523d82523d6000602084013e6103fc565b606091505b50602080850191909152901515808452908501351761046d577f08c379a000000000000000000000000000000000000000000000000000000000600052602060045260176024527f4d756c746963616c6c333a2063616c6c206661696c656400000000000000000060445260846000fd5b5050600101610325565b508234146104e6576040517f08c379a000000000000000000000000000000000000000000000000000000000815260206004820152601a60248201527f4d756c746963616c6c333a2076616c7565206d69736d6174636800000000000060448201526064015b60405180910390fd5b50505092915050565b436060828067ffffffffffffffff81111561050c5761050c610d31565b60405190808252806020026020018201604052801561053f57816020015b606081526020019060019003908161052a5790505b5091503660005b8281101561068657600087878381811061056257610562610d60565b90506020028101906105749190610e42565b92506105836020840184610ce2565b73ffffffffffffffffffffffffffffffffffffffff166105a66020850185610dcd565b6040516105b4929190610e32565b6000604051808303816000865af19150503d80600081146105f1576040519150601f19603f3d011682016040523d82523d6000602084013e6105f6565b606091505b5086848151811061060957610609610d60565b602090810291909101015290508061067d576040517f08c379a000000000000000000000000000000000000000000000000000000000815260206004820152601760248201527f4d756c746963616c6c333a2063616c6c206661696c656400000000000000000060448201526064016104dd565b50600101610546565b5050509250929050565b43804060606106a086868661085a565b905093509350939050565b6060818067ffffffffffffffff8111156106c7576106c7610d31565b60405190808252806020026020018201604052801561070d57816020015b6040805180820190915260008152606060208201528152602001906001900390816106e55790505b5091503660005b828110156104e657600084828151811061073057610730610d60565b6020026020010151905086868381811061074c5761074c610d60565b905060200281019061075e9190610e76565b925061076d6020840184610ce2565b73ffffffffffffffffffffffffffffffffffffffff166107906040850185610dcd565b60405161079e929190610e32565b6000604051808303816000865af19150503d80600081146107db576040519150601f19603f3d011682016040523d82523d6000602084013e6107e0565b606091505b506020808401919091529015158083529084013517610851577f08c379a000000000000000000000000000000000000000000000000000000000600052602060045260176024527f4d756c746963616c6c333a2063616c6c206661696c656400000000000000000060445260646000fd5b50600101610714565b6060818067ffffffffffffffff81111561087657610876610d31565b6040519080825280602002602001820160405280156108bc57816020015b6040805180820190915260008152606060208201528152602001906001900390816108945790505b5091503660005b82811015610a105760008482815181106108df576108df610d60565b602002602001015190508686838181106108fb576108fb610d60565b905060200281019061090d9190610e42565b925061091c6020840184610ce2565b73ffffffffffffffffffffffffffffffffffffffff1661093f6020850185610dcd565b60405161094d929190610e32565b6000604051808303816000865af19150503d806000811461098a576040519150601f19603f3d011682016040523d82523d6000602084013e61098f565b606091505b506020830152151581528715610a07578051610a07576040517f08c379a000000000000000000000000000000000000000000000000000000000815260206004820152601760248201527f4d756c746963616c6c333a2063616c6c206661696c656400000000000000000060448201526064016104dd565b506001016108c3565b5050509392505050565b6000806060610a2b60018686610690565b919790965090945092505050565b60008083601f840112610a4b57600080fd5b50813567ffffffffffffffff811115610a6357600080fd5b6020830191508360208260051b8501011115610a7e57600080fd5b9250929050565b60008060208385031215610a9857600080fd5b823567ffffffffffffffff811115610aaf57600080fd5b610abb85828601610a39565b90969095509350505050565b6000815180845260005b81811015610aed57602081850181015186830182015201610ad1565b81811115610aff576000602083870101525b50601f017fffffffffffffffffffffffffffffffffffffffffffffffffffffffffffffffe0169290920160200192915050565b600082825180855260208086019550808260051b84010181860160005b84811015610bb1578583037fffffffffffffffffffffffffffffffffffffffffffffffffffffffffffffffe001895281518051151584528401516040858501819052610b9d81860183610ac7565b9a86019a9450505090830190600101610b4f565b5090979650505050505050565b602081526000610bd16020830184610b32565b9392505050565b600060408201848352602060408185015281855180845260608601915060608160051b870101935082870160005b82811015610c52577fffffffffffffffffffffffffffffffffffffffffffffffffffffffffffffffa0888703018452610c40868351610ac7565b95509284019290840190600101610c06565b509398975050505050505050565b600080600060408486031215610c7557600080fd5b83358015158114610c8557600080fd5b9250602084013567ffffffffffffffff811115610ca157600080fd5b610cad86828701610a39565b9497909650939450505050565b838152826020820152606060408201526000610cd96060830184610b32565b95945050505050565b600060208284031215610cf457600080fd5b813573ffffffffffffffffffffffffffffffffffffffff81168114610bd157600080fd5b600060208284031215610d2a57600080fd5b5035919050565b7f4e487b7100000000000000000000000000000000000000000000000000000000600052604160045260246000fd5b7f4e487b7100000000000000000000000000000000000000000000000000000000600052603260045260246000fd5b600082357fffffffffffffffffffffffffffffffffffffffffffffffffffffffffffffff81833603018112610dc357600080fd5b9190910192915050565b60008083357fffffffffffffffffffffffffffffffffffffffffffffffffffffffffffffffe1843603018112610e0257600080fd5b83018035915067ffffffffffffffff821115610e1d57600080fd5b602001915036819003821315610a7e57600080fd5b8183823760009101908152919050565b600082357fffffffffffffffffffffffffffffffffffffffffffffffffffffffffffffffc1833603018112610dc357600080fd5b600082357fffffffffffffffffffffffffffffffffffffffffffffffffffffffffffffffa1833603018112610dc357600080fdfea2646970667358221220bb2b5c71a328032f97c676ae39a1ec2148d3e5d6f73d95e9b17910152d61f16264736f6c634300080c0033"
);

/// All settings for configuring the [`Environment`].
#[derive(Debug, Clone)]
#[non_exhaustive]
pub struct EnvironmentConfig {
    pub block_time: Option<f64>,
    pub transaction_service_config: TransactionServiceConfig,
    pub rebalance_service_config: Option<RebalanceServiceConfig>,
    /// The default block number to use for forking.
    ///
    /// Negative value represents `latest - num`.
    pub fork_block_number: Option<i64>,
    pub fee_recipient: Address,
    /// Number of chains to spawn. Defaults to 1.
    pub num_chains: usize,
    /// Interop configuration.
    pub interop_config: InteropConfig,
}

impl Default for EnvironmentConfig {
    fn default() -> Self {
        Self {
            block_time: None,
            transaction_service_config: TransactionServiceConfig {
                num_signers: 1,
                ..Default::default()
            },
            rebalance_service_config: None,
            fork_block_number: None,
            fee_recipient: Address::ZERO,
            num_chains: 1,
            interop_config: InteropConfig {
                refund_check_interval: Duration::from_millis(100),
                escrow_refund_threshold: 60,
            },
        }
    }
}

pub struct Environment {
    /// All anvil instances (None for external anvil)
    pub anvils: Vec<Option<AnvilInstance>>,
    /// Providers for each chain
    pub providers: Vec<DynProvider>,
    /// Chain IDs for each chain (populated during setup)
    pub chain_ids: Vec<u64>,
    pub eoa: DynSigner,
    pub orchestrator: Address,
    pub delegation: Address,
    pub funder: Address,
    /// Minted to the eoa.
    pub fee_token: Address,
    /// Minted to the eoa.
    pub erc20: Address,
    /// Bunch of deployed erc20 which have not been minted to the eoa.
    pub erc20s: Vec<Address>,
    /// Usable ERC721 contract.
    pub erc721: Address,
    /// Escrow contract for cross-chain intents.
    pub escrow: Address,
    /// Settler contract for cross-chain settlement.
    pub settler: Address,
    pub relay_endpoint: HttpClient,
    pub relay_handle: RelayHandle,
    pub signers: Vec<DynSigner>,
    /// Settlement configuration for cross-chain messaging
    pub settlement: SettlementConfig,
    pub deployer: DynSigner,
}

impl std::fmt::Debug for Environment {
    fn fmt(&self, f: &mut std::fmt::Formatter<'_>) -> std::fmt::Result {
        f.debug_struct("Environment")
            .field("is_prep", &self.eoa.address())
            .field("eoa", &self.eoa.address())
            .field("orchestrator", &self.orchestrator)
            .field("delegation", &self.delegation)
            .field("erc20", &self.erc20)
            .field("escrow", &self.escrow)
            .field("settler", &self.settler)
            .field("num_chains", &self.anvils.len())
            .field("chain_ids", &self.chain_ids)
            .field("relay_endpoint", &self.relay_endpoint)
            .finish()
    }
}

/// Settlement configuration for cross-chain messaging
#[derive(Debug, Clone, Default)]
pub struct SettlementConfig {
    /// LayerZero configuration
    pub layerzero: Option<LayerZeroConfig>,
}

/// Set up anvil instances based on configuration
async fn setup_anvil_instances(
    config: &EnvironmentConfig,
) -> eyre::Result<(Vec<Option<AnvilInstance>>, Vec<Url>)> {
    let mut anvils = Vec::with_capacity(config.num_chains);
    let mut endpoints = Vec::with_capacity(config.num_chains);

    let external_endpoint = std::env::var("TEST_EXTERNAL_ANVIL").ok();

    if let Some(endpoint) = &external_endpoint {
        if config.block_time.is_some() {
            eyre::bail!("Cannot specify both block time and external anvil node");
        }

        if config.num_chains == 1 {
            // Single chain mode - only use external
            endpoints.push(
                Url::from_str(endpoint).wrap_err("Invalid endpoint on $TEST_EXTERNAL_ANVIL")?,
            );
            // Add None to anvils to maintain count
            anvils.push(None);
        } else {
            // Multi-chain mode - external as first, then spawn n-1 local anvils
            // Add external as first endpoint
            endpoints.push(
                Url::from_str(endpoint).wrap_err("Invalid endpoint on $TEST_EXTERNAL_ANVIL")?,
            );
            // Add None to maintain anvils.len() == num_chains
            anvils.push(None);

            // Spawn n-1 local anvils after the external one
            for i in 1..config.num_chains {
                let anvil = spawn_local_anvil(i, config)?;
                endpoints.push(anvil.endpoint_url());
                anvils.push(Some(anvil));
            }
        }
    } else {
        // No external anvil - spawn all local instances
        for i in 0..config.num_chains {
            let anvil = spawn_local_anvil(i, config)?;
            endpoints.push(anvil.endpoint_url());
            anvils.push(Some(anvil));
        }
    }

    Ok((anvils, endpoints))
}

/// Helper function to spawn a local anvil instance
fn spawn_local_anvil(index: usize, config: &EnvironmentConfig) -> eyre::Result<AnvilInstance> {
    let mut args = vec![];
    let chain_id = 31337 + index as u64;

    // fork off a block a few blocks lower than `latest` by default
    let fork_block_number = config.fork_block_number.unwrap_or(-3).to_string();
    let fork_url = std::env::var("TEST_FORK_URL");
    if let Ok(fork_url) = &fork_url {
        args.extend(["--fork-url", fork_url]);
        args.extend(["--fork-block-number", &fork_block_number]);
    }
    let block_time = config.block_time.map(|t| t.to_string());
    if let Some(block_time) = &block_time {
        args.extend(["--block-time", block_time]);
    }

    let fork_block_number = std::env::var("TEST_FORK_BLOCK_NUMBER");
    if let Ok(fork_block_number) = &fork_block_number {
        args.extend(["--fork-block-number", fork_block_number]);
    }

    Anvil::new()
        .chain_id(chain_id)
        .args(["--optimism", "--host", "0.0.0.0"].into_iter().chain(args))
        .try_spawn()
        .wrap_err(format!("Failed to spawn Anvil for chain {chain_id} (index {index})"))
}

/// Contract addresses for deployed contracts
#[derive(Clone)]
struct ContractAddresses {
    simulator: Address,
    delegation: Address,
    #[allow(dead_code)]
    delegation_implementation: Address,
    orchestrator: Address,
    funder: Address,
    escrow: Address,
    settler: Address,
    erc20s: Vec<Address>,
    erc721: Address,
}

/// Fund signers with ETH
async fn fund_signers<P: Provider>(provider: &P, signers: &[DynSigner]) -> eyre::Result<()> {
    try_join_all(
        signers
            .iter()
            .map(|signer| provider.anvil_set_balance(signer.address(), U256::from(1000e18))),
    )
    .await?;
    Ok(())
}

/// Set up chain state after contracts are deployed
async fn setup_chain_with_contracts<P: Provider>(
    provider: &P,
    contracts: &ContractAddresses,
    signers: &[DynSigner],
    eoa_address: Address,
) -> eyre::Result<()> {
    // Fund funder contract
    provider.anvil_set_balance(contracts.funder, U256::from(1000e18)).await?;

    // Fund EOA and mint tokens
    let holders = &[eoa_address, contracts.funder]
        .iter()
        .copied()
        .chain(signers.iter().map(|s| s.address()))
        .collect::<Vec<_>>();

    mint_erc20s(&contracts.erc20s[..2], holders, provider).await?;

    // Fund EOA with ETH
    provider
        .send_transaction(TransactionRequest {
            to: Some(TxKind::Call(eoa_address)),
            value: Some(U256::from(1000e18)),
            ..Default::default()
        })
        .await?
        .get_receipt()
        .await?;

    Ok(())
}

/// Set up a chain with all contracts and initial state
async fn setup_chain<P: Provider + WalletProvider>(
    provider: &P,
    signers: &[DynSigner],
    eoa_address: Address,
    is_primary: bool,
) -> eyre::Result<ContractAddresses> {
    // Fund signers
    fund_signers(provider, signers).await?;

    // Deploy all contracts - this will result in the same addresses across all chains
    // because we use the same deployer account and nonce sequence
    let contracts = deploy_all_contracts(provider).await?;

    // Set up chain with deployed contracts
    setup_chain_with_contracts(provider, &contracts, signers, eoa_address).await?;

    // Additional minting for funder on secondary chains
    if !is_primary {
        for _ in 0..5 {
            mint_erc20s(&contracts.erc20s[..2], &[contracts.funder], provider).await?;
        }
    }

    Ok(contracts)
}

impl Environment {
    /// Sets up the test environment with a upgraded account using [`DynSigner`].
    ///
    /// Read [`Self::setup`] for more information on setup.
    pub async fn setup() -> eyre::Result<Self> {
        Self::setup_with_config(EnvironmentConfig::default()).await
    }

    /// Sets up a multi-chain test environment with N chains.
    pub async fn setup_multi_chain(num_chains: usize) -> eyre::Result<Self> {
        Self::setup_with_config(EnvironmentConfig { num_chains, ..Default::default() }).await
    }

    /// Sets up the test environment including Anvil, contracts, and the relay service.
    ///
    /// Available environment variables:
    /// - `TEST_EXTERNAL_ANVIL`: Use an external node instead of spawning Anvil.
    /// - `TEST_FORK_URL` / `TEST_FORK_BLOCK_NUMBER`: Fork settings for inprocess spawned Anvil.
    /// - `TEST_EOA_PRIVATE_KEY`: Private key for the EOA signer (defaults to `EOA_PRIVATE_KEY`).
    /// - `TEST_CONTRACTS`: Directory for contract artifacts (defaults to `tests/account/out`).
    /// - `TEST_ORCHESTRATOR`: Address for Orchestrator contract; deploys a mock if unset.
    /// - `TEST_PROXY`: Address for Proxy contract; deploys a mock if unset.
    /// - `TEST_ERC20`: Address for ERC20 token; deploys a mock if unset.
    /// - `TEST_ERC721`: Address for the ERC721 token; deploys a mock if unset.
    ///
    /// Example `.env`:
    /// ```env
    /// TEST_EXTERNAL_ANVIL="http://localhost:8545"
    /// TEST_FORK_URL="https://odyssey.ithaca.xyz"
    /// TEST_FORK_BLOCK_NUMBER=11577300
    /// TEST_EOA_PRIVATE_KEY=0xabc123...
    /// TEST_CONTRACTS="./tests/account/out"
    /// TEST_ORCHESTRATOR="0xOrchestratorAddress"
    /// TEST_PROXY="0xProxyAddress"
    /// TEST_ERC20="0xYourErc20Address"
    /// TEST_ERC721="0xYourErc721Address"
    /// ```
    pub async fn setup_with_config(config: EnvironmentConfig) -> eyre::Result<Self> {
        dotenvy::dotenv().ok();

        // Early validation
        if config.num_chains == 0 {
            eyre::bail!("Number of chains must be greater than 0");
        }

        // Set up anvil instances
        let (anvils, endpoints) = setup_anvil_instances(&config).await?;
        let mut providers = Vec::with_capacity(config.num_chains);

        // Load signers.
        let deployer = DynSigner::from_signing_key(&DEPLOYER_PRIVATE_KEY.to_string())
            .await
            .wrap_err("Relay signer load failed")?;

        let signers = DynSigner::derive_from_mnemonic(
            SIGNERS_MNEMONIC.parse()?,
            config.transaction_service_config.num_signers,
        )?;

        let eoa = DynSigner::from_signing_key(
            &std::env::var("TEST_EOA_PRIVATE_KEY").unwrap_or(EOA_PRIVATE_KEY.to_string()),
        )
        .await
        .wrap_err("EOA signer load failed")?;

        // Set up primary chain with contract deployments
        let client = ClientBuilder::default()
            .layer(RETRY_LAYER.clone())
            .connect(endpoints[0].as_str())
            .await?;
        let first_provider = ProviderBuilder::new()
            .wallet(EthereumWallet::from(deployer.0.clone()))
            .connect_client(client);

        let contracts = setup_chain(&first_provider, &signers, eoa.address(), true).await?;

        providers.push(first_provider.erased());

        // Set up remaining chains with same contract addresses
        if config.num_chains > 1 {
            let setup_futures = (1..config.num_chains).map(|i| {
                let endpoint = endpoints[i].clone();
                let deployer = deployer.clone();
                let eoa_address = eoa.address();
                let signers = signers.clone();

                async move {
                    let client = ClientBuilder::default()
                        .layer(RETRY_LAYER.clone())
                        .connect(endpoint.as_str())
                        .await
                        .wrap_err(format!("Failed to connect to endpoint for chain index {i}"))?;
                    let provider = ProviderBuilder::new()
                        .wallet(EthereumWallet::from(deployer.0.clone()))
                        .connect_client(client);

                    setup_chain(&provider, &signers, eoa_address, false).await?;
                    Ok::<DynProvider, eyre::Error>(provider.erased())
                }
            });

            let additional_providers = try_join_all(setup_futures).await?;
            providers.extend(additional_providers);
        }

        // Query chain IDs from all providers
        let chain_ids =
            try_join_all(providers.iter().map(|provider| provider.get_chain_id())).await?;

        // Build registry with tokens from all chains
        let mut registry = CoinRegistry::default();
        for &chain_id in &chain_ids {
            registry.extend(
                contracts
                    .erc20s
                    .iter()
                    .map(|contract| ((chain_id, Some(*contract)), CoinKind::USDT)),
            );
        }

        let database_url = if let Ok(db_url) = std::env::var("DATABASE_URL") {
            let opts = PgConnectOptions::from_str(&db_url)?;
            let pool = PgPool::connect_with(opts.clone()).await?;

            // create a separate database for this test and override database name in the url
            let database_name = format!("relay_test_database_{}", rand::random::<u64>());
            pool.execute(format!("create database {database_name}").as_str()).await?;

            Some(opts.database(&database_name).to_url_lossy().to_string())
        } else {
            None
        };

        // Start relay service with all endpoints
        let relay_handle = try_spawn(
            RelayConfig::default()
                .with_port(0)
                .with_metrics_port(0)
                .with_endpoints(&endpoints)
                .with_quote_ttl(Duration::from_secs(60))
                .with_rate_ttl(Duration::from_secs(300))
                .with_signers_mnemonic(SIGNERS_MNEMONIC.parse().unwrap())
                .with_funder_key(DEPLOYER_PRIVATE_KEY.to_string())
                .with_quote_constant_rate(Some(1.0))
                .with_fee_tokens(&[contracts.erc20s.clone(), vec![Address::ZERO]].concat())
                .with_interop_tokens(&[contracts.erc20s[0]])
                .with_fee_recipient(config.fee_recipient)
                .with_orchestrator(Some(contracts.orchestrator))
                .with_delegation_proxy(Some(contracts.delegation))
                .with_simulator(Some(contracts.simulator))
                .with_funder(Some(contracts.funder))
                .with_escrow(Some(contracts.escrow))
                .with_settler(Some(contracts.settler))
                .with_intent_gas_buffer(20_000) // todo: temp
                .with_tx_gas_buffer(75_000) // todo: temp
                .with_transaction_service_config(config.transaction_service_config)
<<<<<<< HEAD
                .with_interop_config(config.interop_config)
=======
                .with_rebalance_service_config(config.rebalance_service_config)
>>>>>>> d0c3521a
                .with_database_url(database_url),
            registry,
        )
        .await?;

        let relay_endpoint = HttpClientBuilder::default()
            .build(relay_handle.http_url())
            .wrap_err("Failed to build relay client")?;

        Ok(Self {
            anvils,
            providers,
            chain_ids,
            eoa,
            orchestrator: contracts.orchestrator,
            delegation: contracts.delegation,
            fee_token: contracts.erc20s[1],
            funder: contracts.funder,
            erc20: contracts.erc20s[0],
            erc20s: contracts.erc20s[2..].to_vec(),
            erc721: contracts.erc721,
            escrow: contracts.escrow,
            settler: contracts.settler,
            relay_endpoint,
            relay_handle,
            signers,
            settlement: SettlementConfig::default(),
            deployer,
        })
    }

    /// Sets [`Environment::fee_token`] to the native token.
    pub fn with_native_payment(mut self) -> Self {
        self.fee_token = Address::ZERO;
        self
    }

    /// Get the chain ID for a specific chain index.
    ///
    /// # Panics
    ///
    /// This method panics if the chain index is out of bounds.
    pub fn chain_id_for(&self, index: usize) -> u64 {
        self.chain_ids
            .get(index)
            .copied()
            .unwrap_or_else(|| panic!("No chain ID for chain index {index}"))
    }

    /// Get the provider for a specific chain index.
    ///
    /// # Panics
    ///
    /// This method panics if the chain index is out of bounds.
    pub fn provider_for(&self, index: usize) -> &DynProvider {
        self.providers.get(index).unwrap_or_else(|| panic!("No provider for chain index {index}"))
    }

    /// Get the default provider (first chain).
    pub fn provider_default(&self) -> &DynProvider {
        &self.providers[0]
    }

    /// Get the number of chains.
    pub fn num_chains(&self) -> usize {
        self.anvils.len()
    }

    /// Get the first chain's provider
    pub fn provider(&self) -> &DynProvider {
        &self.providers[0]
    }

    /// Get the first chain's ID
    pub fn chain_id(&self) -> u64 {
        self.chain_id_for(0)
    }

    /// Gets the on-chain EOA authorized keys for a specific chain.
    pub async fn get_eoa_authorized_keys_on_chain(
        &self,
        chain_index: usize,
    ) -> eyre::Result<Vec<AuthorizeKeyResponse>> {
        Ok(self
            .relay_endpoint
            .get_keys(GetKeysParameters {
                address: self.eoa.address(),
                chain_id: self.chain_id_for(chain_index),
            })
            .await?)
    }

    /// Gets the on-chain EOA authorized keys for the default chain.
    pub async fn get_eoa_authorized_keys(&self) -> eyre::Result<Vec<AuthorizeKeyResponse>> {
        self.get_eoa_authorized_keys_on_chain(0).await
    }

    /// Drops a transaction from the Anvil txpool and returns it on a specific chain.
    pub async fn drop_transaction_on_chain(
        &self,
        hash: B256,
        chain_index: usize,
    ) -> Option<TxEnvelope> {
        let provider = self.provider_for(chain_index);
        let tx =
            provider.get_transaction_by_hash(hash).await.unwrap().map(|tx| tx.inner.into_inner());
        provider.anvil_drop_transaction(hash).await.unwrap();
        assert!(provider.get_transaction_by_hash(hash).await.unwrap().is_none());
        tx
    }

    /// Drops a transaction from the default chain.
    pub async fn drop_transaction(&self, hash: B256) -> Option<TxEnvelope> {
        self.drop_transaction_on_chain(hash, 0).await
    }

    /// Disables mining of blocks on a specific chain.
    ///
    /// Note: anvil does not expose API to disable mining so we're firstly switching it to auto
    /// mining and then disabling it. This means that this method would cause a block mined while
    /// executed.
    pub async fn disable_mining_on_chain(&self, chain_index: usize) {
        let provider = self.provider_for(chain_index);
        provider.anvil_set_auto_mine(true).await.unwrap();
        provider.anvil_set_auto_mine(false).await.unwrap();
    }

    /// Disables mining on the default chain.
    pub async fn disable_mining(&self) {
        self.disable_mining_on_chain(0).await
    }

    /// Enables mining of blocks on a specific chain.
    pub async fn enable_mining_on_chain(&self, chain_index: usize) {
        let provider = self.provider_for(chain_index);
        provider.anvil_set_auto_mine(true).await.unwrap();
    }

    /// Enables mining on the default chain.
    pub async fn enable_mining(&self) {
        self.enable_mining_on_chain(0).await
    }

    /// Mines a single block on a specific chain.
    pub async fn mine_block_on_chain(&self, chain_index: usize) {
        let provider = self.provider_for(chain_index);
        provider.anvil_mine(None, None).await.unwrap();
    }

    /// Mines a block on the default chain.
    pub async fn mine_block(&self) {
        self.mine_block_on_chain(0).await
    }

    /// Mines 10 blocks with dummy transactions with the given priority fee on a specific chain.
    ///
    /// Can be used to inflate the priority fee market.
    pub async fn mine_blocks_with_priority_fee_on_chain(
        &self,
        priority_fee: u128,
        chain_index: usize,
    ) {
        let provider = self.provider_for(chain_index);

        let chain_id = self.chain_id_for(chain_index);

        // Use a funded account
        let signer = if let Some(anvil) = self.anvils.get(chain_index).and_then(|a| a.as_ref()) {
            PrivateKeySigner::from_signing_key(anvil.keys()[0].clone().into())
        } else {
            // Fallback to a default key for external anvil
            PrivateKeySigner::from_signing_key(
                "0xac0974bec39a17e36ba4a6b4d238ff944bacb478cbed5efcae784d7bf4f2ff80"
                    .parse()
                    .unwrap(),
            )
        };

        for _ in 0..10 {
            let nonce = provider.get_transaction_count(signer.address()).await.unwrap();
            let max_fee_per_gas = provider.estimate_eip1559_fees().await.unwrap().max_fee_per_gas;

            join_all((0..10).map(|i| {
                let signer = &signer;
                async move {
                    let mut tx = TxEip1559 {
                        chain_id,
                        nonce: nonce + i as u64,
                        to: Address::ZERO.into(),
                        gas_limit: 21000,
                        max_fee_per_gas: priority_fee + max_fee_per_gas,
                        max_priority_fee_per_gas: priority_fee,
                        ..Default::default()
                    };
                    let signature = (&signer).sign_transaction_sync(&mut tx).unwrap();
                    let tx = TxEnvelope::Eip1559(tx.into_signed(signature));

                    let _ = provider.send_raw_transaction(&tx.encoded_2718()).await.unwrap();
                }
            }))
            .await;

            self.mine_block_on_chain(chain_index).await;
        }
    }

    /// Mines blocks with priority fee on the default chain.
    pub async fn mine_blocks_with_priority_fee(&self, priority_fee: u128) {
        self.mine_blocks_with_priority_fee_on_chain(priority_fee, 0).await
    }

    /// Fetches the current base_fee_per_gas and spawns a task setting blocks basefee to it on a
    /// specific chain.
    pub async fn freeze_basefee_on_chain(&self, chain_index: usize) {
        let provider = self.provider_for(chain_index).clone();

        let basefee = provider
            .get_block(Default::default())
            .await
            .unwrap()
            .unwrap()
            .header
            .base_fee_per_gas
            .unwrap() as u128;

        // spawn a task setting basefee for next block to a fixed value.
        tokio::spawn(async move {
            loop {
                tokio::time::sleep(Duration::from_millis(100)).await;
                provider.anvil_set_next_block_base_fee_per_gas(basefee).await.unwrap();
            }
        });
    }

    /// Freezes basefee on the default chain.
    pub async fn freeze_basefee(&self) {
        self.freeze_basefee_on_chain(0).await
    }

    /// Extracts RPC URLs for all chains in the environment.
    ///
    /// Returns a vector of RPC URLs in the same order as the chains are indexed.
    /// For local anvil instances, returns their endpoint URLs.
    /// For external anvil instances, returns the TEST_EXTERNAL_ANVIL environment variable value.
    pub fn get_rpc_urls(&self) -> eyre::Result<Vec<String>> {
        let mut urls = Vec::with_capacity(self.anvils.len());

        for anvil in &self.anvils {
            let url = if let Some(anvil_instance) = anvil {
                anvil_instance.endpoint_url().to_string()
            } else {
                std::env::var("TEST_EXTERNAL_ANVIL")
                    .wrap_err("TEST_EXTERNAL_ANVIL not set for external anvil")?
            };
            urls.push(url);
        }

        Ok(urls)
    }
}

/// Mint ERC20s into the addresses.
pub async fn mint_erc20s<P: Provider>(
    erc20s: &[Address],
    addresses: &[Address],
    provider: P,
) -> Result<(), eyre::Error> {
    for erc20 in erc20s {
        // Mint tokens for both signers.
        for addr in addresses {
            MockErc20::new(*erc20, &provider)
                .mint(*addr, U256::from(100e18))
                .send()
                .await
                .wrap_err("Minting failed")?
                .get_receipt()
                .await?;
        }
    }
    Ok(())
}

/// Deploy all contracts in a deterministic way
async fn deploy_all_contracts<P: Provider + WalletProvider>(
    provider: &P,
) -> Result<ContractAddresses, eyre::Error> {
    let contracts_path = PathBuf::from(
        std::env::var("TEST_CONTRACTS").unwrap_or_else(|_| "tests/account/out".to_string()),
    );

    // Deploy contracts using environment variables if provided, otherwise deploy new ones
    let orchestrator = if let Ok(address) = std::env::var("TEST_ORCHESTRATOR") {
        Address::from_str(&address).wrap_err("Orchestrator address parse failed.")?
    } else {
        deploy_orchestrator(provider, &contracts_path).await?
    };

    let funder = deploy_funder(provider, &contracts_path, orchestrator).await?;

    let (delegation_implementation, delegation_proxy) =
        if let Ok(address) = std::env::var("TEST_PROXY") {
            let delegation_implementation =
                deploy_delegation_implementation(provider, &contracts_path, orchestrator).await?;
            (
                delegation_implementation,
                Address::from_str(&address).wrap_err("Proxy address parse failed.")?,
            )
        } else {
            deploy_delegation_contracts(provider, &contracts_path, orchestrator).await?
        };

    let simulator = if let Ok(address) = std::env::var("TEST_SIMULATOR") {
        Address::from_str(&address).wrap_err("Simulator address parse failed.")?
    } else {
        deploy_simulator(provider, &contracts_path).await?
    };

    // Deploy ERC20 tokens
    let erc20s = if let Ok(address) = std::env::var("TEST_ERC20") {
        let mut erc20s = Vec::with_capacity(10);
        erc20s.push(Address::from_str(&address).wrap_err("ERC20 address parse failed.")?);
        // Deploy remaining ERC20s
        while erc20s.len() < 10 {
            erc20s.push(deploy_erc20(provider, &contracts_path).await?);
        }
        erc20s
    } else {
        deploy_erc20_tokens(provider, &contracts_path, 10).await?
    };

    let erc721 = if let Ok(address) = std::env::var("TEST_ERC721") {
        Address::from_str(&address).wrap_err("ERC721 address parse failed.")?
    } else {
        deploy_erc721(provider, &contracts_path).await?
    };

    let escrow = if let Ok(address) = std::env::var("TEST_ESCROW") {
        Address::from_str(&address).wrap_err("Escrow address parse failed.")?
    } else {
        deploy_escrow(provider, &contracts_path).await?
    };

    let settler = if let Ok(address) = std::env::var("TEST_SETTLER") {
        Address::from_str(&address).wrap_err("Settler address parse failed.")?
    } else {
        deploy_settler(provider, &contracts_path, provider.default_signer_address()).await?
    };

    // Deploy Multicall3 if needed
    if provider.get_code_at(MULTICALL3_ADDRESS).await?.is_empty() {
        provider.anvil_set_code(MULTICALL3_ADDRESS, MULTICALL3_BYTECODE).await?;
    }

    Ok(ContractAddresses {
        simulator,
        delegation: delegation_proxy,
        delegation_implementation,
        orchestrator,
        funder,
        escrow,
        settler,
        erc20s,
        erc721,
    })
}

/// Deploy the Orchestrator contract
async fn deploy_orchestrator<P: Provider + WalletProvider>(
    provider: &P,
    contracts_path: &Path,
) -> eyre::Result<Address> {
    deploy_contract(
        provider,
        &contracts_path.join("Orchestrator.sol/Orchestrator.json"),
        Some(provider.default_signer_address().abi_encode().into()),
    )
    .await
}

/// Deploy the SimpleFunder contract
async fn deploy_funder<P: Provider + WalletProvider>(
    provider: &P,
    contracts_path: &Path,
    orchestrator: Address,
) -> eyre::Result<Address> {
    let funder_eoa = provider.default_signer_address();
    deploy_contract(
        provider,
        &contracts_path.join("SimpleFunder.sol/SimpleFunder.json"),
        Some((funder_eoa, orchestrator, funder_eoa).abi_encode().into()),
    )
    .await
}

/// Deploy the delegation implementation contract
async fn deploy_delegation_implementation<P: Provider>(
    provider: &P,
    contracts_path: &Path,
    orchestrator: Address,
) -> eyre::Result<Address> {
    deploy_contract(
        provider,
        &contracts_path.join("IthacaAccount.sol/IthacaAccount.json"),
        Some(orchestrator.abi_encode().into()),
    )
    .await
}

/// Deploy both delegation contracts (implementation and proxy)
async fn deploy_delegation_contracts<P: Provider>(
    provider: &P,
    contracts_path: &Path,
    orchestrator: Address,
) -> eyre::Result<(Address, Address)> {
    let delegation =
        deploy_delegation_implementation(provider, contracts_path, orchestrator).await?;

    let delegation_proxy = deploy_contract(
        provider,
        &contracts_path.join("EIP7702Proxy.sol/EIP7702Proxy.json"),
        Some((delegation, Address::ZERO).abi_encode().into()),
    )
    .await?;

    Ok((delegation, delegation_proxy))
}

/// Deploy the Simulator contract
async fn deploy_simulator<P: Provider>(
    provider: &P,
    contracts_path: &Path,
) -> eyre::Result<Address> {
    deploy_contract(provider, &contracts_path.join("Simulator.sol/Simulator.json"), None).await
}

/// Deploy a single ERC20 token
async fn deploy_erc20<P: Provider>(provider: &P, contracts_path: &Path) -> eyre::Result<Address> {
    deploy_contract(
        provider,
        &contracts_path.join("MockERC20.sol/MockERC20.json"),
        Some(
            MockErc20::constructorCall {
                name_: "mockName".into(),
                symbol_: "mockSymbol".into(),
                decimals_: 18,
            }
            .abi_encode()
            .into(),
        ),
    )
    .await
}

/// Deploy multiple ERC20 tokens
async fn deploy_erc20_tokens<P: Provider>(
    provider: &P,
    contracts_path: &Path,
    count: usize,
) -> eyre::Result<Vec<Address>> {
    let mut erc20s = Vec::with_capacity(count);
    for _ in 0..count {
        erc20s.push(deploy_erc20(provider, contracts_path).await?);
    }
    Ok(erc20s)
}

/// Deploy an ERC721 token
async fn deploy_erc721<P: Provider>(provider: &P, contracts_path: &Path) -> eyre::Result<Address> {
    deploy_contract(provider, &contracts_path.join("MockERC721.sol/MockERC721.json"), None).await
}

/// Deploy the Escrow contract
async fn deploy_escrow<P: Provider>(provider: &P, contracts_path: &Path) -> eyre::Result<Address> {
    deploy_contract(provider, &contracts_path.join("Escrow.sol/Escrow.json"), None).await
}

/// Deploy the Settler contract
async fn deploy_settler<P: Provider>(
    provider: &P,
    contracts_path: &Path,
    owner: Address,
) -> eyre::Result<Address> {
    deploy_contract(
        provider,
        &contracts_path.join("SimpleSettler.sol/SimpleSettler.json"),
        Some(owner.abi_encode().into()),
    )
    .await
}

pub async fn deploy_contract<P: Provider>(
    provider: &P,
    artifact_path: &Path,
    args: Option<Bytes>,
) -> eyre::Result<Address> {
    let artifact_str = std::fs::read_to_string(artifact_path)
        .wrap_err_with(|| format!("Failed to read artifact at {}", artifact_path.display()))?;
    let artifact: serde_json::Value =
        serde_json::from_str(&artifact_str).wrap_err("Failed to parse artifact JSON")?;
    let bytecode = artifact
        .get("bytecode")
        .and_then(|b| b.get("object"))
        .and_then(|b| b.as_str())
        .ok_or_else(|| eyre::eyre!("No bytecode found in artifact"))?;

    let mut bytecode = hex::decode(bytecode).wrap_err_with(|| {
        format!("Failed to decode bytecode from artifact at {}", artifact_path.display())
    })?;
    bytecode.extend_from_slice(&args.unwrap_or_default());

    provider
        .send_transaction(TransactionRequest {
            input: bytecode.into(),
            to: Some(TxKind::Create),
            ..Default::default()
        })
        .await?
        .get_receipt()
        .await?
        .contract_address
        .wrap_err_with(|| format!("Failed to deploy artifact at {}", artifact_path.display()))
}<|MERGE_RESOLUTION|>--- conflicted
+++ resolved
@@ -20,11 +20,7 @@
 use futures_util::future::{join_all, try_join_all};
 use jsonrpsee::http_client::{HttpClient, HttpClientBuilder};
 use relay::{
-<<<<<<< HEAD
-    config::{InteropConfig, RelayConfig, TransactionServiceConfig},
-=======
-    config::{RebalanceServiceConfig, RelayConfig, TransactionServiceConfig},
->>>>>>> d0c3521a
+    config::{InteropConfig, RebalanceServiceConfig, RelayConfig, TransactionServiceConfig},
     signers::DynSigner,
     spawn::{RETRY_LAYER, RelayHandle, try_spawn},
     types::{
@@ -462,11 +458,8 @@
                 .with_intent_gas_buffer(20_000) // todo: temp
                 .with_tx_gas_buffer(75_000) // todo: temp
                 .with_transaction_service_config(config.transaction_service_config)
-<<<<<<< HEAD
                 .with_interop_config(config.interop_config)
-=======
                 .with_rebalance_service_config(config.rebalance_service_config)
->>>>>>> d0c3521a
                 .with_database_url(database_url),
             registry,
         )
