--- conflicted
+++ resolved
@@ -68,13 +68,8 @@
 
         // Build provider
         let provider = ProviderBuilder::new()
-<<<<<<< HEAD
             .wallet(EthereumWallet::from(relay_signer.0.clone()))
-            .on_http(upstream.clone());
-=======
-            .wallet(EthereumWallet::from(relay_signer.clone()))
             .on_http(endpoint.clone());
->>>>>>> d264d3f6
 
         // Deploy contracts.
         let contracts_path = PathBuf::from(
