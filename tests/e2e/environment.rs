--- conflicted
+++ resolved
@@ -500,16 +500,12 @@
 
         erc20s.push(erc20)
     }
-<<<<<<< HEAD
 
     if provider.get_code_at(MULTICALL3_ADDRESS).await?.is_empty() {
         provider.anvil_set_code(MULTICALL3_ADDRESS, MULTICALL3_BYTECODE).await?;
     }
 
-    Ok((delegation, entrypoint, account_registry, erc20s))
-=======
     Ok((delegation_proxy, entrypoint, account_registry, erc20s))
->>>>>>> fba90cb6
 }
 
 async fn deploy_contract<P: Provider>(
