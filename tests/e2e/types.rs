use std::ops::Not;

use super::{await_calls_status, environment::Environment, prepare_calls};
use alloy::{
    eips::eip7702::{SignedAuthorization, constants::EIP7702_DELEGATION_DESIGNATOR},
    primitives::{Address, B256, U256},
    providers::Provider,
};
use derive_more::Debug;
use eyre::WrapErr;
use futures_util::future::{BoxFuture, join_all};
use relay::{
    rpc::RelayApiClient,
    signers::DynSigner,
    types::{
        Call, KeyWith712Signer, ORCHESTRATOR_NO_ERROR,
        OrchestratorContract::IntentExecuted,
<<<<<<< HEAD
        Signature, SignedCall,
        rpc::{AuthorizeKey, BundleId, CallStatusCode, RevokeKey, SendPreparedCallsParameters},
=======
        rpc::{AuthorizeKey, BundleId, CallStatusCode, RevokeKey},
>>>>>>> c944c0e9
    },
};

/// Alias type of a boxed async closure capturing [`Environment`] and [`TxContext`] for checking the
/// outcome of a successful transaction.
pub type PostTxCheck =
    Box<dyn for<'a> Fn(&'a Environment, &TxContext<'_>) -> BoxFuture<'a, eyre::Result<()>>>;

/// Represents the expected outcome of a test case execution
#[derive(Debug, Default, Clone, Copy)]
#[allow(dead_code)]
pub enum ExpectedOutcome {
    /// Test should pass completely
    #[default]
    Pass,
    /// Test should fail at fee estimation
    FailEstimate,
    /// Test should fail when sending the action
    FailSend,
    /// Transaction should revert on-chain
    TxRevert,
    /// Intent should fail but transaction succeeds
    FailIntent,
}

impl ExpectedOutcome {
    #[allow(dead_code)]
    pub fn passed(&self) -> bool {
        matches!(self, ExpectedOutcome::Pass)
    }
    pub fn failed_estimate(&self) -> bool {
        matches!(self, ExpectedOutcome::FailEstimate)
    }
    pub fn failed_send(&self) -> bool {
        matches!(self, ExpectedOutcome::FailSend)
    }
    pub fn reverted_tx(&self) -> bool {
        matches!(self, ExpectedOutcome::TxRevert)
    }
    pub fn failed_intent(&self) -> bool {
        matches!(self, ExpectedOutcome::FailIntent)
    }
}

/// Represents the type of authorization needed for a test case
#[derive(Debug, Clone)]
pub enum AuthKind {
    /// Use sequential nonce for authorization
    Auth,
    /// Use specific parameters for authorization
    ModifiedAuth { signer: Option<DynSigner>, nonce: Option<u64> },
}

impl AuthKind {
    /// Return [`AuthKind::ModifiedAuth`] with a specified nonce.
    pub fn modified_nonce(nonce: u64) -> Self {
        Self::ModifiedAuth { signer: None, nonce: Some(nonce) }
    }

    /// Return [`AuthKind::ModifiedAuth`] with a specified signer.
    pub fn modified_signer(signer: DynSigner) -> Self {
        Self::ModifiedAuth { signer: Some(signer), nonce: None }
    }

    /// Return nonce if [`AuthKind::ModifiedAuth`] has it, otherwise `None`
    pub fn nonce(&self) -> Option<u64> {
        match self {
            AuthKind::Auth => None,
            AuthKind::ModifiedAuth { nonce, .. } => *nonce,
        }
    }

    /// Return signer if [`AuthKind::ModifiedAuth`] has it, otherwise `None`
    pub fn signer(&self) -> Option<&DynSigner> {
        match self {
            AuthKind::Auth => None,
            AuthKind::ModifiedAuth { signer, .. } => signer.as_ref(),
        }
    }

    pub async fn sign(&self, env: &Environment, nonce: u64) -> eyre::Result<SignedAuthorization> {
        let auth_struct = alloy::eips::eip7702::Authorization {
            chain_id: U256::ZERO,
            address: env.delegation,
            nonce: self.nonce().unwrap_or(nonce),
        };
        let auth_hash = auth_struct.signature_hash();

        Ok(auth_struct.into_signed(
            self.signer()
                .unwrap_or(&env.eoa)
                .sign_hash(&auth_hash)
                .await
                .wrap_err("Auth signing failed")?,
        ))
    }
}

/// Context for executing a test transaction
#[derive(Debug, Default)]
#[allow(dead_code)]
pub struct TxContext<'a> {
    /// List of calls to execute.
    pub calls: Vec<Call>,
    /// Expected outcome of the transaction.
    pub expected: ExpectedOutcome,
    /// Optional authorization. Used only for upgrading existing EOAs.
    pub auth: Option<AuthKind>,
    /// Optional Key that will sign the Intent.
    pub key: Option<&'a KeyWith712Signer>,
    /// Do not include `key` in the `prepareCalls` parameters and use an empty `keyHash`.
    pub omit_call_key: bool,
    /// List of keys to authorize that will be converted to calls on top of the Intent.
    pub authorization_keys: Vec<&'a KeyWith712Signer>,
    /// List of keys to revoke that will be converted to calls on bottom of the Intent.
    pub revoke_keys: Vec<&'a KeyWith712Signer>,
    /// Fee token to be used
    pub fee_token: Option<Address>,
    /// Optional array of precalls to be executed before the Intent.
    pub pre_calls: Vec<TxContext<'a>>,
    /// Optional nonce to be used.
    pub nonce: Option<U256>,
    /// Optional checks after a successful transaction.
    #[debug(skip)]
    pub post_tx: Vec<PostTxCheck>,
}

impl TxContext<'_> {
    /// Returns authorization keys as a list of [`AuthorizeKey`].
    pub fn authorization_keys(&self) -> Vec<AuthorizeKey> {
        self.authorization_keys.iter().map(|k| k.to_authorized()).collect()
    }

    /// Returns keys as a list of [`RevokeKey`].
    pub fn revoke_keys(&self) -> Vec<RevokeKey> {
        self.revoke_keys.iter().map(|k| k.to_revoked()).collect()
    }

    /// Processes a single transaction, returning error on a unexpected failure.
    ///
    /// The process follows these steps:
    /// 1. Obtains a signed quote and Intent signature from [`prepare_calls`].
    /// 2. Submits and verifies execution with [`send_prepared_calls`].
    ///    - Sends the prepared calls and signature to the relay
    ///    - Handles expected send failures
    ///    - Retrieves and checks transaction receipt
    ///    - Verifies transaction status matches expectations
    ///    - Confirms Intent success by checking nonce invalidation
    pub async fn process(self, tx_num: usize, env: &Environment) -> eyre::Result<()> {
        let signer = self.key.expect("should have key");

        let Some((signature, context)) = prepare_calls(tx_num, &self, signer, env, false).await?
        else {
            // We had an expected failure so we should exit.
            return Ok(());
        };

        // todo(onbjerg): this assumes a single intent
        let intent_nonce = context.quote().as_ref().unwrap().ty().quotes[0].intent.nonce();

        // Submit signed call
        let bundle = env
            .relay_endpoint
            .send_prepared_calls(SendPreparedCallsParameters {
                capabilities: Default::default(),
                context,
                key: self.omit_call_key.not().then_some(signer.to_call_key()),
                signature,
            })
            .await
            .map(|bundle| bundle.id)
            .map_err(Into::into);

        self.check_bundle(bundle, tx_num, None, intent_nonce, env).await
    }

    /// Checks that the submitted bundle has had the expected test outcome.
    pub async fn check_bundle(
        &self,
        bundle_id: eyre::Result<BundleId>,
        tx_num: usize,
        authorization: Option<SignedAuthorization>,
        _intent_nonce: U256,
        env: &Environment,
    ) -> Result<(), eyre::Error> {
        match bundle_id {
            Ok(bundle_id) => {
                let calls_status =
                    await_calls_status(env, bundle_id).await.wrap_err("Failed to get receipt")?;
                if self.expected.failed_send() && calls_status.status != CallStatusCode::Failed {
                    return Err(eyre::eyre!(
                        "Send action {tx_num} passed when it should have failed.",
                    ));
                } else if !self.expected.failed_send()
                    && calls_status.status == CallStatusCode::Failed
                {
                    return Err(eyre::eyre!(
                        "Send action {tx_num} failed when it should have passed.",
                    ));
                } else if self.expected.failed_send()
                    && calls_status.status == CallStatusCode::Failed
                {
                    return Ok(());
                }

                let receipt = &calls_status.receipts[0];
                if receipt.status.coerce_status() {
                    if self.expected.reverted_tx() {
                        return Err(eyre::eyre!(
                            "Transaction {tx_num} passed when it should have reverted.",
                        ));
                    }
                } else if !self.expected.reverted_tx() {
                    return Err(eyre::eyre!("Transaction {tx_num} failed: {receipt:#?}"));
                }

                if authorization.is_some()
                    && env.provider().get_code_at(env.eoa.address()).await?
                        != [&EIP7702_DELEGATION_DESIGNATOR[..], env.delegation.as_slice()].concat()
                {
                    return Err(eyre::eyre!("Transaction {tx_num} failed to delegate"));
                }

                // Intent has succeeded if the nonce has been invalidated.
                let success = if let Some(event) = receipt.decoded_log::<IntentExecuted>() {
                    event.incremented && event.err == ORCHESTRATOR_NO_ERROR
                } else {
                    false
                };
                if success && self.expected.failed_intent() {
                    return Err(eyre::eyre!("Intent {tx_num} passed when it should have failed."));
                } else if !success && !self.expected.failed_intent() {
                    return Err(eyre::eyre!(
                        "Transaction succeeded but Intent failed for transaction {tx_num}",
                    ));
                }

                // Make any additional custom checks
                for post_tx_check in &self.post_tx {
                    post_tx_check(env, self).await?
                }
            }
            Err(err) => {
                if self.expected.failed_send() {
                    return Ok(());
                }
                return Err(eyre::eyre!("Send error for transaction {tx_num}: {err}"));
            }
        };
        Ok(())
    }
}

pub async fn build_pre_calls<'a>(
    env: &Environment,
    pre_calls: &[TxContext<'a>],
    tx_num: usize,
) -> eyre::Result<()> {
    join_all(pre_calls.iter().map(|tx| async move {
        let signer = tx.key.expect("intent should have a key");
        let (signature, context) =
            prepare_calls(tx_num, tx, signer, env, true).await.unwrap().unwrap();
<<<<<<< HEAD
        let mut intent = context.take_precall().unwrap();
        intent.signature = Signature {
            innerSignature: signature,
            keyHash: if tx.omit_call_key { B256::ZERO } else { signer.key_hash() },
            prehash: false,
        }
        .abi_encode_packed()
        .into();
        intent
=======
        send_prepared_calls(env, signer, signature, context).await.unwrap();
>>>>>>> c944c0e9
    }))
    .await;

    Ok(())
}

/// Helper macro for checking the outcome of a successful transaction.
#[macro_export]
macro_rules! check {
    (| $env:ident, $tx:ident | $body:block) => {
        vec![Box::new(move |$env, $tx| Box::pin(async move { $body }))]
    };
}

alloy::sol! {
    #[sol(rpc)]
    interface MockErc20 {
        constructor(string memory name_, string memory symbol_, uint8 decimals_) {
            _name = name_;
            _symbol = symbol_;
            _decimals = decimals_;
            _nameHash = keccak256(bytes(name_));
        }
        function mint(address a, uint256 val) external;
        function transfer(address recipient, uint256 amount);
        function approve(address spender, uint256 amount) external returns (bool);
        function balanceOf(address account) external view returns (uint256);
    }
}

alloy::sol! {
    #[sol(rpc)]
    interface MockErc721 {
        function mint() external;
    }
}<|MERGE_RESOLUTION|>--- conflicted
+++ resolved
@@ -1,9 +1,11 @@
 use std::ops::Not;
+
+use crate::e2e::send_prepared_calls;
 
 use super::{await_calls_status, environment::Environment, prepare_calls};
 use alloy::{
     eips::eip7702::{SignedAuthorization, constants::EIP7702_DELEGATION_DESIGNATOR},
-    primitives::{Address, B256, U256},
+    primitives::{Address, U256},
     providers::Provider,
 };
 use derive_more::Debug;
@@ -15,12 +17,7 @@
     types::{
         Call, KeyWith712Signer, ORCHESTRATOR_NO_ERROR,
         OrchestratorContract::IntentExecuted,
-<<<<<<< HEAD
-        Signature, SignedCall,
         rpc::{AuthorizeKey, BundleId, CallStatusCode, RevokeKey, SendPreparedCallsParameters},
-=======
-        rpc::{AuthorizeKey, BundleId, CallStatusCode, RevokeKey},
->>>>>>> c944c0e9
     },
 };
 
@@ -283,19 +280,7 @@
         let signer = tx.key.expect("intent should have a key");
         let (signature, context) =
             prepare_calls(tx_num, tx, signer, env, true).await.unwrap().unwrap();
-<<<<<<< HEAD
-        let mut intent = context.take_precall().unwrap();
-        intent.signature = Signature {
-            innerSignature: signature,
-            keyHash: if tx.omit_call_key { B256::ZERO } else { signer.key_hash() },
-            prehash: false,
-        }
-        .abi_encode_packed()
-        .into();
-        intent
-=======
         send_prepared_calls(env, signer, signature, context).await.unwrap();
->>>>>>> c944c0e9
     }))
     .await;
 
