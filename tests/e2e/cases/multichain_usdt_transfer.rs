--- conflicted
+++ resolved
@@ -27,90 +27,10 @@
 
 #[tokio::test(flavor = "multi_thread")]
 async fn test_multichain_usdt_transfer() -> Result<()> {
-<<<<<<< HEAD
     // Set up the multichain transfer scenario
     let setup = MultichainTransferSetup::run().await?;
     let chain3_id = setup.env.chain_id_for(2);
     let total_transfer_amount = setup.balances[0] + setup.balances[1] + setup.balances[2];
-=======
-    // Set up environment with 3 chains
-    let num_chains = 3;
-    let env = Environment::setup_with_config(EnvironmentConfig {
-        num_chains,
-        transaction_service_config: TransactionServiceConfig {
-            num_signers: 1,
-            ..Default::default()
-        },
-        ..Default::default()
-    })
-    .await?;
-    let wallet = env.eoa.address();
-
-    // Get chain ID for chain 3 (destination chain)
-    let chain3_id = env.chain_id_for(2);
-
-    // Target address for USDT transfers which
-    let target_recipient = address!("000000000000000000000000000000000000beef");
-
-    // Target recipient has no balance on chain 3
-    let assets = env.relay_endpoint.get_assets(GetAssetsParameters::eoa(target_recipient)).await?;
-    assert!(assets.0.get(&chain3_id).unwrap().iter().all(|a| a.balance == U256::ZERO));
-
-    // Create a key for signing
-    let key = KeyWith712Signer::random_admin(KeyType::Secp256k1)?.unwrap();
-
-    // Account ugprade deployed onchain.
-    upgrade_account_eagerly(&env, &[key.to_authorized()], &key, AuthKind::Auth).await?;
-
-    // Get initial balances on all chains
-    let mut balances = Vec::with_capacity(num_chains);
-    for i in 0..num_chains {
-        let balance = IERC20::new(env.erc20, env.provider_for(i)).balanceOf(wallet).call().await?;
-        balances.push(balance);
-    }
-
-    // Calculate the total balance
-    let total_transfer_amount = balances[0] + balances[1] + balances[2];
-
-    // Prepare the calls on chain 3 with required funds
-    let prepare_result = env
-        .relay_endpoint
-        .prepare_calls(PrepareCallsParameters {
-            calls: vec![common_calls::transfer(env.erc20, target_recipient, total_transfer_amount)],
-            chain_id: chain3_id,
-            from: Some(wallet),
-            capabilities: PrepareCallsCapabilities {
-                authorize_keys: vec![],
-                revoke_keys: vec![],
-                meta: Meta { fee_payer: None, fee_token: Address::ZERO, nonce: None },
-                pre_calls: vec![],
-                pre_call: false,
-            },
-            state_overrides: Default::default(),
-            balance_overrides: Default::default(),
-            key: Some(key.to_call_key()),
-            required_funds: vec![(env.erc20, total_transfer_amount)],
-        })
-        .await?;
-
-    let PrepareCallsResponse { context, digest, .. } = prepare_result;
-
-    // Verify that the output intent has settler configured
-    let quotes = context.quote().expect("should have quotes");
-    let output_quote = quotes.ty().quotes.last().expect("should have output quote");
-    assert_ne!(
-        output_quote.intent.settler,
-        Address::ZERO,
-        "Output intent should have settler configured"
-    );
-
-    // Verify funding intents are present (chains 1 & 2 will use escrow mechanism)
-    let funding_quotes = &quotes.ty().quotes[..quotes.ty().quotes.len() - 1];
-    assert_eq!(funding_quotes.len(), 2, "Should have 2 funding intents for chains 1 & 2");
-
-    // Sign the digest
-    let signature = key.sign_payload_hash(digest).await?;
->>>>>>> d0c3521a
 
     // Send prepared calls on chain 3
     let bundle_id =
@@ -217,6 +137,7 @@
                     pre_call: false,
                 },
                 state_overrides: Default::default(),
+                balance_overrides: Default::default(),
                 key: Some(key.to_call_key()),
                 required_funds: vec![(env.erc20, total_transfer_amount)],
             })
