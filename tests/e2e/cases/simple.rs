--- conflicted
+++ resolved
@@ -69,11 +69,8 @@
             .into(),
         }],
         expected: ExpectedOutcome::FailSend,
-<<<<<<< HEAD
-        auth: Some(AuthKind::AuthWithNonce(123)),
+        auth: Some(AuthKind::modified_nonce(123)),
         ..Default::default()
-=======
-        auth: Some(AuthKind::modified_nonce(123)),
     }];
 
     run_e2e(test_vector).await
@@ -101,11 +98,12 @@
         auth: Some(AuthKind::modified_signer(
             DynSigner::load(
                 "0x42424242428f97a5a0044266f0945389dc9e86dae88c7a8412f4603b6b78690d",
+                "0x42424242428f97a5a0044266f0945389dc9e86dae88c7a8412f4603b6b78690d",
                 None,
             )
             .await?,
         )),
->>>>>>> 47e2f809
+        ..Default::default()
     }];
 
     run_e2e(test_vector).await
