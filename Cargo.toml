[package]
name = "relay"
version = "0.1.0"
edition = "2021"

[[bin]]
path = "src/main.rs"
name = "relay"

[dependencies]
<<<<<<< HEAD
alloy = { version = "0.11", features = [
    "signers",
    "signer-local",
=======
alloy = { version = "0.9", features = [
    "dyn-abi",
>>>>>>> 0f807d37
    "providers",
    "rpc",
    "rpc-types",
    "serde",
    "signers",
    "signer-local",
    "sol-types",
    "transports",
] }
clap = { version = "4", features = ["derive", "env"] }
eyre = "0.6.12"
futures-util = "0.3"
http = "1"
http-body = "1"
jsonrpsee = { version = "0.24.8", features = ["server", "client", "macros"] }
metrics = "0.23.0"
metrics-derive = "0.1.0"
metrics-exporter-prometheus = "0.15"
serde = "1"
thiserror = "2"
tokio = { version = "1.21", features = ["sync", "rt", "macros"] }
tower = "0.4"
tower-http = { version = "0.6", features = ["cors"] }
tracing = "0.1.0"
tracing-subscriber = { version = "0.3.19", features = [
    "fmt",
    "std",
    "env-filter",
] }
url = "2.5"<|MERGE_RESOLUTION|>--- conflicted
+++ resolved
@@ -8,14 +8,8 @@
 name = "relay"
 
 [dependencies]
-<<<<<<< HEAD
 alloy = { version = "0.11", features = [
-    "signers",
-    "signer-local",
-=======
-alloy = { version = "0.9", features = [
     "dyn-abi",
->>>>>>> 0f807d37
     "providers",
     "rpc",
     "rpc-types",
@@ -30,7 +24,7 @@
 futures-util = "0.3"
 http = "1"
 http-body = "1"
-jsonrpsee = { version = "0.24.8", features = ["server", "client", "macros"] }
+jsonrpsee = { version = "0.24", features = ["server", "client", "macros"] }
 metrics = "0.23.0"
 metrics-derive = "0.1.0"
 metrics-exporter-prometheus = "0.15"
