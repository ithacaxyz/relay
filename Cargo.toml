[package]
name = "relay"
version = "0.1.0"
edition = "2024"
publish = false

[[bin]]
path = "src/bin/relay.rs"
name = "relay"

[[bin]]
path = "src/bin/stress.rs"
name = "stress"

[dependencies]
<<<<<<< HEAD
alloy = { version = "0.14", features = [
=======
alloy = { version = "0.13", features = [
    "std",
    "essentials",
>>>>>>> 60e0719b
    "getrandom",
    "dyn-abi",
    "eip712",
    "eips",
    "json-rpc",
    "k256",
    "providers",
    "rlp",
    "rpc",
    "rpc-client",
    "rpc-types",
    "serde",
    "signers",
    "signer-aws",
    "signer-local",
    "sol-types",
    "transports",
    "network",
<<<<<<< HEAD
    "json-rpc"
] }
alloy-chains = "0.2"
=======
    "json-rpc",
    "reqwest-rustls-tls"
], default-features = false }
alloy-chains = "0.1"
>>>>>>> 60e0719b
async-trait = "0.1"
aws-config = "1.6"
aws-sdk-kms = { version = "1", default-features = false }
base64 = "0.22"
clap = { version = "4", features = ["derive", "env"] }
chrono = "0.4"
dashmap = "6.1.0"
eyre = "0.6.12"
futures-util = "0.3"
http = "1"
http-body = "1"
jsonrpsee = { version = "0.24", features = ["server", "client", "macros"] }
metrics = "0.24.0"
metrics-exporter-prometheus = "0.16"
opentelemetry = { version = "0.28.0", features = ["trace"] }
opentelemetry-otlp = { version = "0.28.0" }
opentelemetry-semantic-conventions = { version = "0.28.0", features = [
    "semconv_experimental",
] }
opentelemetry-stdout = { version = "0.28.0", features = ["trace"] }
opentelemetry_sdk = { version = "0.28.0", default-features = false, features = [
    "trace",
    "rt-tokio",
] }
p256 = { version = "0.13", features = ["ecdsa"] }
reqwest = { version = "0.12", default-features = false }
schnellru = "0.2.4"
serde = { version = "1", features = ["rc"] }
serde_json = "1"
serde_repr = "0.1"
thiserror = "2"
toml = "*"
tokio = { version = "1.21", features = ["sync", "rt", "macros"] }
tower = "0.4"
tower-http = { version = "0.6", features = ["cors"] }
tracing = "0.1.0"
tracing-futures = { version = "0.2.5", features = ["std-future"] }
tracing-opentelemetry = "0.29.0"
tracing-subscriber = { version = "0.3.19", features = [
    "fmt",
    "std",
    "env-filter",
] }
url = { version = "2.5", features = ["serde"] }
rand = "0.9"
itertools = "0.14"
derive_more = { version = "2", features = ["debug"] }
bytes = "1"
metrics-derive = "0.1"
sqlx = { version = "0.8.3", features = [
    "chrono",
    "postgres",
    "runtime-tokio",
    "macros",
] }

[dev-dependencies]
<<<<<<< HEAD
alloy = { version = "0.14", features = ["eips", "provider-anvil-node"] }
=======
alloy = { version = "0.13", features = ["eips", "provider-anvil-node"], default-features = false }
>>>>>>> 60e0719b
derive_more = { version = "2", features = ["debug"] }
dotenvy = "0.15"
itertools = "0.14"
strum = "0.27"
strum_macros = "0.27"

[build-dependencies]
vergen = { version = "9.0", features = ["build", "cargo", "emit_and_set"] }
vergen-git2 = "1.0"

# Speed up compilation time for dev builds by reducing emitted debug info.
# NOTE: Debuggers may provide less useful information with this setting.
# Uncomment this section if you're using a debugger.
[profile.dev]
# https://davidlattimore.github.io/posts/2024/02/04/speeding-up-the-rust-edit-build-run-cycle.html
debug = "line-tables-only"
split-debuginfo = "unpacked"

[profile.release]
opt-level = 3
lto = "thin"
debug = "none"
strip = "symbols"
panic = "unwind"
codegen-units = 16

# Use the `--profile profiling` flag to show symbols in release mode.
# e.g. `cargo build --profile profiling`
[profile.profiling]
inherits = "release"
debug = "full"
strip = "none"

# Include debug info in benchmarks too.
[profile.bench]
inherits = "profiling"

[profile.maxperf]
inherits = "release"
lto = "fat"
codegen-units = 1

[lints]
rustdoc.all = "warn"
clippy.missing-const-for-fn = "allow" # TODO: https://github.com/rust-lang/rust-clippy/issues/14020

[lints.rust]
missing_debug_implementations = "warn"
missing_docs = "warn"
rust_2018_idioms = { level = "deny", priority = -1 }
# unnameable-types = "warn"
# unreachable_pub = "warn"
unused_must_use = "deny"<|MERGE_RESOLUTION|>--- conflicted
+++ resolved
@@ -13,13 +13,9 @@
 name = "stress"
 
 [dependencies]
-<<<<<<< HEAD
 alloy = { version = "0.14", features = [
-=======
-alloy = { version = "0.13", features = [
     "std",
     "essentials",
->>>>>>> 60e0719b
     "getrandom",
     "dyn-abi",
     "eip712",
@@ -38,16 +34,10 @@
     "sol-types",
     "transports",
     "network",
-<<<<<<< HEAD
-    "json-rpc"
-] }
-alloy-chains = "0.2"
-=======
     "json-rpc",
     "reqwest-rustls-tls"
 ], default-features = false }
 alloy-chains = "0.1"
->>>>>>> 60e0719b
 async-trait = "0.1"
 aws-config = "1.6"
 aws-sdk-kms = { version = "1", default-features = false }
@@ -105,11 +95,7 @@
 ] }
 
 [dev-dependencies]
-<<<<<<< HEAD
-alloy = { version = "0.14", features = ["eips", "provider-anvil-node"] }
-=======
-alloy = { version = "0.13", features = ["eips", "provider-anvil-node"], default-features = false }
->>>>>>> 60e0719b
+alloy = { version = "0.14", features = ["eips", "provider-anvil-node"], default-features = false }
 derive_more = { version = "2", features = ["debug"] }
 dotenvy = "0.15"
 itertools = "0.14"
