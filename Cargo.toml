--- conflicted
+++ resolved
@@ -1,10 +1,6 @@
 [package]
 name = "relay"
-<<<<<<< HEAD
 version = "11.0.0"
-=======
-version = "10.0.3"
->>>>>>> 398e0d2d
 edition = "2024"
 publish = false
 
